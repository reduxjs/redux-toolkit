--- conflicted
+++ resolved
@@ -130,14 +130,10 @@
       - name: Install build artifact
         run: yarn add ./package.tgz
 
-<<<<<<< HEAD
-      - run: sed -i -e /@remap-prod-remove-line/d ./tsconfig.base.json ./vitest.config.ts ./src/tests/*.* ./src/query/tests/*.*
-=======
       - name: Show installed RTK versions
         run: yarn info @reduxjs/toolkit
 
-      - run: sed -i -e /@remap-prod-remove-line/d ./tsconfig.base.json ./jest.config.js ./src/tests/*.* ./src/query/tests/*.*
->>>>>>> 007bcc36
+      - run: sed -i -e /@remap-prod-remove-line/d ./tsconfig.base.json ./vitest.config.ts ./src/tests/*.* ./src/query/tests/*.*
 
       - name: Test types
         run: |
