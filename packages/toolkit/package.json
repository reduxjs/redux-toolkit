--- conflicted
+++ resolved
@@ -102,17 +102,10 @@
     "format": "prettier --write \"(src|examples)/**/*.{ts,tsx}\" \"**/*.md\"",
     "format:check": "prettier --list-different \"(src|examples)/**/*.{ts,tsx}\" \"docs/*/**.md\"",
     "lint": "eslint src examples",
-<<<<<<< HEAD
-    "test": "vitest",
-    "type-tests": "yarn tsc -p src/tests/tsconfig.typetests.json && yarn tsc -p src/query/tests/tsconfig.typetests.json",
-    "prepack": "yarn build",
-    "size": "size-limit"
-=======
     "test": "vitest --run --typecheck",
     "test:watch": "vitest --watch",
     "type-tests": "yarn tsc -p tsconfig.test.json --noEmit",
     "prepack": "yarn build"
->>>>>>> d36a3a14
   },
   "files": [
     "dist/",
