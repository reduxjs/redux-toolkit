--- conflicted
+++ resolved
@@ -101,15 +101,9 @@
     "format": "prettier --write \"(src|examples)/**/*.{ts,tsx}\" \"**/*.md\"",
     "format:check": "prettier --list-different \"(src|examples)/**/*.{ts,tsx}\" \"docs/*/**.md\"",
     "lint": "eslint src examples",
-<<<<<<< HEAD
     "test": "vitest --run --typecheck",
     "test:watch": "vitest --watch",
     "type-tests": "yarn tsc -p tsconfig.test.json --noEmit",
-=======
-    "test": "vitest --run",
-    "test:watch": "vitest --watch",
-    "type-tests": "yarn tsc -p src/tests/tsconfig.typetests.json && yarn tsc -p src/query/tests/tsconfig.typetests.json",
->>>>>>> 8857a14a
     "prepack": "yarn build"
   },
   "files": [
