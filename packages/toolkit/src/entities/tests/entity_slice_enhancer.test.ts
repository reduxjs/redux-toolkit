<<<<<<< HEAD
import { createEntityAdapter, createSlice } from '../..'
import type { PayloadAction, SliceCaseReducers, UnknownAction } from '../..'
import type { EntityId, IdSelector } from '../models'
import type { BookModel } from './fixtures/book'

describe('Entity Slice Enhancer', () => {
  let slice: ReturnType<typeof entitySliceEnhancer<BookModel, string>>

  beforeEach(() => {
    const indieSlice = entitySliceEnhancer({
      name: 'book',
      selectId: (book: BookModel) => book.id,
    })
    slice = indieSlice
  })

  it('exposes oneAdded', () => {
    const book = {
      id: '0',
      title: 'Der Steppenwolf',
      author: 'Herman Hesse',
    }
    const action = slice.actions.oneAdded(book)
    const oneAdded = slice.reducer(undefined, action as UnknownAction)
    expect(oneAdded.entities['0']).toBe(book)
  })
})

interface EntitySliceArgs<T, Id extends EntityId> {
  name: string
  selectId: IdSelector<T, Id>
  modelReducer?: SliceCaseReducers<T>
}

function entitySliceEnhancer<T, Id extends EntityId>({
  name,
  selectId,
  modelReducer,
}: EntitySliceArgs<T, Id>) {
  const modelAdapter = createEntityAdapter({
    selectId,
  })

  return createSlice({
    name,
    initialState: modelAdapter.getInitialState(),
    reducers: {
      oneAdded(state, action: PayloadAction<T>) {
        modelAdapter.addOne(state, action.payload)
      },
      ...modelReducer,
    },
  })
}
=======
import { createEntityAdapter, createSlice } from '../..'
import type {
  PayloadAction,
  Slice,
  SliceCaseReducers,
  UnknownAction,
} from '../..'
import type { EntityId, EntityState, IdSelector } from '../models'
import type { BookModel } from './fixtures/book'

describe('Entity Slice Enhancer', () => {
  let slice: Slice<EntityState<BookModel, BookModel['id']>>

  beforeEach(() => {
    const indieSlice = entitySliceEnhancer({
      name: 'book',
      selectId: (book: BookModel) => book.id,
    })
    slice = indieSlice
  })

  it('exposes oneAdded', () => {
    const book = {
      id: '0',
      title: 'Der Steppenwolf',
      author: 'Herman Hesse',
    }
    const action = slice.actions.oneAdded(book)
    const oneAdded = slice.reducer(undefined, action as UnknownAction)
    expect(oneAdded.entities['0']).toBe(book)
  })
})

interface EntitySliceArgs<T, Id extends EntityId> {
  name: string
  selectId: IdSelector<T, Id>
  modelReducer?: SliceCaseReducers<T>
}

function entitySliceEnhancer<T, Id extends EntityId>({
  name,
  selectId,
  modelReducer,
}: EntitySliceArgs<T, Id>) {
  const modelAdapter = createEntityAdapter({
    selectId,
  })

  return createSlice({
    name,
    initialState: modelAdapter.getInitialState(),
    reducers: {
      oneAdded(state, action: PayloadAction<T>) {
        modelAdapter.addOne(state, action.payload)
      },
      ...modelReducer,
    },
  })
}
>>>>>>> ed9fc190
<|MERGE_RESOLUTION|>--- conflicted
+++ resolved
@@ -1,4 +1,3 @@
-<<<<<<< HEAD
 import { createEntityAdapter, createSlice } from '../..'
 import type { PayloadAction, SliceCaseReducers, UnknownAction } from '../..'
 import type { EntityId, IdSelector } from '../models'
@@ -52,65 +51,4 @@
       ...modelReducer,
     },
   })
-}
-=======
-import { createEntityAdapter, createSlice } from '../..'
-import type {
-  PayloadAction,
-  Slice,
-  SliceCaseReducers,
-  UnknownAction,
-} from '../..'
-import type { EntityId, EntityState, IdSelector } from '../models'
-import type { BookModel } from './fixtures/book'
-
-describe('Entity Slice Enhancer', () => {
-  let slice: Slice<EntityState<BookModel, BookModel['id']>>
-
-  beforeEach(() => {
-    const indieSlice = entitySliceEnhancer({
-      name: 'book',
-      selectId: (book: BookModel) => book.id,
-    })
-    slice = indieSlice
-  })
-
-  it('exposes oneAdded', () => {
-    const book = {
-      id: '0',
-      title: 'Der Steppenwolf',
-      author: 'Herman Hesse',
-    }
-    const action = slice.actions.oneAdded(book)
-    const oneAdded = slice.reducer(undefined, action as UnknownAction)
-    expect(oneAdded.entities['0']).toBe(book)
-  })
-})
-
-interface EntitySliceArgs<T, Id extends EntityId> {
-  name: string
-  selectId: IdSelector<T, Id>
-  modelReducer?: SliceCaseReducers<T>
-}
-
-function entitySliceEnhancer<T, Id extends EntityId>({
-  name,
-  selectId,
-  modelReducer,
-}: EntitySliceArgs<T, Id>) {
-  const modelAdapter = createEntityAdapter({
-    selectId,
-  })
-
-  return createSlice({
-    name,
-    initialState: modelAdapter.getInitialState(),
-    reducers: {
-      oneAdded(state, action: PayloadAction<T>) {
-        modelAdapter.addOne(state, action.payload)
-      },
-      ...modelReducer,
-    },
-  })
-}
->>>>>>> ed9fc190
+}