import type { Selector } from 'reselect'
import { createDraftSafeSelector } from '../createDraftSafeSelector'
import type { EntityState, EntitySelectors, EntityId } from './models'

export function createSelectorsFactory<T, Id extends EntityId>() {
  function getSelectors(): EntitySelectors<T, EntityState<T, Id>, Id>
  function getSelectors<V>(
    selectState: (state: V) => EntityState<T, Id>
  ): EntitySelectors<T, V, Id>
  function getSelectors<V>(
    selectState?: (state: V) => EntityState<T, Id>
  ): EntitySelectors<T, any, Id> {
    const selectIds = (state: EntityState<T, Id>) => state.ids

    const selectEntities = (state: EntityState<T, Id>) => state.entities

    const selectAll = createDraftSafeSelector(
      selectIds,
      selectEntities,
      (ids, entities): T[] => ids.map((id) => entities[id]!)
    )

    const selectId = (_: unknown, id: Id) => id

<<<<<<< HEAD
    const selectById = (entities: Record<EntityId, T>, id: EntityId) =>
      entities[id]
=======
    const selectById = (entities: Dictionary<T, Id>, id: Id) => entities[id]
>>>>>>> a2f3c9a7

    const selectTotal = createDraftSafeSelector(selectIds, (ids) => ids.length)

    if (!selectState) {
      return {
        selectIds,
        selectEntities,
        selectAll,
        selectTotal,
        selectById: createDraftSafeSelector(
          selectEntities,
          selectId,
          selectById
        ),
      }
    }

    const selectGlobalizedEntities = createDraftSafeSelector(
      selectState as Selector<V, EntityState<T, Id>>,
      selectEntities
    )

    return {
      selectIds: createDraftSafeSelector(selectState, selectIds),
      selectEntities: selectGlobalizedEntities,
      selectAll: createDraftSafeSelector(selectState, selectAll),
      selectTotal: createDraftSafeSelector(selectState, selectTotal),
      selectById: createDraftSafeSelector(
        selectGlobalizedEntities,
        selectId,
        selectById
      ),
    }
  }

  return { getSelectors }
}<|MERGE_RESOLUTION|>--- conflicted
+++ resolved
@@ -22,12 +22,7 @@
 
     const selectId = (_: unknown, id: Id) => id
 
-<<<<<<< HEAD
-    const selectById = (entities: Record<EntityId, T>, id: EntityId) =>
-      entities[id]
-=======
-    const selectById = (entities: Dictionary<T, Id>, id: Id) => entities[id]
->>>>>>> a2f3c9a7
+    const selectById = (entities: Record<Id, T>, id: Id) => entities[id]
 
     const selectTotal = createDraftSafeSelector(selectIds, (ids) => ids.length)
 
