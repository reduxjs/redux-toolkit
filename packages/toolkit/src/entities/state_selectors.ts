--- conflicted
+++ resolved
@@ -8,53 +8,32 @@
   EntityId,
 } from './models'
 
-<<<<<<< HEAD
 export function buildCreateSelectorsFactory(
   config: BuildCreateDraftSafeSelectorConfiguration
 ) {
   const createDraftSafeSelector = buildCreateDraftSafeSelector(config)
 
-  return function createSelectorsFactory<T>() {
-    function getSelectors(): EntitySelectors<T, EntityState<T>>
+  return function createSelectorsFactory<T, Id extends EntityId>() {
+    function getSelectors(): EntitySelectors<T, EntityState<T, Id>, Id>
     function getSelectors<V>(
-      selectState: (state: V) => EntityState<T>
-    ): EntitySelectors<T, V>
+      selectState: (state: V) => EntityState<T, Id>
+    ): EntitySelectors<T, V, Id>
     function getSelectors<V>(
-      selectState?: (state: V) => EntityState<T>
-    ): EntitySelectors<T, any> {
-      const selectIds = (state: EntityState<T>) => state.ids
-=======
-export function createSelectorsFactory<T, Id extends EntityId>() {
-  function getSelectors(): EntitySelectors<T, EntityState<T, Id>, Id>
-  function getSelectors<V>(
-    selectState: (state: V) => EntityState<T, Id>
-  ): EntitySelectors<T, V, Id>
-  function getSelectors<V>(
-    selectState?: (state: V) => EntityState<T, Id>
-  ): EntitySelectors<T, any, Id> {
-    const selectIds = (state: EntityState<T, Id>) => state.ids
+      selectState?: (state: V) => EntityState<T, Id>
+    ): EntitySelectors<T, any, Id> {
+      const selectIds = (state: EntityState<T, Id>) => state.ids
 
-    const selectEntities = (state: EntityState<T, Id>) => state.entities
->>>>>>> a2f3c9a7
+      const selectEntities = (state: EntityState<T, Id>) => state.entities
 
-      const selectEntities = (state: EntityState<T>) => state.entities
-
-<<<<<<< HEAD
       const selectAll = createDraftSafeSelector(
         selectIds,
         selectEntities,
         (ids, entities): T[] => ids.map((id) => entities[id]!)
       )
 
-      const selectId = (_: unknown, id: EntityId) => id
-=======
-    const selectId = (_: unknown, id: Id) => id
+      const selectId = (_: unknown, id: Id) => id
 
-    const selectById = (entities: Dictionary<T, Id>, id: Id) => entities[id]
->>>>>>> a2f3c9a7
-
-      const selectById = (entities: Dictionary<T>, id: EntityId) => entities[id]
-
+      const selectById = (entities: Dictionary<T, Id>, id: Id) => entities[id]
       const selectTotal = createDraftSafeSelector(
         selectIds,
         (ids) => ids.length
@@ -75,7 +54,7 @@
       }
 
       const selectGlobalizedEntities = createDraftSafeSelector(
-        selectState as Selector<V, EntityState<T>>,
+        selectState as Selector<V, EntityState<T, Id>>,
         selectEntities
       )
 
@@ -92,25 +71,6 @@
       }
     }
 
-<<<<<<< HEAD
     return { getSelectors }
-=======
-    const selectGlobalizedEntities = createDraftSafeSelector(
-      selectState as Selector<V, EntityState<T, Id>>,
-      selectEntities
-    )
-
-    return {
-      selectIds: createDraftSafeSelector(selectState, selectIds),
-      selectEntities: selectGlobalizedEntities,
-      selectAll: createDraftSafeSelector(selectState, selectAll),
-      selectTotal: createDraftSafeSelector(selectState, selectTotal),
-      selectById: createDraftSafeSelector(
-        selectGlobalizedEntities,
-        selectId,
-        selectById
-      ),
-    }
->>>>>>> a2f3c9a7
   }
 }