--- conflicted
+++ resolved
@@ -1,5 +1,5 @@
-<<<<<<< HEAD
-import type { EntityId, EntityState, PreventAny } from './models'
+import type { Draft } from 'immer'
+import type { EntityId, DraftableEntityState, PreventAny } from './models'
 import type { PayloadAction } from '../createAction'
 import { isFSA } from '../createAction'
 import type { ImmutableHelpers } from '../tsHelpers'
@@ -13,15 +13,15 @@
   config: BuildStateOperatorConfiguration
 ) {
   const createStateOperator = buildCreateStateOperator(config)
-  return function createSingleArgumentStateOperator<V, Id extends EntityId>(
-    mutator: (state: EntityState<V, Id>) => void
+  return function createSingleArgumentStateOperator<T, Id extends EntityId>(
+    mutator: (state: DraftableEntityState<T, Id>) => void
   ) {
     const operator = createStateOperator(
-      (_: undefined, state: EntityState<V, Id>) => mutator(state)
+      (_: undefined, state: DraftableEntityState<T, Id>) => mutator(state)
     )
 
-    return function operation<S extends EntityState<V, Id>>(
-      state: PreventAny<S, V, Id>
+    return function operation<S extends DraftableEntityState<T, Id>>(
+      state: PreventAny<S, T, Id>
     ): S {
       return operator(state as S, undefined)
     }
@@ -29,46 +29,15 @@
 }
 
 export function buildCreateStateOperator({
+  createNextState,
   isDraft,
-  createNextState,
 }: BuildStateOperatorConfiguration) {
-  return function createStateOperator<V, Id extends EntityId, R>(
-    mutator: (arg: R, state: EntityState<V, Id>) => void
+  const isDraftTyped = isDraft as <T>(value: T | Draft<T>) => value is Draft<T>
+  return function createStateOperator<T, Id extends EntityId, R>(
+    mutator: (arg: R, state: DraftableEntityState<T, Id>) => void
   ) {
-    return function operation<S extends EntityState<V, Id>>(
+    return function operation<S extends DraftableEntityState<T, Id>>(
       state: S,
-=======
-import { produce as createNextState, isDraft } from 'immer'
-import type {  Draft } from 'immer'
-import type { EntityId, DraftableEntityState, PreventAny } from './models'
-import type { PayloadAction } from '../createAction'
-import { isFSA } from '../createAction'
-
-export const isDraftTyped = isDraft as <T>(value: T | Draft<T>) => value is Draft<T>
-
-export function createSingleArgumentStateOperator<T, Id extends EntityId>(
-  mutator: (state: DraftableEntityState<T, Id>) => void
-) {
-  const operator = createStateOperator(
-    (_: undefined, state: DraftableEntityState<T, Id>) => mutator(state)
-  )
-
-  return function operation<S extends DraftableEntityState<T, Id>>(
-    state: PreventAny<S, T, Id>
-  ): S {
-    return operator(state as S, undefined)
-  }
-}
-
-export function createStateOperator<T, Id extends EntityId, R>(
-  mutator: (arg: R, state: DraftableEntityState<T, Id>) => void
-) {
-  return function operation<S extends DraftableEntityState<T, Id>>(
-    state: S,
-    arg: R | PayloadAction<R>
-  ): S {
-    function isPayloadActionArgument(
->>>>>>> 3c0546ae
       arg: R | PayloadAction<R>
     ): S {
       function isPayloadActionArgument(
@@ -77,24 +46,15 @@
         return isFSA(arg)
       }
 
-<<<<<<< HEAD
-      const runMutator = (draft: EntityState<V, Id>) => {
+      const runMutator = (draft: DraftableEntityState<T, Id>) => {
         if (isPayloadActionArgument(arg)) {
           mutator(arg.payload, draft)
         } else {
           mutator(arg, draft)
         }
-=======
-    const runMutator = (draft: DraftableEntityState<T, Id>) => {
-      if (isPayloadActionArgument(arg)) {
-        mutator(arg.payload, draft)
-      } else {
-        mutator(arg, draft)
->>>>>>> 3c0546ae
       }
 
-<<<<<<< HEAD
-      if (isDraft(state)) {
+      if (isDraftTyped(state)) {
         // we must already be inside a `createNextState` call, likely because
         // this is being wrapped in `createReducer` or `createSlice`.
         // It's safe to just pass the draft to the mutator.
@@ -102,24 +62,9 @@
 
         // since it's a draft, we'll just return it
         return state
-      } else {
-        // @ts-ignore createNextState() produces an Immutable<Draft<S>> rather
-        // than an Immutable<S>, and TypeScript cannot find out how to reconcile
-        // these two types.
-        return createNextState(state, runMutator)
       }
-=======
-    if (isDraftTyped<DraftableEntityState<T, Id>>(state)) {
-      // we must already be inside a `createNextState` call, likely because
-      // this is being wrapped in `createReducer` or `createSlice`.
-      // It's safe to just pass the draft to the mutator.
-      runMutator(state)
-
-      // since it's a draft, we'll just return it
-      return state
->>>>>>> 3c0546ae
+      // @ts-ignore Type 'Draft<S>' is not assignable to type 'DraftableEntityState<T, Id>'.
+      return createNextState(state, runMutator)
     }
-    
-    return createNextState(state, runMutator)
   }
 }