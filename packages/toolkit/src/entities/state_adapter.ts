--- conflicted
+++ resolved
@@ -1,67 +1,11 @@
-<<<<<<< HEAD
-import createNextState, { isDraft } from 'immer'
-import type { Draft } from 'immer'
-import type { DraftableEntityState, EntityState, PreventAny } from './models'
+import { produce as createNextState, isDraft } from 'immer'
+import type {  Draft } from 'immer'
+import type { EntityId, DraftableEntityState, EntityState, PreventAny } from './models'
 import type { PayloadAction } from '../createAction'
 import { isFSA } from '../createAction'
 import { IsAny } from '../tsHelpers'
 
 export const isDraftTyped = isDraft as <T>(value: T | Draft<T>) => value is Draft<T>
-
-export function createSingleArgumentStateOperator<V>(
-  mutator: (state: DraftableEntityState<V>) => void
-) {
-  const operator = createStateOperator((_: undefined, state: DraftableEntityState<V>) =>
-    mutator(state)
-  )
-
-  return function operation<S extends DraftableEntityState<V>>(
-    state: PreventAny<S, V>
-  ): S {
-    return operator(state as S, undefined)
-  }
-}
-
-export function createStateOperator<V, R>(
-  mutator: (arg: R, state: DraftableEntityState<V>) => void
-) {
-  return function operation<S extends DraftableEntityState<V>>(
-    state: S,
-    arg: R | PayloadAction<R>
-  ): S {
-    function isPayloadActionArgument(
-      arg: R | PayloadAction<R>
-    ): arg is PayloadAction<R> {
-      return isFSA(arg)
-    }
-
-    const runMutator = (draft: DraftableEntityState<V>) => {
-      if (isPayloadActionArgument(arg)) {
-        mutator(arg.payload, draft)
-      } else {
-        mutator(arg, draft)
-      }
-    }
-
-    if (isDraftTyped<EntityState<V>>(state)) {
-      // we must already be inside a `createNextState` call, likely because
-      // this is being wrapped in `createReducer` or `createSlice`.
-      // It's safe to just pass the draft to the mutator.
-      runMutator(state)
-
-      // since it's a draft, we'll just return it
-      return state
-    }
-    
-    return createNextState(state, runMutator)
-  }
-}
-=======
-import { produce as createNextState, isDraft } from 'immer'
-import type { EntityId, EntityState, PreventAny } from './models'
-import type { PayloadAction } from '../createAction'
-import { isFSA } from '../createAction'
-import { IsAny } from '../tsHelpers'
 
 export function createSingleArgumentStateOperator<T, Id extends EntityId>(
   mutator: (state: EntityState<T, Id>) => void
@@ -98,7 +42,7 @@
       }
     }
 
-    if (isDraft(state)) {
+    if (isDraftTyped<EntityState<V>>(state)) {
       // we must already be inside a `createNextState` call, likely because
       // this is being wrapped in `createReducer` or `createSlice`.
       // It's safe to just pass the draft to the mutator.
@@ -106,12 +50,8 @@
 
       // since it's a draft, we'll just return it
       return state
-    } else {
-      // @ts-ignore createNextState() produces an Immutable<Draft<S>> rather
-      // than an Immutable<S>, and TypeScript cannot find out how to reconcile
-      // these two types.
-      return createNextState(state, runMutator)
     }
+    
+    return createNextState(state, runMutator)
   }
-}
->>>>>>> eae9bdad
+}