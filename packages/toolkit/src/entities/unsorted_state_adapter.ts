--- conflicted
+++ resolved
@@ -16,23 +16,16 @@
   splitAddedUpdatedEntities,
 } from './utils'
 
-<<<<<<< HEAD
 export function buildCreateUnsortedStateAdapter(
   config: BuildStateOperatorConfiguration
 ) {
   const createSingleArgumentStateOperator =
     buildCreateSingleArgumentStateOperator(config)
   const createStateOperator = buildCreateStateOperator(config)
-  return function createUnsortedStateAdapter<T>(
-    selectId: IdSelector<T>
-  ): EntityStateAdapter<T> {
-    type R = EntityState<T>
-=======
-export function createUnsortedStateAdapter<T, Id extends EntityId>(
-  selectId: IdSelector<T, Id>
-): EntityStateAdapter<T, Id> {
-  type R = EntityState<T, Id>
->>>>>>> a2f3c9a7
+  return function createUnsortedStateAdapter<T, Id extends EntityId>(
+    selectId: IdSelector<T, Id>
+  ): EntityStateAdapter<T, Id> {
+    type R = EntityState<T, Id>
 
     function addOneMutably(entity: T, state: R): void {
       const key = selectIdValue(entity, selectId)
@@ -45,19 +38,11 @@
       state.entities[key] = entity
     }
 
-<<<<<<< HEAD
     function addManyMutably(
-      newEntities: readonly T[] | Record<EntityId, T>,
+      newEntities: readonly T[] | Record<Id, T>,
       state: R
     ): void {
       newEntities = ensureEntitiesArray(newEntities)
-=======
-  function addManyMutably(
-    newEntities: readonly T[] | Record<Id, T>,
-    state: R
-  ): void {
-    newEntities = ensureEntitiesArray(newEntities)
->>>>>>> a2f3c9a7
 
       for (const entity of newEntities) {
         addOneMutably(entity, state)
@@ -72,39 +57,21 @@
       state.entities[key] = entity
     }
 
-<<<<<<< HEAD
     function setManyMutably(
-      newEntities: readonly T[] | Record<EntityId, T>,
+      newEntities: readonly T[] | Record<Id, T>,
       state: R
     ): void {
       newEntities = ensureEntitiesArray(newEntities)
       for (const entity of newEntities) {
         setOneMutably(entity, state)
       }
-=======
-  function setManyMutably(
-    newEntities: readonly T[] | Record<Id, T>,
-    state: R
-  ): void {
-    newEntities = ensureEntitiesArray(newEntities)
-    for (const entity of newEntities) {
-      setOneMutably(entity, state)
->>>>>>> a2f3c9a7
-    }
-
-<<<<<<< HEAD
+    }
+
     function setAllMutably(
-      newEntities: readonly T[] | Record<EntityId, T>,
+      newEntities: readonly T[] | Record<Id, T>,
       state: R
     ): void {
       newEntities = ensureEntitiesArray(newEntities)
-=======
-  function setAllMutably(
-    newEntities: readonly T[] | Record<Id, T>,
-    state: R
-  ): void {
-    newEntities = ensureEntitiesArray(newEntities)
->>>>>>> a2f3c9a7
 
       state.ids = []
       state.entities = {}
@@ -112,21 +79,12 @@
       addManyMutably(newEntities, state)
     }
 
-<<<<<<< HEAD
-    function removeOneMutably(key: EntityId, state: R): void {
+    function removeOneMutably(key: Id, state: R): void {
       return removeManyMutably([key], state)
     }
 
-    function removeManyMutably(keys: readonly EntityId[], state: R): void {
+    function removeManyMutably(keys: readonly Id[], state: R): void {
       let didMutate = false
-=======
-  function removeOneMutably(key: Id, state: R): void {
-    return removeManyMutably([key], state)
-  }
-
-  function removeManyMutably(keys: readonly Id[], state: R): void {
-    let didMutate = false
->>>>>>> a2f3c9a7
 
       keys.forEach((key) => {
         if (key in state.entities) {
@@ -140,38 +98,19 @@
       }
     }
 
-<<<<<<< HEAD
     function removeAllMutably(state: R): void {
       Object.assign(state, {
         ids: [],
         entities: {},
       })
-=======
-  function takeNewKey(
-    keys: { [id: string]: Id },
-    update: Update<T, Id>,
-    state: R
-  ): boolean {
-    const original: T | undefined = state.entities[update.id]
-    if (original === undefined) {
-      return false
-    }
-    const updated: T = Object.assign({}, original, update.changes)
-    const newKey = selectIdValue(updated, selectId)
-    const hasNewKey = newKey !== update.id
-
-    if (hasNewKey) {
-      keys[update.id] = newKey
-      delete state.entities[update.id]
->>>>>>> a2f3c9a7
     }
 
     function takeNewKey(
-      keys: { [id: string]: EntityId },
-      update: Update<T>,
+      keys: { [id: string]: Id },
+      update: Update<T, Id>,
       state: R
     ): boolean {
-      const original = state.entities[update.id]
+      const original: T | undefined = state.entities[update.id]
       const updated: T = Object.assign({}, original, update.changes)
       const newKey = selectIdValue(updated, selectId)
       const hasNewKey = newKey !== update.id
@@ -183,21 +122,20 @@
 
       state.entities[newKey] = updated
 
-<<<<<<< HEAD
       return hasNewKey
     }
 
-    function updateOneMutably(update: Update<T>, state: R): void {
+    function updateOneMutably(update: Update<T, Id>, state: R): void {
       return updateManyMutably([update], state)
     }
 
     function updateManyMutably(
-      updates: ReadonlyArray<Update<T>>,
-      state: R
-    ): void {
-      const newKeys: { [id: string]: EntityId } = {}
-
-      const updatesPerEntity: { [id: string]: Update<T> } = {}
+      updates: ReadonlyArray<Update<T, Id>>,
+      state: R
+    ): void {
+      const newKeys: { [id: string]: Id } = {}
+
+      const updatesPerEntity: { [id: string]: Update<T, Id> } = {}
 
       updates.forEach((update) => {
         // Only apply updates to entities that currently exist
@@ -214,34 +152,6 @@
               ...update.changes,
             },
           }
-=======
-  function updateOneMutably(update: Update<T, Id>, state: R): void {
-    return updateManyMutably([update], state)
-  }
-
-  function updateManyMutably(
-    updates: ReadonlyArray<Update<T, Id>>,
-    state: R
-  ): void {
-    const newKeys: { [id: string]: Id } = {}
-
-    const updatesPerEntity: { [id: string]: Update<T, Id> } = {}
-
-    updates.forEach((update) => {
-      // Only apply updates to entities that currently exist
-      if (update.id in state.entities) {
-        // If there are multiple updates to one entity, merge them together
-        updatesPerEntity[update.id] = {
-          id: update.id,
-          // Spreads ignore falsy values, so this works even if there isn't
-          // an existing update already at this key
-          changes: {
-            ...(updatesPerEntity[update.id]
-              ? updatesPerEntity[update.id].changes
-              : null),
-            ...update.changes,
-          },
->>>>>>> a2f3c9a7
         }
       })
 
@@ -254,16 +164,11 @@
           updates.filter((update) => takeNewKey(newKeys, update, state))
             .length > 0
 
-<<<<<<< HEAD
         if (didMutateIds) {
-          state.ids = Object.keys(state.entities)
+          state.ids = Object.values(state.entities).map((e) =>
+            selectIdValue(e as T, selectId)
+          )
         }
-=======
-      if (didMutateIds) {
-        state.ids = Object.values(state.entities).map((e) =>
-          selectIdValue(e as T, selectId)
-        )
->>>>>>> a2f3c9a7
       }
     }
 
@@ -271,12 +176,11 @@
       return upsertManyMutably([entity], state)
     }
 
-<<<<<<< HEAD
     function upsertManyMutably(
-      newEntities: readonly T[] | Record<EntityId, T>,
-      state: R
-    ): void {
-      const [added, updated] = splitAddedUpdatedEntities<T>(
+      newEntities: readonly T[] | Record<Id, T>,
+      state: R
+    ): void {
+      const [added, updated] = splitAddedUpdatedEntities<T, Id>(
         newEntities,
         selectId,
         state
@@ -285,21 +189,6 @@
       updateManyMutably(updated, state)
       addManyMutably(added, state)
     }
-=======
-  function upsertManyMutably(
-    newEntities: readonly T[] | Record<Id, T>,
-    state: R
-  ): void {
-    const [added, updated] = splitAddedUpdatedEntities<T, Id>(
-      newEntities,
-      selectId,
-      state
-    )
-
-    updateManyMutably(updated, state)
-    addManyMutably(added, state)
-  }
->>>>>>> a2f3c9a7
 
     return {
       removeAll: createSingleArgumentStateOperator(removeAllMutably),
