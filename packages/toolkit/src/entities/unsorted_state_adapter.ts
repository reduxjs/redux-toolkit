import type { Draft } from 'immer'
import type {
  EntityStateAdapter,
  IdSelector,
  Update,
  EntityId,
  DraftableEntityState
} from './models'
import type { BuildStateOperatorConfiguration } from './state_adapter'
import {
  buildCreateSingleArgumentStateOperator,
  buildCreateStateOperator,
} from './state_adapter'
import {
  selectIdValue,
  ensureEntitiesArray,
  splitAddedUpdatedEntities,
} from './utils'

<<<<<<< HEAD
export function buildCreateUnsortedStateAdapter(
  config: BuildStateOperatorConfiguration
) {
  const createSingleArgumentStateOperator =
    buildCreateSingleArgumentStateOperator(config)
  const createStateOperator = buildCreateStateOperator(config)
  return function createUnsortedStateAdapter<T, Id extends EntityId>(
    selectId: IdSelector<T, Id>
  ): EntityStateAdapter<T, Id> {
    type R = EntityState<T, Id>
=======
export function createUnsortedStateAdapter<T, Id extends EntityId>(
  selectId: IdSelector<T, Id>
): EntityStateAdapter<T, Id> {
  type R = DraftableEntityState<T, Id>
>>>>>>> 3c0546ae

    function addOneMutably(entity: T, state: R): void {
      const key = selectIdValue(entity, selectId)

      if (key in state.entities) {
        return
      }

<<<<<<< HEAD
      state.ids.push(key)
      state.entities[key] = entity
    }
=======
    state.ids.push(key as Id & Draft<Id>);
    (state.entities as Record<Id, T>)[key] = entity
  }
>>>>>>> 3c0546ae

    function addManyMutably(
      newEntities: readonly T[] | Record<Id, T>,
      state: R
    ): void {
      newEntities = ensureEntitiesArray(newEntities)

      for (const entity of newEntities) {
        addOneMutably(entity, state)
      }
    }

<<<<<<< HEAD
    function setOneMutably(entity: T, state: R): void {
      const key = selectIdValue(entity, selectId)
      if (!(key in state.entities)) {
        state.ids.push(key)
      }
      state.entities[key] = entity
    }
=======
  function setOneMutably(entity: T, state: R): void {
    const key = selectIdValue(entity, selectId)
    if (!(key in state.entities)) {
      state.ids.push(key as Id & Draft<Id>);
    }
    (state.entities as Record<Id, T>)[key] = entity
  }
>>>>>>> 3c0546ae

    function setManyMutably(
      newEntities: readonly T[] | Record<Id, T>,
      state: R
    ): void {
      newEntities = ensureEntitiesArray(newEntities)
      for (const entity of newEntities) {
        setOneMutably(entity, state)
      }
    }

    function setAllMutably(
      newEntities: readonly T[] | Record<Id, T>,
      state: R
    ): void {
      newEntities = ensureEntitiesArray(newEntities)

<<<<<<< HEAD
      state.ids = []
      state.entities = {}
=======
    state.ids = []
    state.entities = {} as Record<Id, T>
>>>>>>> 3c0546ae

      addManyMutably(newEntities, state)
    }

    function removeOneMutably(key: Id, state: R): void {
      return removeManyMutably([key], state)
    }

    function removeManyMutably(keys: readonly Id[], state: R): void {
      let didMutate = false

<<<<<<< HEAD
      keys.forEach((key) => {
        if (key in state.entities) {
          delete state.entities[key]
          didMutate = true
        }
      })

      if (didMutate) {
        state.ids = state.ids.filter((id) => id in state.entities)
      }
=======
    keys.forEach((key) => {
      if (key in state.entities) {
        delete (state.entities as Record<Id, T>)[key]
        didMutate = true
      }
    })

    if (didMutate) {
      state.ids = (state.ids as Id[]).filter((id) => id in state.entities) as Id[] | Draft<Id[]>
>>>>>>> 3c0546ae
    }

<<<<<<< HEAD
    function removeAllMutably(state: R): void {
      Object.assign(state, {
        ids: [],
        entities: {},
      })
=======
  function takeNewKey(
    keys: { [id: string]: Id },
    update: Update<T, Id>,
    state: R
  ): boolean {
    const original: T | undefined = (state.entities as Record<Id, T>)[update.id]
    if (original === undefined) {
      return false
>>>>>>> 3c0546ae
    }

<<<<<<< HEAD
    function takeNewKey(
      keys: { [id: string]: Id },
      update: Update<T, Id>,
      state: R
    ): boolean {
      const original: T | undefined = state.entities[update.id]
      const updated: T = Object.assign({}, original, update.changes)
      const newKey = selectIdValue(updated, selectId)
      const hasNewKey = newKey !== update.id

      if (hasNewKey) {
        keys[update.id] = newKey
        delete state.entities[update.id]
      }

      state.entities[newKey] = updated
=======
    if (hasNewKey) {
      keys[update.id] = newKey
      delete (state.entities as Record<Id, T>)[update.id]
    }

    (state.entities as Record<Id, T>)[newKey] = updated
>>>>>>> 3c0546ae

      return hasNewKey
    }

    function updateOneMutably(update: Update<T, Id>, state: R): void {
      return updateManyMutably([update], state)
    }

    function updateManyMutably(
      updates: ReadonlyArray<Update<T, Id>>,
      state: R
    ): void {
      const newKeys: { [id: string]: Id } = {}

      const updatesPerEntity: { [id: string]: Update<T, Id> } = {}

      updates.forEach((update) => {
        // Only apply updates to entities that currently exist
        if (update.id in state.entities) {
          // If there are multiple updates to one entity, merge them together
          updatesPerEntity[update.id] = {
            id: update.id,
            // Spreads ignore falsy values, so this works even if there isn't
            // an existing update already at this key
            changes: {
              ...(updatesPerEntity[update.id]
                ? updatesPerEntity[update.id].changes
                : null),
              ...update.changes,
            },
          }
        }
      })

      updates = Object.values(updatesPerEntity)

      const didMutateEntities = updates.length > 0

      if (didMutateEntities) {
        const didMutateIds =
          updates.filter((update) => takeNewKey(newKeys, update, state))
            .length > 0

        if (didMutateIds) {
          state.ids = Object.values(state.entities).map((e) =>
            selectIdValue(e as T, selectId)
          )
        }
      }
    }

    function upsertOneMutably(entity: T, state: R): void {
      return upsertManyMutably([entity], state)
    }

    function upsertManyMutably(
      newEntities: readonly T[] | Record<Id, T>,
      state: R
    ): void {
      const [added, updated] = splitAddedUpdatedEntities<T, Id>(
        newEntities,
        selectId,
        state
      )

      updateManyMutably(updated, state)
      addManyMutably(added, state)
    }

    return {
      removeAll: createSingleArgumentStateOperator(removeAllMutably),
      addOne: createStateOperator(addOneMutably),
      addMany: createStateOperator(addManyMutably),
      setOne: createStateOperator(setOneMutably),
      setMany: createStateOperator(setManyMutably),
      setAll: createStateOperator(setAllMutably),
      updateOne: createStateOperator(updateOneMutably),
      updateMany: createStateOperator(updateManyMutably),
      upsertOne: createStateOperator(upsertOneMutably),
      upsertMany: createStateOperator(upsertManyMutably),
      removeOne: createStateOperator(removeOneMutably),
      removeMany: createStateOperator(removeManyMutably),
    }
  }
}<|MERGE_RESOLUTION|>--- conflicted
+++ resolved
@@ -4,12 +4,12 @@
   IdSelector,
   Update,
   EntityId,
-  DraftableEntityState
+  DraftableEntityState,
 } from './models'
 import type { BuildStateOperatorConfiguration } from './state_adapter'
 import {
+  buildCreateStateOperator,
   buildCreateSingleArgumentStateOperator,
-  buildCreateStateOperator,
 } from './state_adapter'
 import {
   selectIdValue,
@@ -17,7 +17,6 @@
   splitAddedUpdatedEntities,
 } from './utils'
 
-<<<<<<< HEAD
 export function buildCreateUnsortedStateAdapter(
   config: BuildStateOperatorConfiguration
 ) {
@@ -27,13 +26,7 @@
   return function createUnsortedStateAdapter<T, Id extends EntityId>(
     selectId: IdSelector<T, Id>
   ): EntityStateAdapter<T, Id> {
-    type R = EntityState<T, Id>
-=======
-export function createUnsortedStateAdapter<T, Id extends EntityId>(
-  selectId: IdSelector<T, Id>
-): EntityStateAdapter<T, Id> {
-  type R = DraftableEntityState<T, Id>
->>>>>>> 3c0546ae
+    type R = DraftableEntityState<T, Id>
 
     function addOneMutably(entity: T, state: R): void {
       const key = selectIdValue(entity, selectId)
@@ -42,15 +35,9 @@
         return
       }
 
-<<<<<<< HEAD
-      state.ids.push(key)
-      state.entities[key] = entity
-    }
-=======
-    state.ids.push(key as Id & Draft<Id>);
-    (state.entities as Record<Id, T>)[key] = entity
-  }
->>>>>>> 3c0546ae
+      state.ids.push(key as Id & Draft<Id>)
+      ;(state.entities as Record<Id, T>)[key] = entity
+    }
 
     function addManyMutably(
       newEntities: readonly T[] | Record<Id, T>,
@@ -63,23 +50,13 @@
       }
     }
 
-<<<<<<< HEAD
     function setOneMutably(entity: T, state: R): void {
       const key = selectIdValue(entity, selectId)
       if (!(key in state.entities)) {
-        state.ids.push(key)
-      }
-      state.entities[key] = entity
-    }
-=======
-  function setOneMutably(entity: T, state: R): void {
-    const key = selectIdValue(entity, selectId)
-    if (!(key in state.entities)) {
-      state.ids.push(key as Id & Draft<Id>);
-    }
-    (state.entities as Record<Id, T>)[key] = entity
-  }
->>>>>>> 3c0546ae
+        state.ids.push(key as Id & Draft<Id>)
+      }
+      ;(state.entities as Record<Id, T>)[key] = entity
+    }
 
     function setManyMutably(
       newEntities: readonly T[] | Record<Id, T>,
@@ -97,13 +74,8 @@
     ): void {
       newEntities = ensureEntitiesArray(newEntities)
 
-<<<<<<< HEAD
       state.ids = []
-      state.entities = {}
-=======
-    state.ids = []
-    state.entities = {} as Record<Id, T>
->>>>>>> 3c0546ae
+      state.entities = {} as Record<Id, T>
 
       addManyMutably(newEntities, state)
     }
@@ -115,73 +87,48 @@
     function removeManyMutably(keys: readonly Id[], state: R): void {
       let didMutate = false
 
-<<<<<<< HEAD
       keys.forEach((key) => {
         if (key in state.entities) {
-          delete state.entities[key]
+          delete (state.entities as Record<Id, T>)[key]
           didMutate = true
         }
       })
 
       if (didMutate) {
-        state.ids = state.ids.filter((id) => id in state.entities)
-      }
-=======
-    keys.forEach((key) => {
-      if (key in state.entities) {
-        delete (state.entities as Record<Id, T>)[key]
-        didMutate = true
-      }
-    })
-
-    if (didMutate) {
-      state.ids = (state.ids as Id[]).filter((id) => id in state.entities) as Id[] | Draft<Id[]>
->>>>>>> 3c0546ae
-    }
-
-<<<<<<< HEAD
+        state.ids = (state.ids as Id[]).filter((id) => id in state.entities) as
+          | Id[]
+          | Draft<Id[]>
+      }
+    }
+
     function removeAllMutably(state: R): void {
       Object.assign(state, {
         ids: [],
         entities: {},
       })
-=======
-  function takeNewKey(
-    keys: { [id: string]: Id },
-    update: Update<T, Id>,
-    state: R
-  ): boolean {
-    const original: T | undefined = (state.entities as Record<Id, T>)[update.id]
-    if (original === undefined) {
-      return false
->>>>>>> 3c0546ae
-    }
-
-<<<<<<< HEAD
+    }
+
     function takeNewKey(
       keys: { [id: string]: Id },
       update: Update<T, Id>,
       state: R
     ): boolean {
-      const original: T | undefined = state.entities[update.id]
+      const original: T | undefined = (state.entities as Record<Id, T>)[
+        update.id
+      ]
+      if (original === undefined) {
+        return false
+      }
       const updated: T = Object.assign({}, original, update.changes)
       const newKey = selectIdValue(updated, selectId)
       const hasNewKey = newKey !== update.id
 
       if (hasNewKey) {
         keys[update.id] = newKey
-        delete state.entities[update.id]
-      }
-
-      state.entities[newKey] = updated
-=======
-    if (hasNewKey) {
-      keys[update.id] = newKey
-      delete (state.entities as Record<Id, T>)[update.id]
-    }
-
-    (state.entities as Record<Id, T>)[newKey] = updated
->>>>>>> 3c0546ae
+        delete (state.entities as Record<Id, T>)[update.id]
+      }
+
+      ;(state.entities as Record<Id, T>)[newKey] = updated
 
       return hasNewKey
     }
