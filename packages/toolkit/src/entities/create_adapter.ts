--- conflicted
+++ resolved
@@ -13,16 +13,15 @@
 import type { BuildStateOperatorConfiguration } from './state_adapter'
 import { immutableHelpers } from '../immer'
 
-<<<<<<< HEAD
 export interface BuildCreateEntityAdapterConfiguration
   extends BuildCreateDraftSafeSelectorConfiguration,
     BuildStateOperatorConfiguration {}
 
 export type CreateEntityAdapter = {
-  <T>(options?: {
-    selectId?: IdSelector<T>
+  <T, Id extends EntityId>(options?: {
+    selectId?: IdSelector<T, Id>
     sortComparer?: false | Comparer<T>
-  }): EntityAdapter<T>
+  }): EntityAdapter<T, Id>
 }
 
 export function buildCreateEntityAdapter(
@@ -31,59 +30,20 @@
   const createSelectorsFactory = buildCreateSelectorsFactory(config)
   const createUnsortedStateAdapter = buildCreateUnsortedStateAdapter(config)
   const createSortedStateAdapter = buildCreateSortedStateAdapter(config)
-  return function createEntityAdapter<T>(
+  return function createEntityAdapter<T, Id extends EntityId>(
     options: {
-      selectId?: IdSelector<T>
+      selectId?: IdSelector<T, Id>
       sortComparer?: false | Comparer<T>
     } = {}
-  ): EntityAdapter<T> {
-    const { selectId, sortComparer }: EntityDefinition<T> = {
+  ): EntityAdapter<T, Id> {
+    const { selectId, sortComparer }: EntityDefinition<T, Id> = {
       sortComparer: false,
       selectId: (instance: any) => instance.id,
       ...options,
     }
-=======
-export interface EntityAdapterOptions<T, Id extends EntityId> {
-  selectId?: IdSelector<T, Id>
-  sortComparer?: false | Comparer<T>
-}
 
-export function createEntityAdapter<T, Id extends EntityId>(options: {
-  selectId: IdSelector<T, Id>
-  sortComparer?: false | Comparer<T>
-}): EntityAdapter<T, Id>
-
-export function createEntityAdapter<T extends { id: EntityId }>(options?: {
-  sortComparer?: false | Comparer<T>
-}): EntityAdapter<T, T['id']>
-
-/**
- *
- * @param options
- *
- * @public
- */
-export function createEntityAdapter<T>(
-  options: {
-    selectId?: IdSelector<T, EntityId>
-    sortComparer?: false | Comparer<T>
-  } = {}
-): EntityAdapter<T, EntityId> {
-  const { selectId, sortComparer }: EntityDefinition<T, EntityId> = {
-    sortComparer: false,
-    selectId: (instance: any) => instance.id,
-    ...options,
-  }
-
-  const stateFactory = createInitialStateFactory<T, EntityId>()
-  const selectorsFactory = createSelectorsFactory<T, EntityId>()
-  const stateAdapter = sortComparer
-    ? createSortedStateAdapter(selectId, sortComparer)
-    : createUnsortedStateAdapter(selectId)
->>>>>>> a2f3c9a7
-
-    const stateFactory = createInitialStateFactory<T>()
-    const selectorsFactory = createSelectorsFactory<T>()
+    const stateFactory = createInitialStateFactory<T, Id>()
+    const selectorsFactory = createSelectorsFactory<T, Id>()
     const stateAdapter = sortComparer
       ? createSortedStateAdapter(selectId, sortComparer)
       : createUnsortedStateAdapter(selectId)
