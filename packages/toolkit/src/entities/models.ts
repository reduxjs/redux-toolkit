<<<<<<< HEAD
import type { UncheckedIndexedAccess } from '../uncheckedindexed'
import type { Draft } from 'immer'
import type { PayloadAction } from '../createAction'
import type { GetSelectorsOptions } from './state_selectors'
import type { CastAny, Id as Compute } from '../tsHelpers'
import type { CaseReducerDefinition } from '../createSlice'
import type { CaseReducer } from '../createReducer'

/**
 * @public
 */
export type EntityId = number | string

/**
 * @public
 */
export type Comparer<T> = (a: T, b: T) => number

/**
 * @public
 */
export type IdSelector<T, Id extends EntityId> = (model: T) => Id

/**
 * @public
 */
export type Update<T, Id extends EntityId> = { id: Id; changes: Partial<T> }

/**
 * @public
 */
export interface EntityState<T, Id extends EntityId> {
  ids: Id[]
  entities: Record<Id, T>
}

/**
 * @public
 */
export interface EntityAdapterOptions<T, Id extends EntityId> {
  selectId?: IdSelector<T, Id>
  sortComparer?: false | Comparer<T>
}

export type PreventAny<S, T, Id extends EntityId> = CastAny<
  S,
  EntityState<T, Id>
>

export type DraftableEntityState<T, Id extends EntityId> =
  | EntityState<T, Id>
  | Draft<EntityState<T, Id>>

/**
 * @public
 */
export interface EntityStateAdapter<T, Id extends EntityId> {
  addOne<S extends DraftableEntityState<T, Id>>(
    state: PreventAny<S, T, Id>,
    entity: T,
  ): S
  addOne<S extends DraftableEntityState<T, Id>>(
    state: PreventAny<S, T, Id>,
    action: PayloadAction<T>,
  ): S

  addMany<S extends DraftableEntityState<T, Id>>(
    state: PreventAny<S, T, Id>,
    entities: readonly T[] | Record<Id, T>,
  ): S
  addMany<S extends DraftableEntityState<T, Id>>(
    state: PreventAny<S, T, Id>,
    entities: PayloadAction<readonly T[] | Record<Id, T>>,
  ): S

  setOne<S extends DraftableEntityState<T, Id>>(
    state: PreventAny<S, T, Id>,
    entity: T,
  ): S
  setOne<S extends DraftableEntityState<T, Id>>(
    state: PreventAny<S, T, Id>,
    action: PayloadAction<T>,
  ): S
  setMany<S extends DraftableEntityState<T, Id>>(
    state: PreventAny<S, T, Id>,
    entities: readonly T[] | Record<Id, T>,
  ): S
  setMany<S extends DraftableEntityState<T, Id>>(
    state: PreventAny<S, T, Id>,
    entities: PayloadAction<readonly T[] | Record<Id, T>>,
  ): S
  setAll<S extends DraftableEntityState<T, Id>>(
    state: PreventAny<S, T, Id>,
    entities: readonly T[] | Record<Id, T>,
  ): S
  setAll<S extends DraftableEntityState<T, Id>>(
    state: PreventAny<S, T, Id>,
    entities: PayloadAction<readonly T[] | Record<Id, T>>,
  ): S

  removeOne<S extends DraftableEntityState<T, Id>>(
    state: PreventAny<S, T, Id>,
    key: Id,
  ): S
  removeOne<S extends DraftableEntityState<T, Id>>(
    state: PreventAny<S, T, Id>,
    key: PayloadAction<Id>,
  ): S

  removeMany<S extends DraftableEntityState<T, Id>>(
    state: PreventAny<S, T, Id>,
    keys: readonly Id[],
  ): S
  removeMany<S extends DraftableEntityState<T, Id>>(
    state: PreventAny<S, T, Id>,
    keys: PayloadAction<readonly Id[]>,
  ): S

  removeAll<S extends DraftableEntityState<T, Id>>(
    state: PreventAny<S, T, Id>,
  ): S

  updateOne<S extends DraftableEntityState<T, Id>>(
    state: PreventAny<S, T, Id>,
    update: Update<T, Id>,
  ): S
  updateOne<S extends DraftableEntityState<T, Id>>(
    state: PreventAny<S, T, Id>,
    update: PayloadAction<Update<T, Id>>,
  ): S

  updateMany<S extends DraftableEntityState<T, Id>>(
    state: PreventAny<S, T, Id>,
    updates: ReadonlyArray<Update<T, Id>>,
  ): S
  updateMany<S extends DraftableEntityState<T, Id>>(
    state: PreventAny<S, T, Id>,
    updates: PayloadAction<ReadonlyArray<Update<T, Id>>>,
  ): S

  upsertOne<S extends DraftableEntityState<T, Id>>(
    state: PreventAny<S, T, Id>,
    entity: T,
  ): S
  upsertOne<S extends DraftableEntityState<T, Id>>(
    state: PreventAny<S, T, Id>,
    entity: PayloadAction<T>,
  ): S

  upsertMany<S extends DraftableEntityState<T, Id>>(
    state: PreventAny<S, T, Id>,
    entities: readonly T[] | Record<Id, T>,
  ): S
  upsertMany<S extends DraftableEntityState<T, Id>>(
    state: PreventAny<S, T, Id>,
    entities: PayloadAction<readonly T[] | Record<Id, T>>,
  ): S
}

/**
 * @public
 */
export type EntitySelectors<
  T,
  V,
  Id extends EntityId,
  Single extends string = '',
  Plural extends string = DefaultPlural<Single>,
> = Compute<
  {
    [K in `select${Capitalize<Single>}Ids`]: (state: V) => Id[]
  } & {
    [K in `select${Capitalize<Single>}Entities`]: (state: V) => Record<Id, T>
  } & {
    [K in `selectAll${Capitalize<Plural>}`]: (state: V) => T[]
  } & {
    [K in `selectTotal${Capitalize<Plural>}`]: (state: V) => number
  } & {
    [K in `select${Capitalize<Single>}ById`]: (
      state: V,
      id: Id,
    ) => Compute<UncheckedIndexedAccess<T>>
  }
>

export type DefaultPlural<Single extends string> = Single extends ''
  ? ''
  : `${Single}s`

export type EntityReducers<
  T,
  Id extends EntityId,
  State = EntityState<T, Id>,
  Single extends string = '',
  Plural extends string = DefaultPlural<Single>,
> = {
  [K in keyof EntityStateAdapter<
    T,
    Id
  > as `${K}${Capitalize<K extends `${string}One` ? Single : Plural>}`]: EntityStateAdapter<
    T,
    Id
  >[K] extends (state: any) => any
    ? CaseReducerDefinition<State, PayloadAction>
    : EntityStateAdapter<T, Id>[K] extends CaseReducer<any, infer A>
      ? CaseReducerDefinition<State, A>
      : never
}

/**
 * @public
 */
export interface EntityStateFactory<T, Id extends EntityId> {
  getInitialState(
    state?: undefined,
    entities?: Record<Id, T> | readonly T[],
  ): EntityState<T, Id>
  getInitialState<S extends object>(
    state: S,
    entities?: Record<Id, T> | readonly T[],
  ): EntityState<T, Id> & S
}

/**
 * @public
 */
export interface EntityAdapter<T, Id extends EntityId>
  extends EntityStateAdapter<T, Id>,
    EntityStateFactory<T, Id>,
    Required<EntityAdapterOptions<T, Id>> {
  getSelectors<
    Single extends string = '',
    Plural extends string = DefaultPlural<Single>,
  >(
    selectState?: undefined,
    options?: GetSelectorsOptions<Single, Plural>,
  ): EntitySelectors<T, EntityState<T, Id>, Id, Single, Plural>
  getSelectors<
    V,
    Single extends string = '',
    Plural extends string = DefaultPlural<Single>,
  >(
    selectState: (state: V) => EntityState<T, Id>,
    options?: GetSelectorsOptions<Single, Plural>,
  ): EntitySelectors<T, V, Id, Single, Plural>
}
=======
import type { Draft } from 'immer'
import type { PayloadAction } from '../createAction'
import type { CastAny, Id } from '../tsHelpers'
import type { UncheckedIndexedAccess } from '../uncheckedindexed.js'
import type { GetSelectorsOptions } from './state_selectors'

/**
 * @public
 */
export type EntityId = number | string

/**
 * @public
 */
export type Comparer<T> = (a: T, b: T) => number

/**
 * @public
 */
export type IdSelector<T, Id extends EntityId> = (model: T) => Id

/**
 * @public
 */
export type Update<T, Id extends EntityId> = { id: Id; changes: Partial<T> }

/**
 * @public
 */
export interface EntityState<T, Id extends EntityId> {
  ids: Id[]
  entities: Record<Id, T>
}

/**
 * @public
 */
export interface EntityAdapterOptions<T, Id extends EntityId> {
  selectId?: IdSelector<T, Id>
  sortComparer?: false | Comparer<T>
}

export type PreventAny<S, T, Id extends EntityId> = CastAny<
  S,
  EntityState<T, Id>
>

export type DraftableEntityState<T, Id extends EntityId> =
  | EntityState<T, Id>
  | Draft<EntityState<T, Id>>

/**
 * @public
 */
export interface EntityStateAdapter<T, Id extends EntityId> {
  addOne<S extends DraftableEntityState<T, Id>>(
    state: PreventAny<S, T, Id>,
    entity: T,
  ): S
  addOne<S extends DraftableEntityState<T, Id>>(
    state: PreventAny<S, T, Id>,
    action: PayloadAction<T>,
  ): S

  addMany<S extends DraftableEntityState<T, Id>>(
    state: PreventAny<S, T, Id>,
    entities: readonly T[] | Record<Id, T>,
  ): S
  addMany<S extends DraftableEntityState<T, Id>>(
    state: PreventAny<S, T, Id>,
    entities: PayloadAction<readonly T[] | Record<Id, T>>,
  ): S

  setOne<S extends DraftableEntityState<T, Id>>(
    state: PreventAny<S, T, Id>,
    entity: T,
  ): S
  setOne<S extends DraftableEntityState<T, Id>>(
    state: PreventAny<S, T, Id>,
    action: PayloadAction<T>,
  ): S
  setMany<S extends DraftableEntityState<T, Id>>(
    state: PreventAny<S, T, Id>,
    entities: readonly T[] | Record<Id, T>,
  ): S
  setMany<S extends DraftableEntityState<T, Id>>(
    state: PreventAny<S, T, Id>,
    entities: PayloadAction<readonly T[] | Record<Id, T>>,
  ): S
  setAll<S extends DraftableEntityState<T, Id>>(
    state: PreventAny<S, T, Id>,
    entities: readonly T[] | Record<Id, T>,
  ): S
  setAll<S extends DraftableEntityState<T, Id>>(
    state: PreventAny<S, T, Id>,
    entities: PayloadAction<readonly T[] | Record<Id, T>>,
  ): S

  removeOne<S extends DraftableEntityState<T, Id>>(
    state: PreventAny<S, T, Id>,
    key: Id,
  ): S
  removeOne<S extends DraftableEntityState<T, Id>>(
    state: PreventAny<S, T, Id>,
    key: PayloadAction<Id>,
  ): S

  removeMany<S extends DraftableEntityState<T, Id>>(
    state: PreventAny<S, T, Id>,
    keys: readonly Id[],
  ): S
  removeMany<S extends DraftableEntityState<T, Id>>(
    state: PreventAny<S, T, Id>,
    keys: PayloadAction<readonly Id[]>,
  ): S

  removeAll<S extends DraftableEntityState<T, Id>>(
    state: PreventAny<S, T, Id>,
  ): S

  updateOne<S extends DraftableEntityState<T, Id>>(
    state: PreventAny<S, T, Id>,
    update: Update<T, Id>,
  ): S
  updateOne<S extends DraftableEntityState<T, Id>>(
    state: PreventAny<S, T, Id>,
    update: PayloadAction<Update<T, Id>>,
  ): S

  updateMany<S extends DraftableEntityState<T, Id>>(
    state: PreventAny<S, T, Id>,
    updates: ReadonlyArray<Update<T, Id>>,
  ): S
  updateMany<S extends DraftableEntityState<T, Id>>(
    state: PreventAny<S, T, Id>,
    updates: PayloadAction<ReadonlyArray<Update<T, Id>>>,
  ): S

  upsertOne<S extends DraftableEntityState<T, Id>>(
    state: PreventAny<S, T, Id>,
    entity: T,
  ): S
  upsertOne<S extends DraftableEntityState<T, Id>>(
    state: PreventAny<S, T, Id>,
    entity: PayloadAction<T>,
  ): S

  upsertMany<S extends DraftableEntityState<T, Id>>(
    state: PreventAny<S, T, Id>,
    entities: readonly T[] | Record<Id, T>,
  ): S
  upsertMany<S extends DraftableEntityState<T, Id>>(
    state: PreventAny<S, T, Id>,
    entities: PayloadAction<readonly T[] | Record<Id, T>>,
  ): S
}

/**
 * @public
 */
export interface EntitySelectors<T, V, IdType extends EntityId> {
  selectIds: (state: V) => IdType[]
  selectEntities: (state: V) => Record<IdType, T>
  selectAll: (state: V) => T[]
  selectTotal: (state: V) => number
  selectById: (state: V, id: IdType) => Id<UncheckedIndexedAccess<T>>
}

/**
 * @public
 */
export interface EntityStateFactory<T, Id extends EntityId> {
  getInitialState(
    state?: undefined,
    entities?: Record<Id, T> | readonly T[],
  ): EntityState<T, Id>
  getInitialState<S extends object>(
    state: S,
    entities?: Record<Id, T> | readonly T[],
  ): EntityState<T, Id> & S
}

/**
 * @public
 */
export interface EntityAdapter<T, Id extends EntityId>
  extends EntityStateAdapter<T, Id>,
    EntityStateFactory<T, Id>,
    Required<EntityAdapterOptions<T, Id>> {
  getSelectors(
    selectState?: undefined,
    options?: GetSelectorsOptions,
  ): EntitySelectors<T, EntityState<T, Id>, Id>
  getSelectors<V>(
    selectState: (state: V) => EntityState<T, Id>,
    options?: GetSelectorsOptions,
  ): EntitySelectors<T, V, Id>
}
>>>>>>> b10f3454
<|MERGE_RESOLUTION|>--- conflicted
+++ resolved
@@ -1,4 +1,3 @@
-<<<<<<< HEAD
 import type { UncheckedIndexedAccess } from '../uncheckedindexed'
 import type { Draft } from 'immer'
 import type { PayloadAction } from '../createAction'
@@ -244,204 +243,4 @@
     selectState: (state: V) => EntityState<T, Id>,
     options?: GetSelectorsOptions<Single, Plural>,
   ): EntitySelectors<T, V, Id, Single, Plural>
-}
-=======
-import type { Draft } from 'immer'
-import type { PayloadAction } from '../createAction'
-import type { CastAny, Id } from '../tsHelpers'
-import type { UncheckedIndexedAccess } from '../uncheckedindexed.js'
-import type { GetSelectorsOptions } from './state_selectors'
-
-/**
- * @public
- */
-export type EntityId = number | string
-
-/**
- * @public
- */
-export type Comparer<T> = (a: T, b: T) => number
-
-/**
- * @public
- */
-export type IdSelector<T, Id extends EntityId> = (model: T) => Id
-
-/**
- * @public
- */
-export type Update<T, Id extends EntityId> = { id: Id; changes: Partial<T> }
-
-/**
- * @public
- */
-export interface EntityState<T, Id extends EntityId> {
-  ids: Id[]
-  entities: Record<Id, T>
-}
-
-/**
- * @public
- */
-export interface EntityAdapterOptions<T, Id extends EntityId> {
-  selectId?: IdSelector<T, Id>
-  sortComparer?: false | Comparer<T>
-}
-
-export type PreventAny<S, T, Id extends EntityId> = CastAny<
-  S,
-  EntityState<T, Id>
->
-
-export type DraftableEntityState<T, Id extends EntityId> =
-  | EntityState<T, Id>
-  | Draft<EntityState<T, Id>>
-
-/**
- * @public
- */
-export interface EntityStateAdapter<T, Id extends EntityId> {
-  addOne<S extends DraftableEntityState<T, Id>>(
-    state: PreventAny<S, T, Id>,
-    entity: T,
-  ): S
-  addOne<S extends DraftableEntityState<T, Id>>(
-    state: PreventAny<S, T, Id>,
-    action: PayloadAction<T>,
-  ): S
-
-  addMany<S extends DraftableEntityState<T, Id>>(
-    state: PreventAny<S, T, Id>,
-    entities: readonly T[] | Record<Id, T>,
-  ): S
-  addMany<S extends DraftableEntityState<T, Id>>(
-    state: PreventAny<S, T, Id>,
-    entities: PayloadAction<readonly T[] | Record<Id, T>>,
-  ): S
-
-  setOne<S extends DraftableEntityState<T, Id>>(
-    state: PreventAny<S, T, Id>,
-    entity: T,
-  ): S
-  setOne<S extends DraftableEntityState<T, Id>>(
-    state: PreventAny<S, T, Id>,
-    action: PayloadAction<T>,
-  ): S
-  setMany<S extends DraftableEntityState<T, Id>>(
-    state: PreventAny<S, T, Id>,
-    entities: readonly T[] | Record<Id, T>,
-  ): S
-  setMany<S extends DraftableEntityState<T, Id>>(
-    state: PreventAny<S, T, Id>,
-    entities: PayloadAction<readonly T[] | Record<Id, T>>,
-  ): S
-  setAll<S extends DraftableEntityState<T, Id>>(
-    state: PreventAny<S, T, Id>,
-    entities: readonly T[] | Record<Id, T>,
-  ): S
-  setAll<S extends DraftableEntityState<T, Id>>(
-    state: PreventAny<S, T, Id>,
-    entities: PayloadAction<readonly T[] | Record<Id, T>>,
-  ): S
-
-  removeOne<S extends DraftableEntityState<T, Id>>(
-    state: PreventAny<S, T, Id>,
-    key: Id,
-  ): S
-  removeOne<S extends DraftableEntityState<T, Id>>(
-    state: PreventAny<S, T, Id>,
-    key: PayloadAction<Id>,
-  ): S
-
-  removeMany<S extends DraftableEntityState<T, Id>>(
-    state: PreventAny<S, T, Id>,
-    keys: readonly Id[],
-  ): S
-  removeMany<S extends DraftableEntityState<T, Id>>(
-    state: PreventAny<S, T, Id>,
-    keys: PayloadAction<readonly Id[]>,
-  ): S
-
-  removeAll<S extends DraftableEntityState<T, Id>>(
-    state: PreventAny<S, T, Id>,
-  ): S
-
-  updateOne<S extends DraftableEntityState<T, Id>>(
-    state: PreventAny<S, T, Id>,
-    update: Update<T, Id>,
-  ): S
-  updateOne<S extends DraftableEntityState<T, Id>>(
-    state: PreventAny<S, T, Id>,
-    update: PayloadAction<Update<T, Id>>,
-  ): S
-
-  updateMany<S extends DraftableEntityState<T, Id>>(
-    state: PreventAny<S, T, Id>,
-    updates: ReadonlyArray<Update<T, Id>>,
-  ): S
-  updateMany<S extends DraftableEntityState<T, Id>>(
-    state: PreventAny<S, T, Id>,
-    updates: PayloadAction<ReadonlyArray<Update<T, Id>>>,
-  ): S
-
-  upsertOne<S extends DraftableEntityState<T, Id>>(
-    state: PreventAny<S, T, Id>,
-    entity: T,
-  ): S
-  upsertOne<S extends DraftableEntityState<T, Id>>(
-    state: PreventAny<S, T, Id>,
-    entity: PayloadAction<T>,
-  ): S
-
-  upsertMany<S extends DraftableEntityState<T, Id>>(
-    state: PreventAny<S, T, Id>,
-    entities: readonly T[] | Record<Id, T>,
-  ): S
-  upsertMany<S extends DraftableEntityState<T, Id>>(
-    state: PreventAny<S, T, Id>,
-    entities: PayloadAction<readonly T[] | Record<Id, T>>,
-  ): S
-}
-
-/**
- * @public
- */
-export interface EntitySelectors<T, V, IdType extends EntityId> {
-  selectIds: (state: V) => IdType[]
-  selectEntities: (state: V) => Record<IdType, T>
-  selectAll: (state: V) => T[]
-  selectTotal: (state: V) => number
-  selectById: (state: V, id: IdType) => Id<UncheckedIndexedAccess<T>>
-}
-
-/**
- * @public
- */
-export interface EntityStateFactory<T, Id extends EntityId> {
-  getInitialState(
-    state?: undefined,
-    entities?: Record<Id, T> | readonly T[],
-  ): EntityState<T, Id>
-  getInitialState<S extends object>(
-    state: S,
-    entities?: Record<Id, T> | readonly T[],
-  ): EntityState<T, Id> & S
-}
-
-/**
- * @public
- */
-export interface EntityAdapter<T, Id extends EntityId>
-  extends EntityStateAdapter<T, Id>,
-    EntityStateFactory<T, Id>,
-    Required<EntityAdapterOptions<T, Id>> {
-  getSelectors(
-    selectState?: undefined,
-    options?: GetSelectorsOptions,
-  ): EntitySelectors<T, EntityState<T, Id>, Id>
-  getSelectors<V>(
-    selectState: (state: V) => EntityState<T, Id>,
-    options?: GetSelectorsOptions,
-  ): EntitySelectors<T, V, Id>
-}
->>>>>>> b10f3454
+}