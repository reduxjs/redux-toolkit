--- conflicted
+++ resolved
@@ -1,55 +1,4 @@
-<<<<<<< HEAD
 import type { EntityState, IdSelector, Update, EntityId, DraftableEntityState } from './models'
-
-export function selectIdValue<T>(entity: T, selectId: IdSelector<T>) {
-  const key = selectId(entity)
-
-  if (process.env.NODE_ENV !== 'production' && key === undefined) {
-    console.warn(
-      'The entity passed to the `selectId` implementation returned undefined.',
-      'You should probably provide your own `selectId` implementation.',
-      'The entity that was passed:',
-      entity,
-      'The `selectId` implementation:',
-      selectId.toString()
-    )
-  }
-
-  return key
-}
-
-export function ensureEntitiesArray<T>(
-  entities: readonly T[] | Record<EntityId, T>
-): readonly T[] {
-  if (!Array.isArray(entities)) {
-    entities = Object.values(entities)
-  }
-
-  return entities
-}
-
-export function splitAddedUpdatedEntities<T>(
-  newEntities: readonly T[] | Record<EntityId, T>,
-  selectId: IdSelector<T>,
-  state: DraftableEntityState<T>
-): [T[], Update<T>[]] {
-  newEntities = ensureEntitiesArray(newEntities)
-
-  const added: T[] = []
-  const updated: Update<T>[] = []
-
-  for (const entity of newEntities) {
-    const id = selectIdValue(entity, selectId)
-    if (id in state.entities) {
-      updated.push({ id, changes: entity })
-    } else {
-      added.push(entity)
-    }
-  }
-  return [added, updated]
-}
-=======
-import type { EntityState, IdSelector, Update, EntityId } from './models'
 
 export function selectIdValue<T, Id extends EntityId>(
   entity: T,
@@ -100,5 +49,4 @@
     }
   }
   return [added, updated]
-}
->>>>>>> eae9bdad
+}