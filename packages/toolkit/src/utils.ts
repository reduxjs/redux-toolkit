--- conflicted
+++ resolved
@@ -1,11 +1,4 @@
-<<<<<<< HEAD
-import type { Middleware } from 'redux'
-=======
-import { produce as createNextState, isDraftable } from 'immer'
 import type { Middleware, StoreEnhancer } from 'redux'
->>>>>>> 04540b3f
-
-import type { BuildCreateReducerConfiguration } from './createReducer'
 
 export function getTimeMeasureUtils(maxDelay: number, fnName: string) {
   let elapsed = 0
@@ -89,15 +82,6 @@
   }
 }
 
-<<<<<<< HEAD
-export function makeFreezeDraftable<T>({
-  isDraftable,
-  createNextState,
-}: BuildCreateReducerConfiguration) {
-  return function freezeDraftable<T>(val: T) {
-    return isDraftable(val) ? createNextState(val, () => {}) : val
-  }
-=======
 /**
  * @public
  */
@@ -139,9 +123,4 @@
     }
     return new EnhancerArray(...arr.concat(this))
   }
-}
-
-export function freezeDraftable<T>(val: T) {
-  return isDraftable(val) ? createNextState(val, () => {}) : val
->>>>>>> 04540b3f
 }