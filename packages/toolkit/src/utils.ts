<<<<<<< HEAD
import { produce as createNextState, isDraftable } from 'immer'
import type { Middleware } from 'redux'
=======
import createNextState, { isDraftable } from 'immer'
import type { Middleware, StoreEnhancer } from 'redux'
>>>>>>> d3bb412e

export function getTimeMeasureUtils(maxDelay: number, fnName: string) {
  let elapsed = 0
  return {
    measureTime<T>(fn: () => T): T {
      const started = Date.now()
      try {
        return fn()
      } finally {
        const finished = Date.now()
        elapsed += finished - started
      }
    },
    warnIfExceeded() {
      if (elapsed > maxDelay) {
        console.warn(`${fnName} took ${elapsed}ms, which is more than the warning threshold of ${maxDelay}ms. 
If your state or actions are very large, you may want to disable the middleware as it might cause too much of a slowdown in development mode. See https://redux-toolkit.js.org/api/getDefaultMiddleware for instructions.
It is disabled in production builds, so you don't need to worry about that.`)
      }
    },
  }
}

export function delay(ms: number) {
  return new Promise((resolve) => setTimeout(resolve, ms))
}

/**
 * @public
 */
export class MiddlewareArray<
  Middlewares extends Middleware<any, any>[]
> extends Array<Middlewares[number]> {
  constructor(...items: Middlewares)
  constructor(...args: any[]) {
    super(...args)
    Object.setPrototypeOf(this, MiddlewareArray.prototype)
  }

  static get [Symbol.species]() {
    return MiddlewareArray as any
  }

  concat<AdditionalMiddlewares extends ReadonlyArray<Middleware<any, any>>>(
    items: AdditionalMiddlewares
  ): MiddlewareArray<[...Middlewares, ...AdditionalMiddlewares]>

  concat<AdditionalMiddlewares extends ReadonlyArray<Middleware<any, any>>>(
    ...items: AdditionalMiddlewares
  ): MiddlewareArray<[...Middlewares, ...AdditionalMiddlewares]>
  concat(...arr: any[]) {
    return super.concat.apply(this, arr)
  }

  prepend<AdditionalMiddlewares extends ReadonlyArray<Middleware<any, any>>>(
    items: AdditionalMiddlewares
  ): MiddlewareArray<[...AdditionalMiddlewares, ...Middlewares]>

  prepend<AdditionalMiddlewares extends ReadonlyArray<Middleware<any, any>>>(
    ...items: AdditionalMiddlewares
  ): MiddlewareArray<[...AdditionalMiddlewares, ...Middlewares]>

  prepend(...arr: any[]) {
    if (arr.length === 1 && Array.isArray(arr[0])) {
      return new MiddlewareArray(...arr[0].concat(this))
    }
    return new MiddlewareArray(...arr.concat(this))
  }
}

/**
 * @public
 */
export class EnhancerArray<
  Enhancers extends StoreEnhancer<any, any>[]
> extends Array<Enhancers[number]> {
  constructor(...items: Enhancers)
  constructor(...args: any[]) {
    super(...args)
    Object.setPrototypeOf(this, EnhancerArray.prototype)
  }

  static get [Symbol.species]() {
    return EnhancerArray as any
  }

  concat<AdditionalEnhancers extends ReadonlyArray<StoreEnhancer<any, any>>>(
    items: AdditionalEnhancers
  ): EnhancerArray<[...Enhancers, ...AdditionalEnhancers]>

  concat<AdditionalEnhancers extends ReadonlyArray<StoreEnhancer<any, any>>>(
    ...items: AdditionalEnhancers
  ): EnhancerArray<[...Enhancers, ...AdditionalEnhancers]>
  concat(...arr: any[]) {
    return super.concat.apply(this, arr)
  }

  prepend<AdditionalEnhancers extends ReadonlyArray<StoreEnhancer<any, any>>>(
    items: AdditionalEnhancers
  ): EnhancerArray<[...AdditionalEnhancers, ...Enhancers]>

  prepend<AdditionalEnhancers extends ReadonlyArray<StoreEnhancer<any, any>>>(
    ...items: AdditionalEnhancers
  ): EnhancerArray<[...AdditionalEnhancers, ...Enhancers]>

  prepend(...arr: any[]) {
    if (arr.length === 1 && Array.isArray(arr[0])) {
      return new EnhancerArray(...arr[0].concat(this))
    }
    return new EnhancerArray(...arr.concat(this))
  }
}

export function freezeDraftable<T>(val: T) {
  return isDraftable(val) ? createNextState(val, () => {}) : val
}<|MERGE_RESOLUTION|>--- conflicted
+++ resolved
@@ -1,10 +1,5 @@
-<<<<<<< HEAD
 import { produce as createNextState, isDraftable } from 'immer'
-import type { Middleware } from 'redux'
-=======
-import createNextState, { isDraftable } from 'immer'
 import type { Middleware, StoreEnhancer } from 'redux'
->>>>>>> d3bb412e
 
 export function getTimeMeasureUtils(maxDelay: number, fnName: string) {
   let elapsed = 0
