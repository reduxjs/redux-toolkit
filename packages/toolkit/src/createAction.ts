--- conflicted
+++ resolved
@@ -286,22 +286,16 @@
   return actionCreator
 }
 
-<<<<<<< HEAD
-=======
 /**
  * Returns true if value is a plain object with a `type` property.
  */
->>>>>>> d3bb412e
 export function isAction(action: unknown): action is Action<unknown> {
   return isPlainObject(action) && 'type' in action
 }
 
-<<<<<<< HEAD
-=======
 /**
  * Returns true if value is an action with a string type and valid Flux Standard Action keys.
  */
->>>>>>> d3bb412e
 export function isFSA(action: unknown): action is {
   type: string
   payload?: unknown
