--- conflicted
+++ resolved
@@ -1,9 +1,5 @@
-<<<<<<< HEAD
 import type { ImmutableHelpers } from '@reduxjs/toolkit'
-import { createSelector } from '@reduxjs/toolkit'
-=======
-import { createNextState, createSelector } from './rtkImports'
->>>>>>> 3c0546ae
+import { createSelector } from './rtkImports'
 import type {
   MutationSubState,
   QuerySubState,
