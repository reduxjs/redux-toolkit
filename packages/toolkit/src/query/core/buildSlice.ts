--- conflicted
+++ resolved
@@ -133,19 +133,14 @@
           {
             payload,
           }: PayloadAction<
-<<<<<<< HEAD
             Array<QuerySubstateIdentifier & { patches: readonly Patch[] }>
-          >
-=======
-            QuerySubstateIdentifier & { patches: readonly Patch[] }
           >,
->>>>>>> d36a3a14
         ) {
           for (const { queryCacheKey, patches } of payload) {
             updateQuerySubstateIfExists(draft, queryCacheKey, (substate) => {
               substate.data = applyPatches(
                 substate.data as any,
-                patches.concat()
+                patches.concat(),
               )
             })
           }
@@ -344,24 +339,17 @@
       updateProvidedBys: {
         reducer(
           draft,
-<<<<<<< HEAD
           action: PayloadAction<
             Array<{
               queryCacheKey: QueryCacheKey
               providedTags: readonly FullTagDescription<string>[]
             }>
-          >
-=======
-          action: PayloadAction<{
-            queryCacheKey: QueryCacheKey
-            providedTags: readonly FullTagDescription<string>[]
-          }>,
->>>>>>> d36a3a14
+          >,
         ) {
           for (const { queryCacheKey, providedTags } of action.payload) {
             for (const tagTypeSubscriptions of Object.values(draft)) {
               for (const idSubscriptions of Object.values(
-                tagTypeSubscriptions
+                tagTypeSubscriptions,
               )) {
                 const foundAt = idSubscriptions.indexOf(queryCacheKey)
                 if (foundAt !== -1) {
@@ -437,19 +425,12 @@
 
             invalidationSlice.caseReducers.updateProvidedBys(
               draft,
-<<<<<<< HEAD
               invalidationSlice.actions.updateProvidedBys([
                 {
                   queryCacheKey,
                   providedTags,
                 },
-              ])
-=======
-              invalidationSlice.actions.updateProvidedBy({
-                queryCacheKey,
-                providedTags,
-              }),
->>>>>>> d36a3a14
+              ]),
             )
           },
         )
