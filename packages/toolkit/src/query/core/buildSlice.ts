<<<<<<< HEAD
import type {
  PayloadAction,
  BuildCreateSliceConfiguration,
  ImmutableHelpers,
} from '@reduxjs/toolkit'
=======
import type { PayloadAction, UnknownAction } from '@reduxjs/toolkit'
>>>>>>> 3c0546ae
import {
  combineReducers,
  createAction,
  isAnyOf,
  isFulfilled,
  isRejectedWithValue,
  prepareAutoBatched,
<<<<<<< HEAD
  buildCreateSlice,
} from '@reduxjs/toolkit'
=======
} from './rtkImports'
>>>>>>> 3c0546ae
import type {
  QuerySubstateIdentifier,
  QuerySubState,
  MutationSubstateIdentifier,
  MutationSubState,
  MutationState,
  QueryState,
  InvalidationState,
  Subscribers,
  QueryCacheKey,
  SubscriptionState,
  ConfigState,
} from './apiState'
import { QueryStatus } from './apiState'
import type { MutationThunk, QueryThunk, RejectedAction } from './buildThunks'
import { calculateProvidedByThunk } from './buildThunks'
import type {
  AssertTagTypes,
  EndpointDefinitions,
  FullTagDescription,
  QueryDefinition,
} from '../endpointDefinitions'
import type { Patch } from 'immer'
import { onFocus, onFocusLost, onOffline, onOnline } from './setupListeners'
import {
  isDocumentVisible,
  isOnline,
  copyWithStructuralSharing,
} from '../utils'
import type { ApiContext } from '../apiTypes'
import { isUpsertQuery } from './buildInitiate'

function updateQuerySubstateIfExists(
  state: QueryState<any>,
  queryCacheKey: QueryCacheKey,
  update: (substate: QuerySubState<any>) => void
) {
  const substate = state[queryCacheKey]
  if (substate) {
    update(substate)
  }
}

export function getMutationCacheKey(
  id:
    | MutationSubstateIdentifier
    | { requestId: string; arg: { fixedCacheKey?: string | undefined } }
): string
export function getMutationCacheKey(id: {
  fixedCacheKey?: string
  requestId?: string
}): string | undefined

export function getMutationCacheKey(
  id:
    | { fixedCacheKey?: string; requestId?: string }
    | MutationSubstateIdentifier
    | { requestId: string; arg: { fixedCacheKey?: string | undefined } }
): string | undefined {
  return ('arg' in id ? id.arg.fixedCacheKey : id.fixedCacheKey) ?? id.requestId
}

function updateMutationSubstateIfExists(
  state: MutationState<any>,
  id:
    | MutationSubstateIdentifier
    | { requestId: string; arg: { fixedCacheKey?: string | undefined } },
  update: (substate: MutationSubState<any>) => void
) {
  const substate = state[getMutationCacheKey(id)]
  if (substate) {
    update(substate)
  }
}

const initialState = {} as any

export function buildSlice({
  reducerPath,
  queryThunk,
  mutationThunk,
  context: {
    endpointDefinitions: definitions,
    apiUid,
    extractRehydrationInfo,
    hasRehydrationInfo,
  },
  assertTagType,
  config,
  immutableHelpers,
  immutableHelpers: { applyPatches, createNextState, isDraft, original },
}: {
  reducerPath: string
  queryThunk: QueryThunk
  mutationThunk: MutationThunk
  context: ApiContext<EndpointDefinitions>
  assertTagType: AssertTagTypes
  config: Omit<
    ConfigState<string>,
    'online' | 'focused' | 'middlewareRegistered'
  >
  immutableHelpers: Pick<ImmutableHelpers, 'applyPatches' | 'original'> &
    BuildCreateSliceConfiguration
}) {
  const createSlice = buildCreateSlice(immutableHelpers)

  const resetApiState = createAction(`${reducerPath}/resetApiState`)
  const querySlice = createSlice({
    name: `${reducerPath}/queries`,
    initialState: initialState as QueryState<any>,
    reducers: {
      removeQueryResult: {
        reducer(
          draft,
          { payload: { queryCacheKey } }: PayloadAction<QuerySubstateIdentifier>
        ) {
          delete draft[queryCacheKey]
        },
        prepare: prepareAutoBatched<QuerySubstateIdentifier>(),
      },
      queryResultPatched: {
        reducer(
          draft,
          {
            payload: { queryCacheKey, patches },
          }: PayloadAction<
            QuerySubstateIdentifier & { patches: readonly Patch[] }
          >
        ) {
          updateQuerySubstateIfExists(draft, queryCacheKey, (substate) => {
            substate.data = applyPatches(substate.data as any, patches.concat())
          })
        },
        prepare: prepareAutoBatched<
          QuerySubstateIdentifier & { patches: readonly Patch[] }
        >(),
      },
    },
    extraReducers(builder) {
      builder
        .addCase(queryThunk.pending, (draft, { meta, meta: { arg } }) => {
          const upserting = isUpsertQuery(arg)
          if (arg.subscribe || upserting) {
            // only initialize substate if we want to subscribe to it
            draft[arg.queryCacheKey] ??= {
              status: QueryStatus.uninitialized,
              endpointName: arg.endpointName,
            }
          }

          updateQuerySubstateIfExists(draft, arg.queryCacheKey, (substate) => {
            substate.status = QueryStatus.pending

            substate.requestId =
              upserting && substate.requestId
                ? // for `upsertQuery` **updates**, keep the current `requestId`
                  substate.requestId
                : // for normal queries or `upsertQuery` **inserts** always update the `requestId`
                  meta.requestId
            if (arg.originalArgs !== undefined) {
              substate.originalArgs = arg.originalArgs
            }
            substate.startedTimeStamp = meta.startedTimeStamp
          })
        })
        .addCase(queryThunk.fulfilled, (draft, { meta, payload }) => {
          updateQuerySubstateIfExists(
            draft,
            meta.arg.queryCacheKey,
            (substate) => {
              if (
                substate.requestId !== meta.requestId &&
                !isUpsertQuery(meta.arg)
              )
                return
              const { merge } = definitions[
                meta.arg.endpointName
              ] as QueryDefinition<any, any, any, any>
              substate.status = QueryStatus.fulfilled

              if (merge) {
                if (substate.data !== undefined) {
                  const { fulfilledTimeStamp, arg, baseQueryMeta, requestId } =
                    meta
                  // There's existing cache data. Let the user merge it in themselves.
                  // We're already inside an Immer-powered reducer, and the user could just mutate `substate.data`
                  // themselves inside of `merge()`. But, they might also want to return a new value.
                  // Try to let Immer figure that part out, save the result, and assign it to `substate.data`.
                  let newData = createNextState(
                    substate.data,
                    (draftSubstateData) => {
                      // As usual with Immer, you can mutate _or_ return inside here, but not both
                      return merge(draftSubstateData, payload, {
                        arg: arg.originalArgs,
                        baseQueryMeta,
                        fulfilledTimeStamp,
                        requestId,
                      })
                    }
                  )
                  substate.data = newData
                } else {
                  // Presumably a fresh request. Just cache the response data.
                  substate.data = payload
                }
              } else {
                // Assign or safely update the cache data.
                substate.data =
                  definitions[meta.arg.endpointName].structuralSharing ?? true
                    ? copyWithStructuralSharing(
                        isDraft(substate.data)
                          ? original(substate.data)
                          : substate.data,
                        payload
                      )
                    : payload
              }

              delete substate.error
              substate.fulfilledTimeStamp = meta.fulfilledTimeStamp
            }
          )
        })
        .addCase(
          queryThunk.rejected,
          (draft, { meta: { condition, arg, requestId }, error, payload }) => {
            updateQuerySubstateIfExists(
              draft,
              arg.queryCacheKey,
              (substate) => {
                if (condition) {
                  // request was aborted due to condition (another query already running)
                } else {
                  // request failed
                  if (substate.requestId !== requestId) return
                  substate.status = QueryStatus.rejected
                  substate.error = (payload ?? error) as any
                }
              }
            )
          }
        )
        .addMatcher(hasRehydrationInfo, (draft, action) => {
          const { queries } = extractRehydrationInfo(action)!
          for (const [key, entry] of Object.entries(queries)) {
            if (
              // do not rehydrate entries that were currently in flight.
              entry?.status === QueryStatus.fulfilled ||
              entry?.status === QueryStatus.rejected
            ) {
              draft[key] = entry
            }
          }
        })
    },
  })
  const mutationSlice = createSlice({
    name: `${reducerPath}/mutations`,
    initialState: initialState as MutationState<any>,
    reducers: {
      removeMutationResult: {
        reducer(draft, { payload }: PayloadAction<MutationSubstateIdentifier>) {
          const cacheKey = getMutationCacheKey(payload)
          if (cacheKey in draft) {
            delete draft[cacheKey]
          }
        },
        prepare: prepareAutoBatched<MutationSubstateIdentifier>(),
      },
    },
    extraReducers(builder) {
      builder
        .addCase(
          mutationThunk.pending,
          (draft, { meta, meta: { requestId, arg, startedTimeStamp } }) => {
            if (!arg.track) return

            draft[getMutationCacheKey(meta)] = {
              requestId,
              status: QueryStatus.pending,
              endpointName: arg.endpointName,
              startedTimeStamp,
            }
          }
        )
        .addCase(mutationThunk.fulfilled, (draft, { payload, meta }) => {
          if (!meta.arg.track) return

          updateMutationSubstateIfExists(draft, meta, (substate) => {
            if (substate.requestId !== meta.requestId) return
            substate.status = QueryStatus.fulfilled
            substate.data = payload
            substate.fulfilledTimeStamp = meta.fulfilledTimeStamp
          })
        })
        .addCase(mutationThunk.rejected, (draft, { payload, error, meta }) => {
          if (!meta.arg.track) return

          updateMutationSubstateIfExists(draft, meta, (substate) => {
            if (substate.requestId !== meta.requestId) return

            substate.status = QueryStatus.rejected
            substate.error = (payload ?? error) as any
          })
        })
        .addMatcher(hasRehydrationInfo, (draft, action) => {
          const { mutations } = extractRehydrationInfo(action)!
          for (const [key, entry] of Object.entries(mutations)) {
            if (
              // do not rehydrate entries that were currently in flight.
              (entry?.status === QueryStatus.fulfilled ||
                entry?.status === QueryStatus.rejected) &&
              // only rehydrate endpoints that were persisted using a `fixedCacheKey`
              key !== entry?.requestId
            ) {
              draft[key] = entry
            }
          }
        })
    },
  })

  const invalidationSlice = createSlice({
    name: `${reducerPath}/invalidation`,
    initialState: initialState as InvalidationState<string>,
    reducers: {
      updateProvidedBy: {
        reducer(
          draft,
          action: PayloadAction<{
            queryCacheKey: QueryCacheKey
            providedTags: readonly FullTagDescription<string>[]
          }>
        ) {
          const { queryCacheKey, providedTags } = action.payload

          for (const tagTypeSubscriptions of Object.values(draft)) {
            for (const idSubscriptions of Object.values(tagTypeSubscriptions)) {
              const foundAt = idSubscriptions.indexOf(queryCacheKey)
              if (foundAt !== -1) {
                idSubscriptions.splice(foundAt, 1)
              }
            }
          }

          for (const { type, id } of providedTags) {
            const subscribedQueries = ((draft[type] ??= {})[
              id || '__internal_without_id'
            ] ??= [])
            const alreadySubscribed = subscribedQueries.includes(queryCacheKey)
            if (!alreadySubscribed) {
              subscribedQueries.push(queryCacheKey)
            }
          }
        },
        prepare: prepareAutoBatched<{
          queryCacheKey: QueryCacheKey
          providedTags: readonly FullTagDescription<string>[]
        }>(),
      },
    },
    extraReducers(builder) {
      builder
        .addCase(
          querySlice.actions.removeQueryResult,
          (draft, { payload: { queryCacheKey } }) => {
            for (const tagTypeSubscriptions of Object.values(draft)) {
              for (const idSubscriptions of Object.values(
                tagTypeSubscriptions
              )) {
                const foundAt = idSubscriptions.indexOf(queryCacheKey)
                if (foundAt !== -1) {
                  idSubscriptions.splice(foundAt, 1)
                }
              }
            }
          }
        )
        .addMatcher(hasRehydrationInfo, (draft, action) => {
          const { provided } = extractRehydrationInfo(action)!
          for (const [type, incomingTags] of Object.entries(provided)) {
            for (const [id, cacheKeys] of Object.entries(incomingTags)) {
              const subscribedQueries = ((draft[type] ??= {})[
                id || '__internal_without_id'
              ] ??= [])
              for (const queryCacheKey of cacheKeys) {
                const alreadySubscribed =
                  subscribedQueries.includes(queryCacheKey)
                if (!alreadySubscribed) {
                  subscribedQueries.push(queryCacheKey)
                }
              }
            }
          }
        })
        .addMatcher(
          isAnyOf(isFulfilled(queryThunk), isRejectedWithValue(queryThunk)),
          (draft, action) => {
            const providedTags = calculateProvidedByThunk(
              action,
              'providesTags',
              definitions,
              assertTagType
            )
            const { queryCacheKey } = action.meta.arg

            invalidationSlice.caseReducers.updateProvidedBy(
              draft,
              invalidationSlice.actions.updateProvidedBy({
                queryCacheKey,
                providedTags,
              })
            )
          }
        )
    },
  })

  // Dummy slice to generate actions
  const subscriptionSlice = createSlice({
    name: `${reducerPath}/subscriptions`,
    initialState: initialState as SubscriptionState,
    reducers: {
      updateSubscriptionOptions(
        d,
        a: PayloadAction<
          {
            endpointName: string
            requestId: string
            options: Subscribers[number]
          } & QuerySubstateIdentifier
        >
      ) {
        // Dummy
      },
      unsubscribeQueryResult(
        d,
        a: PayloadAction<{ requestId: string } & QuerySubstateIdentifier>
      ) {
        // Dummy
      },
      internal_probeSubscription(
        d,
        a: PayloadAction<{ queryCacheKey: string; requestId: string }>
      ) {
        // dummy
      },
    },
  })

  const internalSubscriptionsSlice = createSlice({
    name: `${reducerPath}/internalSubscriptions`,
    initialState: initialState as SubscriptionState,
    reducers: {
      subscriptionsUpdated: {
        reducer(state, action: PayloadAction<Patch[]>) {
          return applyPatches(state, action.payload)
        },
        prepare: prepareAutoBatched<Patch[]>(),
      },
    },
  })

  const configSlice = createSlice({
    name: `${reducerPath}/config`,
    initialState: {
      online: isOnline(),
      focused: isDocumentVisible(),
      middlewareRegistered: false,
      ...config,
    } as ConfigState<string>,
    reducers: {
      middlewareRegistered(state, { payload }: PayloadAction<string>) {
        state.middlewareRegistered =
          state.middlewareRegistered === 'conflict' || apiUid !== payload
            ? 'conflict'
            : true
      },
    },
    extraReducers: (builder) => {
      builder
        .addCase(onOnline, (state) => {
          state.online = true
        })
        .addCase(onOffline, (state) => {
          state.online = false
        })
        .addCase(onFocus, (state) => {
          state.focused = true
        })
        .addCase(onFocusLost, (state) => {
          state.focused = false
        })
        // update the state to be a new object to be picked up as a "state change"
        // by redux-persist's `autoMergeLevel2`
        .addMatcher(hasRehydrationInfo, (draft) => ({ ...draft }))
    },
  })

  const combinedReducer = combineReducers({
    queries: querySlice.reducer,
    mutations: mutationSlice.reducer,
    provided: invalidationSlice.reducer,
    subscriptions: internalSubscriptionsSlice.reducer,
    config: configSlice.reducer,
  })

  const reducer: typeof combinedReducer = (state, action) =>
    combinedReducer(resetApiState.match(action) ? undefined : state, action)

  const actions = {
    ...configSlice.actions,
    ...querySlice.actions,
    ...subscriptionSlice.actions,
    ...internalSubscriptionsSlice.actions,
    ...mutationSlice.actions,
    ...invalidationSlice.actions,
    resetApiState,
  }

  return { reducer, actions }
}
export type SliceActions = ReturnType<typeof buildSlice>['actions']<|MERGE_RESOLUTION|>--- conflicted
+++ resolved
@@ -1,12 +1,8 @@
-<<<<<<< HEAD
 import type {
   PayloadAction,
   BuildCreateSliceConfiguration,
   ImmutableHelpers,
 } from '@reduxjs/toolkit'
-=======
-import type { PayloadAction, UnknownAction } from '@reduxjs/toolkit'
->>>>>>> 3c0546ae
 import {
   combineReducers,
   createAction,
@@ -14,12 +10,8 @@
   isFulfilled,
   isRejectedWithValue,
   prepareAutoBatched,
-<<<<<<< HEAD
   buildCreateSlice,
-} from '@reduxjs/toolkit'
-=======
 } from './rtkImports'
->>>>>>> 3c0546ae
 import type {
   QuerySubstateIdentifier,
   QuerySubState,
