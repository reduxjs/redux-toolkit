--- conflicted
+++ resolved
@@ -427,7 +427,6 @@
     name: `${reducerPath}/infinitequeries`,
     initialState: initialState as QueryState<any>,
     reducers: {
-<<<<<<< HEAD
       fetchNextPage(
         d,
         a: PayloadAction<
@@ -493,7 +492,13 @@
     //     })
 
     // },
-=======
+  })
+
+
+  const infiniteQuerySlice = createSlice({
+    name: `${reducerPath}/infinitequeries`,
+    initialState: initialState as QueryState<any>,
+    reducers: {
       changeDirection: {
         reducer(
           draft,
@@ -520,7 +525,6 @@
         >(),
       },
     },
->>>>>>> dc6b1563
   })
 
 
