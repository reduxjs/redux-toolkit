import type { InternalSerializeQueryArgs } from '../defaultSerializeQueryArgs'
import type { Api, ApiContext } from '../apiTypes'
import type {
  BaseQueryFn,
  BaseQueryError,
  QueryReturnValue,
} from '../baseQueryTypes'
import type {
  RootState,
  QueryKeys,
  QuerySubstateIdentifier,
  InfiniteData,
  InfiniteQueryConfigOptions
} from './apiState'
import { QueryStatus } from './apiState'
import type {
  StartQueryActionCreatorOptions,
  QueryActionCreatorResult,
  StartInfiniteQueryActionCreatorOptions
} from './buildInitiate'
import { forceQueryFnSymbol, isUpsertQuery } from './buildInitiate'
import type {
  AssertTagTypes,
  EndpointDefinition,
  EndpointDefinitions,
  MutationDefinition,
  QueryArgFrom,
  QueryDefinition,
  ResultTypeFrom,
  FullTagDescription,
} from '../endpointDefinitions'
import { isQueryDefinition } from '../endpointDefinitions'
import { calculateProvidedBy } from '../endpointDefinitions'
import type {
  AsyncThunkPayloadCreator,
  Draft,
  UnknownAction,
} from '@reduxjs/toolkit'
import {
  isAllOf,
  isFulfilled,
  isPending,
  isRejected,
  isRejectedWithValue,
  createAsyncThunk,
  SHOULD_AUTOBATCH,
} from './rtkImports'
import type { Patch } from 'immer'
import { isDraftable, produceWithPatches } from 'immer'
import type { ThunkAction, ThunkDispatch, AsyncThunk } from '@reduxjs/toolkit'

import { HandledError } from '../HandledError'

import type { ApiEndpointQuery, PrefetchOptions } from './module'
import type { UnwrapPromise } from '../tsHelpers'

declare module './module' {
  export interface ApiEndpointQuery<
    Definition extends QueryDefinition<any, any, any, any, any>,
    // eslint-disable-next-line @typescript-eslint/no-unused-vars
    Definitions extends EndpointDefinitions,
  > extends Matchers<QueryThunk, Definition> {}

  export interface ApiEndpointMutation<
    Definition extends MutationDefinition<any, any, any, any, any>,
    // eslint-disable-next-line @typescript-eslint/no-unused-vars
    Definitions extends EndpointDefinitions,
  > extends Matchers<MutationThunk, Definition> {}
}

type EndpointThunk<
  Thunk extends QueryThunk | MutationThunk,
  Definition extends EndpointDefinition<any, any, any, any>,
> =
  Definition extends EndpointDefinition<
    infer QueryArg,
    infer BaseQueryFn,
    any,
    infer ResultType
  >
    ? Thunk extends AsyncThunk<unknown, infer ATArg, infer ATConfig>
      ? AsyncThunk<
          ResultType,
          ATArg & { originalArgs: QueryArg },
          ATConfig & { rejectValue: BaseQueryError<BaseQueryFn> }
        >
      : never
    : never

export type PendingAction<
  Thunk extends QueryThunk | MutationThunk,
  Definition extends EndpointDefinition<any, any, any, any>,
> = ReturnType<EndpointThunk<Thunk, Definition>['pending']>

export type FulfilledAction<
  Thunk extends QueryThunk | MutationThunk,
  Definition extends EndpointDefinition<any, any, any, any>,
> = ReturnType<EndpointThunk<Thunk, Definition>['fulfilled']>

export type RejectedAction<
  Thunk extends QueryThunk | MutationThunk,
  Definition extends EndpointDefinition<any, any, any, any>,
> = ReturnType<EndpointThunk<Thunk, Definition>['rejected']>

export type Matcher<M> = (value: any) => value is M

export interface Matchers<
  Thunk extends QueryThunk | MutationThunk,
  Definition extends EndpointDefinition<any, any, any, any>,
> {
  matchPending: Matcher<PendingAction<Thunk, Definition>>
  matchFulfilled: Matcher<FulfilledAction<Thunk, Definition>>
  matchRejected: Matcher<RejectedAction<Thunk, Definition>>
}

export interface QueryThunkArg
  extends QuerySubstateIdentifier,
    StartQueryActionCreatorOptions {
  type: 'query'
  originalArgs: unknown
  endpointName: string
}

export interface InfiniteQueryThunkArg
  extends QuerySubstateIdentifier,
    StartInfiniteQueryActionCreatorOptions {
  type: `query`
  originalArgs: unknown
  endpointName: string
  data: InfiniteData<unknown>
  param: unknown
  previous?: boolean
  direction?: 'forward' | "backwards"
}

export interface MutationThunkArg {
  type: 'mutation'
  originalArgs: unknown
  endpointName: string
  track?: boolean
  fixedCacheKey?: string
}

export type ThunkResult = unknown

export type ThunkApiMetaConfig = {
  pendingMeta: {
    startedTimeStamp: number
    [SHOULD_AUTOBATCH]: true
  }
  fulfilledMeta: {
    fulfilledTimeStamp: number
    baseQueryMeta: unknown
    [SHOULD_AUTOBATCH]: true
  }
  rejectedMeta: {
    baseQueryMeta: unknown
    [SHOULD_AUTOBATCH]: true
  }
}
export type QueryThunk = AsyncThunk<
  ThunkResult,
  QueryThunkArg,
  ThunkApiMetaConfig
>
export type InfiniteQueryThunk = AsyncThunk<
  ThunkResult,
  InfiniteQueryThunkArg,
  ThunkApiMetaConfig
>
export type MutationThunk = AsyncThunk<
  ThunkResult,
  MutationThunkArg,
  ThunkApiMetaConfig
>

function defaultTransformResponse(baseQueryReturnValue: unknown) {
  return baseQueryReturnValue
}

export type MaybeDrafted<T> = T | Draft<T>
export type Recipe<T> = (data: MaybeDrafted<T>) => void | MaybeDrafted<T>
export type UpsertRecipe<T> = (
  data: MaybeDrafted<T> | undefined,
) => void | MaybeDrafted<T>

export type PatchQueryDataThunk<
  Definitions extends EndpointDefinitions,
  PartialState,
> = <EndpointName extends QueryKeys<Definitions>>(
  endpointName: EndpointName,
  args: QueryArgFrom<Definitions[EndpointName]>,
  patches: readonly Patch[],
  updateProvided?: boolean,
) => ThunkAction<void, PartialState, any, UnknownAction>

export type UpdateQueryDataThunk<
  Definitions extends EndpointDefinitions,
  PartialState,
> = <EndpointName extends QueryKeys<Definitions>>(
  endpointName: EndpointName,
  args: QueryArgFrom<Definitions[EndpointName]>,
  updateRecipe: Recipe<ResultTypeFrom<Definitions[EndpointName]>>,
  updateProvided?: boolean,
) => ThunkAction<PatchCollection, PartialState, any, UnknownAction>

export type UpsertQueryDataThunk<
  Definitions extends EndpointDefinitions,
  PartialState,
> = <EndpointName extends QueryKeys<Definitions>>(
  endpointName: EndpointName,
  args: QueryArgFrom<Definitions[EndpointName]>,
  value: ResultTypeFrom<Definitions[EndpointName]>,
) => ThunkAction<
  QueryActionCreatorResult<
    Definitions[EndpointName] extends QueryDefinition<any, any, any, any>
      ? Definitions[EndpointName]
      : never
  >,
  PartialState,
  any,
  UnknownAction
>

/**
 * An object returned from dispatching a `api.util.updateQueryData` call.
 */
export type PatchCollection = {
  /**
   * An `immer` Patch describing the cache update.
   */
  patches: Patch[]
  /**
   * An `immer` Patch to revert the cache update.
   */
  inversePatches: Patch[]
  /**
   * A function that will undo the cache update.
   */
  undo: () => void
}

export function buildThunks<
  BaseQuery extends BaseQueryFn,
  ReducerPath extends string,
  Definitions extends EndpointDefinitions,
>({
  reducerPath,
  baseQuery,
  context: { endpointDefinitions },
  serializeQueryArgs,
  api,
  assertTagType,
}: {
  baseQuery: BaseQuery
  reducerPath: ReducerPath
  context: ApiContext<Definitions>
  serializeQueryArgs: InternalSerializeQueryArgs
  api: Api<BaseQuery, Definitions, ReducerPath, any>
  assertTagType: AssertTagTypes
}) {
  type State = RootState<any, string, ReducerPath>

  const patchQueryData: PatchQueryDataThunk<EndpointDefinitions, State> =
    (endpointName, args, patches, updateProvided) => (dispatch, getState) => {
      const endpointDefinition = endpointDefinitions[endpointName]

      const queryCacheKey = serializeQueryArgs({
        queryArgs: args,
        endpointDefinition,
        endpointName,
      })

      dispatch(
        api.internalActions.queryResultPatched({ queryCacheKey, patches }),
      )

      if (!updateProvided) {
        return
      }

      const newValue = api.endpoints[endpointName].select(args)(
        // Work around TS 4.1 mismatch
        getState() as RootState<any, any, any>,
      )

      const providedTags = calculateProvidedBy(
        endpointDefinition.providesTags,
        newValue.data,
        undefined,
        args,
        {},
        assertTagType,
      )

      dispatch(
        api.internalActions.updateProvidedBy({ queryCacheKey, providedTags }),
      )
    }

  function addToStart<T>(items: Array<T>, item: T, max = 0): Array<T> {
    const newItems = [item, ...items]
    return max && newItems.length > max ? newItems.slice(0, -1) : newItems
  }

  function addToEnd<T>(items: Array<T>, item: T, max = 0): Array<T> {
    const newItems = [...items, item]
    return max && newItems.length > max ? newItems.slice(1) : newItems
  }

  const updateQueryData: UpdateQueryDataThunk<EndpointDefinitions, State> =
    (endpointName, args, updateRecipe, updateProvided = true) =>
    (dispatch, getState) => {
      const endpointDefinition = api.endpoints[endpointName]

      const currentState = endpointDefinition.select(args)(
        // Work around TS 4.1 mismatch
        getState() as RootState<any, any, any>,
      )

      let ret: PatchCollection = {
        patches: [],
        inversePatches: [],
        undo: () =>
          dispatch(
            api.util.patchQueryData(
              endpointName,
              args,
              ret.inversePatches,
              updateProvided,
            ),
          ),
      }
      if (currentState.status === QueryStatus.uninitialized) {
        return ret
      }
      let newValue
      if ('data' in currentState) {
        if (isDraftable(currentState.data)) {
          const [value, patches, inversePatches] = produceWithPatches(
            currentState.data,
            updateRecipe,
          )
          ret.patches.push(...patches)
          ret.inversePatches.push(...inversePatches)
          newValue = value
        } else {
          newValue = updateRecipe(currentState.data)
          ret.patches.push({ op: 'replace', path: [], value: newValue })
          ret.inversePatches.push({
            op: 'replace',
            path: [],
            value: currentState.data,
          })
        }
      }

      if (ret.patches.length === 0) {
        return ret
      }

      dispatch(
        api.util.patchQueryData(
          endpointName,
          args,
          ret.patches,
          updateProvided,
        ),
      )

      return ret
    }

  const upsertQueryData: UpsertQueryDataThunk<Definitions, State> =
    (endpointName, args, value) => (dispatch) => {
      return dispatch(
        (
          api.endpoints[endpointName] as ApiEndpointQuery<
            QueryDefinition<any, any, any, any, any>,
            Definitions
          >
        ).initiate(args, {
          subscribe: false,
          forceRefetch: true,
          [forceQueryFnSymbol]: () => ({
            data: value,
          }),
        }),
      )
    }

  const executeEndpoint: AsyncThunkPayloadCreator<
    ThunkResult,
    QueryThunkArg | MutationThunkArg | InfiniteQueryThunkArg,
    ThunkApiMetaConfig & { state: RootState<any, string, ReducerPath> }
  > = async (
    arg,
    {
      signal,
      abort,
      rejectWithValue,
      fulfillWithValue,
      dispatch,
      getState,
      extra,
    },
  ) => {
    const endpointDefinition = endpointDefinitions[arg.endpointName]

    try {
      let transformResponse: (
        baseQueryReturnValue: any,
        meta: any,
        arg: any,
      ) => any = defaultTransformResponse
      let result: QueryReturnValue
      const baseQueryApi = {
        signal,
        abort,
        dispatch,
        getState,
        extra,
        endpoint: arg.endpointName,
        type: arg.type,
        forced:
          arg.type === 'query' ? isForcedQuery(arg, getState()) : undefined,
      }

      const forceQueryFn =
        arg.type === 'query' ? arg[forceQueryFnSymbol] : undefined
      if (forceQueryFn) {
        result = forceQueryFn()
      } else if (endpointDefinition.query) {


        //TODO: these will come from the hook/initiate/middleware?
        let pages: number
        const oldPages: any[] = []
        const oldPageParams: any[] = []

        const fetchPage = async (
          data: InfiniteData<unknown>,
          param: unknown,
          previous?: boolean,
        ): Promise<QueryReturnValue> => {

<<<<<<< HEAD
          console.log('fetchPage', data, param, previous)

=======
>>>>>>> dc6b1563
          if (param == null && data.pages.length) {
            return Promise.resolve({data})
          }


          const page = await baseQuery(
            endpointDefinition.query(arg.originalArgs),
            baseQueryApi,
            endpointDefinition.extraOptions as any
          )

<<<<<<< HEAD
          const maxPages = 20
=======
          const { maxPages } = endpointDefinition.extraOptions as any
>>>>>>> dc6b1563
          const addTo = previous ? addToStart : addToEnd

          return {
            data: {
<<<<<<< HEAD
              pages: addTo(data.pages, page.data, maxPages),
=======
              pages: addTo(data.pages, page, maxPages),
>>>>>>> dc6b1563
              pageParams: addTo(data.pageParams, param, maxPages),
            },
          }
        }

<<<<<<< HEAD
        if ('infiniteQueryOptions' in endpointDefinition) {
=======
        if ('direction' in arg && arg.infiniteQueryOptions) {
>>>>>>> dc6b1563
          if (arg.direction && arg.data.pages.length) {

            const previous = arg.direction === 'backwards'
            const pageParamFn = previous ? getPreviousPageParam : getNextPageParam
            const oldData = arg.data
<<<<<<< HEAD
            const param = pageParamFn(endpointDefinition.infiniteQueryOptions, oldData)
=======
            const param = pageParamFn(arg.infiniteQueryOptions, oldData)
>>>>>>> dc6b1563

            result = await fetchPage(oldData, param, previous)
          } else {
            // Fetch first page
            result = await fetchPage(
              { pages: [], pageParams: [] },
              oldPageParams[0] ?? arg.originalArgs,
            )

            //original
            // const remainingPages = pages ?? oldPages.length
            const remainingPages = oldPages.length

            // Fetch remaining pages
            for (let i = 1; i < remainingPages; i++) {
              const param = getNextPageParam(arg.infiniteQueryOptions, result.data as InfiniteData<unknown>)
              result = await fetchPage(result.data as InfiniteData<unknown>, param)
            }
          }
        } else {
          result = await baseQuery(
            endpointDefinition.query(arg.originalArgs),
            baseQueryApi,
<<<<<<< HEAD
            endpointDefinition.extraOptions as any,
=======
            endpointDefinition.extraOptions as any
>>>>>>> dc6b1563
          )

          if (endpointDefinition.transformResponse) {
            transformResponse = endpointDefinition.transformResponse
          }
        }
        } else {
          result = await endpointDefinition.queryFn(
            arg.originalArgs,
            baseQueryApi,
            endpointDefinition.extraOptions as any,
            (arg) =>
<<<<<<< HEAD
              baseQuery(
              arg,
              baseQueryApi,
              endpointDefinition.extraOptions as any,
            ),
=======
              baseQuery(arg, baseQueryApi, endpointDefinition.extraOptions as any)
>>>>>>> dc6b1563
          )
        }

        if (
          typeof process !== 'undefined' &&
          process.env.NODE_ENV === 'development'
        ) {
          const what = endpointDefinition.query ? '`baseQuery`' : '`queryFn`'
          let err: undefined | string
          if (!result) {
            err = `${what} did not return anything.`
          } else if (typeof result !== 'object') {
            err = `${what} did not return an object.`
          } else if (result.error && result.data) {
            err = `${what} returned an object containing both \`error\` and \`result\`.`
          } else if (result.error === undefined && result.data === undefined) {
            err = `${what} returned an object containing neither a valid \`error\` and \`result\`. At least one of them should not be \`undefined\``
          } else {
            for (const key of Object.keys(result)) {
              if (key !== 'error' && key !== 'data' && key !== 'meta') {
                err = `The object returned by ${what} has the unknown property ${key}.`
                break
              }
            }
          }
          if (err) {
            console.error(
              `Error encountered handling the endpoint ${arg.endpointName}.
              ${err}
              It needs to return an object with either the shape \`{ data: <value> }\` or \`{ error: <value> }\` that may contain an optional \`meta\` property.
              Object returned was:`,
<<<<<<< HEAD
              result,
=======
              result
>>>>>>> dc6b1563
            )
          }
        }

        if (result.error) throw new HandledError(result.error, result.meta)

        return fulfillWithValue(
          await transformResponse(result.data, result.meta, arg.originalArgs),
          {
            fulfilledTimeStamp: Date.now(),
            baseQueryMeta: result.meta,
            [SHOULD_AUTOBATCH]: true,
<<<<<<< HEAD
          },
=======
          }
>>>>>>> dc6b1563
        )
      }
    catch
      (error)
      {
        let catchedError = error
        if (catchedError instanceof HandledError) {
          let transformErrorResponse: (
            baseQueryReturnValue: any,
            meta: any,
<<<<<<< HEAD
            arg: any,
=======
            arg: any
>>>>>>> dc6b1563
          ) => any = defaultTransformResponse

          if (
            endpointDefinition.query &&
            endpointDefinition.transformErrorResponse
          ) {
            transformErrorResponse = endpointDefinition.transformErrorResponse
          }
          try {
            return rejectWithValue(
              await transformErrorResponse(
                catchedError.value,
                catchedError.meta,
<<<<<<< HEAD
                arg.originalArgs,
              ),
              { baseQueryMeta: catchedError.meta, [SHOULD_AUTOBATCH]: true },
=======
                arg.originalArgs
              ),
              { baseQueryMeta: catchedError.meta, [SHOULD_AUTOBATCH]: true }
>>>>>>> dc6b1563
            )
          } catch (e) {
            catchedError = e
          }
        }
        if (
          typeof process !== 'undefined' &&
          process.env.NODE_ENV !== 'production'
        ) {
          console.error(
            `An unhandled error occurred processing a request for the endpoint "${arg.endpointName}".
In the case of an unhandled error, no tags will be "provided" or "invalidated".`,
<<<<<<< HEAD
            catchedError,
=======
            catchedError
>>>>>>> dc6b1563
          )
        } else {
          console.error(catchedError)
        }
        throw catchedError
      }
    }

  function getNextPageParam(
    options: InfiniteQueryConfigOptions<any>,
    { pages, pageParams }: InfiniteData<unknown>,
  ): unknown | undefined {
    const lastIndex = pages.length - 1
    return options.getNextPageParam(
      pages[lastIndex],
      pages,
      pageParams[lastIndex],
      pageParams,
    )
  }

  function getPreviousPageParam(
    options: InfiniteQueryConfigOptions<any>,
    { pages, pageParams }: InfiniteData<unknown>,
  ): unknown | undefined {
    return options.getPreviousPageParam?.(
      pages[0],
      pages,
      pageParams[0],
      pageParams,
    )
  }

  function isForcedQuery(
    arg: QueryThunkArg,
    state: RootState<any, string, ReducerPath>,
  ) {
    const requestState = state[reducerPath]?.queries?.[arg.queryCacheKey]
    const baseFetchOnMountOrArgChange =
      state[reducerPath]?.config.refetchOnMountOrArgChange

    const fulfilledVal = requestState?.fulfilledTimeStamp
    const refetchVal =
      arg.forceRefetch ?? (arg.subscribe && baseFetchOnMountOrArgChange)

    if (refetchVal) {
      // Return if its true or compare the dates because it must be a number
      return (
        refetchVal === true ||
        (Number(new Date()) - Number(fulfilledVal)) / 1000 >= refetchVal
      )
    }
    return false
  }

  const queryThunk = createAsyncThunk<
    ThunkResult,
    QueryThunkArg,
    ThunkApiMetaConfig & { state: RootState<any, string, ReducerPath> }
  >(`${reducerPath}/executeQuery`, executeEndpoint, {
    getPendingMeta() {
      return { startedTimeStamp: Date.now(), [SHOULD_AUTOBATCH]: true }
    },
    condition(queryThunkArgs, { getState }) {
      const state = getState()

      const requestState =
        state[reducerPath]?.queries?.[queryThunkArgs.queryCacheKey]
      const fulfilledVal = requestState?.fulfilledTimeStamp
      const currentArg = queryThunkArgs.originalArgs
      const previousArg = requestState?.originalArgs
      const endpointDefinition =
        endpointDefinitions[queryThunkArgs.endpointName]

      // Order of these checks matters.
      // In order for `upsertQueryData` to successfully run while an existing request is in flight,
      /// we have to check for that first, otherwise `queryThunk` will bail out and not run at all.
      if (isUpsertQuery(queryThunkArgs)) {
        return true
      }

      // Don't retry a request that's currently in-flight
      if (requestState?.status === 'pending') {
        return false
      }

      // if this is forced, continue
      if (isForcedQuery(queryThunkArgs, state)) {
        return true
      }

      if (
        isQueryDefinition(endpointDefinition) &&
        endpointDefinition?.forceRefetch?.({
          currentArg,
          previousArg,
          endpointState: requestState,
          state,
        })
      ) {
        return true
      }

      // Pull from the cache unless we explicitly force refetch or qualify based on time
      if (fulfilledVal) {
        // Value is cached and we didn't specify to refresh, skip it.
        return false
      }

      return true
    },
    dispatchConditionRejection: true,
  })

  const infiniteQueryThunk = createAsyncThunk<
    ThunkResult,
    InfiniteQueryThunkArg,
    ThunkApiMetaConfig & { state: RootState<any, string, ReducerPath> }
  >(`${reducerPath}/executeQuery`, executeEndpoint, {
    getPendingMeta() {
      return { startedTimeStamp: Date.now(), [SHOULD_AUTOBATCH]: true }
    },
    condition(queryThunkArgs, { getState }) {
      const state = getState()

      const requestState =
        state[reducerPath]?.queries?.[queryThunkArgs.queryCacheKey]
      const fulfilledVal = requestState?.fulfilledTimeStamp
      const currentArg = queryThunkArgs.originalArgs
      const previousArg = requestState?.originalArgs
      const endpointDefinition =
        endpointDefinitions[queryThunkArgs.endpointName]

      // Order of these checks matters.
      // In order for `upsertQueryData` to successfully run while an existing request is in flight,
      /// we have to check for that first, otherwise `queryThunk` will bail out and not run at all.
      // if (isUpsertQuery(queryThunkArgs)) {
      //   return true
      // }

      // Don't retry a request that's currently in-flight
      if (requestState?.status === 'pending') {
        return false
      }

      // if this is forced, continue
      // if (isForcedQuery(queryThunkArgs, state)) {
      //   return true
      // }

      if (
        isQueryDefinition(endpointDefinition) &&
        endpointDefinition?.forceRefetch?.({
          currentArg,
          previousArg,
          endpointState: requestState,
          state,
        })
      ) {
        return true
      }

      // Pull from the cache unless we explicitly force refetch or qualify based on time
      if (fulfilledVal) {
        // Value is cached and we didn't specify to refresh, skip it.
        return false
      }

      return true
    },
    dispatchConditionRejection: true,
  })

  const mutationThunk = createAsyncThunk<
    ThunkResult,
    MutationThunkArg,
    ThunkApiMetaConfig & { state: RootState<any, string, ReducerPath> }
  >(`${reducerPath}/executeMutation`, executeEndpoint, {
    getPendingMeta() {
      return { startedTimeStamp: Date.now(), [SHOULD_AUTOBATCH]: true }
    },
  })

  const hasTheForce = (options: any): options is { force: boolean } =>
    'force' in options
  const hasMaxAge = (
    options: any,
  ): options is { ifOlderThan: false | number } => 'ifOlderThan' in options

  const prefetch =
    <EndpointName extends QueryKeys<Definitions>>(
      endpointName: EndpointName,
      arg: any,
      options: PrefetchOptions,
    ): ThunkAction<void, any, any, UnknownAction> =>
    (dispatch: ThunkDispatch<any, any, any>, getState: () => any) => {
      const force = hasTheForce(options) && options.force
      const maxAge = hasMaxAge(options) && options.ifOlderThan

      const queryAction = (force: boolean = true) => {
        const options = { forceRefetch: force, isPrefetch: true }
        return (
          api.endpoints[endpointName] as ApiEndpointQuery<any, any>
        ).initiate(arg, options)
      }
      const latestStateValue = (
        api.endpoints[endpointName] as ApiEndpointQuery<any, any>
      ).select(arg)(getState())

      if (force) {
        dispatch(queryAction())
      } else if (maxAge) {
        const lastFulfilledTs = latestStateValue?.fulfilledTimeStamp
        if (!lastFulfilledTs) {
          dispatch(queryAction())
          return
        }
        const shouldRetrigger =
          (Number(new Date()) - Number(new Date(lastFulfilledTs))) / 1000 >=
          maxAge
        if (shouldRetrigger) {
          dispatch(queryAction())
        }
      } else {
        // If prefetching with no options, just let it try
        dispatch(queryAction(false))
      }
    }

  function matchesEndpoint(endpointName: string) {
    return (action: any): action is UnknownAction =>
      action?.meta?.arg?.endpointName === endpointName
  }

  function buildMatchThunkActions<
    Thunk extends
      | AsyncThunk<any, QueryThunkArg, ThunkApiMetaConfig>
      | AsyncThunk<any, MutationThunkArg, ThunkApiMetaConfig>,
  >(thunk: Thunk, endpointName: string) {
    return {
      matchPending: isAllOf(isPending(thunk), matchesEndpoint(endpointName)),
      matchFulfilled: isAllOf(
        isFulfilled(thunk),
        matchesEndpoint(endpointName),
      ),
      matchRejected: isAllOf(isRejected(thunk), matchesEndpoint(endpointName)),
    } as Matchers<Thunk, any>
  }

  return {
    queryThunk,
    mutationThunk,
    infiniteQueryThunk,
    prefetch,
    updateQueryData,
    upsertQueryData,
    patchQueryData,
    buildMatchThunkActions,
  }
}

export function calculateProvidedByThunk(
  action: UnwrapPromise<
    ReturnType<ReturnType<QueryThunk>> | ReturnType<ReturnType<MutationThunk>>
  >,
  type: 'providesTags' | 'invalidatesTags',
  endpointDefinitions: EndpointDefinitions,
  assertTagType: AssertTagTypes,
) {
  return calculateProvidedBy(
    endpointDefinitions[action.meta.arg.endpointName][type],
    isFulfilled(action) ? action.payload : undefined,
    isRejectedWithValue(action) ? action.payload : undefined,
    action.meta.arg.originalArgs,
    'baseQueryMeta' in action.meta ? action.meta.baseQueryMeta : undefined,
    assertTagType,
  )
}<|MERGE_RESOLUTION|>--- conflicted
+++ resolved
@@ -133,6 +133,18 @@
   direction?: 'forward' | "backwards"
 }
 
+export interface InfiniteQueryThunkArg
+  extends QuerySubstateIdentifier,
+    StartInfiniteQueryActionCreatorOptions {
+  type: `query`
+  originalArgs: unknown
+  endpointName: string
+  data: InfiniteData<unknown>
+  param: unknown
+  previous?: boolean
+  direction?: 'forward' | "backwards"
+}
+
 export interface MutationThunkArg {
   type: 'mutation'
   originalArgs: unknown
@@ -308,6 +320,16 @@
     return max && newItems.length > max ? newItems.slice(1) : newItems
   }
 
+  function addToStart<T>(items: Array<T>, item: T, max = 0): Array<T> {
+    const newItems = [item, ...items]
+    return max && newItems.length > max ? newItems.slice(0, -1) : newItems
+  }
+
+  function addToEnd<T>(items: Array<T>, item: T, max = 0): Array<T> {
+    const newItems = [...items, item]
+    return max && newItems.length > max ? newItems.slice(1) : newItems
+  }
+
   const updateQueryData: UpdateQueryDataThunk<EndpointDefinitions, State> =
     (endpointName, args, updateRecipe, updateProvided = true) =>
     (dispatch, getState) => {
@@ -444,11 +466,8 @@
           previous?: boolean,
         ): Promise<QueryReturnValue> => {
 
-<<<<<<< HEAD
           console.log('fetchPage', data, param, previous)
 
-=======
->>>>>>> dc6b1563
           if (param == null && data.pages.length) {
             return Promise.resolve({data})
           }
@@ -460,40 +479,24 @@
             endpointDefinition.extraOptions as any
           )
 
-<<<<<<< HEAD
           const maxPages = 20
-=======
-          const { maxPages } = endpointDefinition.extraOptions as any
->>>>>>> dc6b1563
           const addTo = previous ? addToStart : addToEnd
 
           return {
             data: {
-<<<<<<< HEAD
               pages: addTo(data.pages, page.data, maxPages),
-=======
-              pages: addTo(data.pages, page, maxPages),
->>>>>>> dc6b1563
               pageParams: addTo(data.pageParams, param, maxPages),
             },
           }
         }
 
-<<<<<<< HEAD
         if ('infiniteQueryOptions' in endpointDefinition) {
-=======
-        if ('direction' in arg && arg.infiniteQueryOptions) {
->>>>>>> dc6b1563
           if (arg.direction && arg.data.pages.length) {
 
             const previous = arg.direction === 'backwards'
             const pageParamFn = previous ? getPreviousPageParam : getNextPageParam
             const oldData = arg.data
-<<<<<<< HEAD
             const param = pageParamFn(endpointDefinition.infiniteQueryOptions, oldData)
-=======
-            const param = pageParamFn(arg.infiniteQueryOptions, oldData)
->>>>>>> dc6b1563
 
             result = await fetchPage(oldData, param, previous)
           } else {
@@ -517,11 +520,7 @@
           result = await baseQuery(
             endpointDefinition.query(arg.originalArgs),
             baseQueryApi,
-<<<<<<< HEAD
             endpointDefinition.extraOptions as any,
-=======
-            endpointDefinition.extraOptions as any
->>>>>>> dc6b1563
           )
 
           if (endpointDefinition.transformResponse) {
@@ -534,15 +533,11 @@
             baseQueryApi,
             endpointDefinition.extraOptions as any,
             (arg) =>
-<<<<<<< HEAD
               baseQuery(
               arg,
               baseQueryApi,
               endpointDefinition.extraOptions as any,
             ),
-=======
-              baseQuery(arg, baseQueryApi, endpointDefinition.extraOptions as any)
->>>>>>> dc6b1563
           )
         }
 
@@ -574,11 +569,7 @@
               ${err}
               It needs to return an object with either the shape \`{ data: <value> }\` or \`{ error: <value> }\` that may contain an optional \`meta\` property.
               Object returned was:`,
-<<<<<<< HEAD
               result,
-=======
-              result
->>>>>>> dc6b1563
             )
           }
         }
@@ -591,11 +582,7 @@
             fulfilledTimeStamp: Date.now(),
             baseQueryMeta: result.meta,
             [SHOULD_AUTOBATCH]: true,
-<<<<<<< HEAD
           },
-=======
-          }
->>>>>>> dc6b1563
         )
       }
     catch
@@ -606,11 +593,7 @@
           let transformErrorResponse: (
             baseQueryReturnValue: any,
             meta: any,
-<<<<<<< HEAD
             arg: any,
-=======
-            arg: any
->>>>>>> dc6b1563
           ) => any = defaultTransformResponse
 
           if (
@@ -624,15 +607,9 @@
               await transformErrorResponse(
                 catchedError.value,
                 catchedError.meta,
-<<<<<<< HEAD
                 arg.originalArgs,
               ),
               { baseQueryMeta: catchedError.meta, [SHOULD_AUTOBATCH]: true },
-=======
-                arg.originalArgs
-              ),
-              { baseQueryMeta: catchedError.meta, [SHOULD_AUTOBATCH]: true }
->>>>>>> dc6b1563
             )
           } catch (e) {
             catchedError = e
@@ -645,11 +622,7 @@
           console.error(
             `An unhandled error occurred processing a request for the endpoint "${arg.endpointName}".
 In the case of an unhandled error, no tags will be "provided" or "invalidated".`,
-<<<<<<< HEAD
             catchedError,
-=======
-            catchedError
->>>>>>> dc6b1563
           )
         } else {
           console.error(catchedError)
@@ -740,6 +713,65 @@
       if (isForcedQuery(queryThunkArgs, state)) {
         return true
       }
+
+      if (
+        isQueryDefinition(endpointDefinition) &&
+        endpointDefinition?.forceRefetch?.({
+          currentArg,
+          previousArg,
+          endpointState: requestState,
+          state,
+        })
+      ) {
+        return true
+      }
+
+      // Pull from the cache unless we explicitly force refetch or qualify based on time
+      if (fulfilledVal) {
+        // Value is cached and we didn't specify to refresh, skip it.
+        return false
+      }
+
+      return true
+    },
+    dispatchConditionRejection: true,
+  })
+
+  const infiniteQueryThunk = createAsyncThunk<
+    ThunkResult,
+    InfiniteQueryThunkArg,
+    ThunkApiMetaConfig & { state: RootState<any, string, ReducerPath> }
+  >(`${reducerPath}/executeQuery`, executeEndpoint, {
+    getPendingMeta() {
+      return { startedTimeStamp: Date.now(), [SHOULD_AUTOBATCH]: true }
+    },
+    condition(queryThunkArgs, { getState }) {
+      const state = getState()
+
+      const requestState =
+        state[reducerPath]?.queries?.[queryThunkArgs.queryCacheKey]
+      const fulfilledVal = requestState?.fulfilledTimeStamp
+      const currentArg = queryThunkArgs.originalArgs
+      const previousArg = requestState?.originalArgs
+      const endpointDefinition =
+        endpointDefinitions[queryThunkArgs.endpointName]
+
+      // Order of these checks matters.
+      // In order for `upsertQueryData` to successfully run while an existing request is in flight,
+      /// we have to check for that first, otherwise `queryThunk` will bail out and not run at all.
+      // if (isUpsertQuery(queryThunkArgs)) {
+      //   return true
+      // }
+
+      // Don't retry a request that's currently in-flight
+      if (requestState?.status === 'pending') {
+        return false
+      }
+
+      // if this is forced, continue
+      // if (isForcedQuery(queryThunkArgs, state)) {
+      //   return true
+      // }
 
       if (
         isQueryDefinition(endpointDefinition) &&
