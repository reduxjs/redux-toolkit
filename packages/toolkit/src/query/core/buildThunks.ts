--- conflicted
+++ resolved
@@ -165,14 +165,9 @@
 > = <EndpointName extends QueryKeys<Definitions>>(
   endpointName: EndpointName,
   args: QueryArgFrom<Definitions[EndpointName]>,
-<<<<<<< HEAD
-  patches: readonly Patch[]
-) => ThunkAction<void, PartialState, any, UnknownAction>
-=======
   patches: readonly Patch[],
   updateProvided?: boolean
-) => ThunkAction<void, PartialState, any, AnyAction>
->>>>>>> e351a09a
+) => ThunkAction<void, PartialState, any, UnknownAction>
 
 export type UpdateQueryDataThunk<
   Definitions extends EndpointDefinitions,
@@ -180,14 +175,9 @@
 > = <EndpointName extends QueryKeys<Definitions>>(
   endpointName: EndpointName,
   args: QueryArgFrom<Definitions[EndpointName]>,
-<<<<<<< HEAD
-  updateRecipe: Recipe<ResultTypeFrom<Definitions[EndpointName]>>
-) => ThunkAction<PatchCollection, PartialState, any, UnknownAction>
-=======
   updateRecipe: Recipe<ResultTypeFrom<Definitions[EndpointName]>>,
   updateProvided?: boolean
-) => ThunkAction<PatchCollection, PartialState, any, AnyAction>
->>>>>>> e351a09a
+) => ThunkAction<PatchCollection, PartialState, any, UnknownAction>
 
 export type UpsertQueryDataThunk<
   Definitions extends EndpointDefinitions,
