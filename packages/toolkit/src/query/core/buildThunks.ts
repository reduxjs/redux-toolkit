--- conflicted
+++ resolved
@@ -27,11 +27,8 @@
 import type {
   AsyncThunkPayloadCreator,
   Draft,
-<<<<<<< HEAD
   ImmutableHelpers,
-=======
   UnknownAction,
->>>>>>> 3c0546ae
 } from '@reduxjs/toolkit'
 import {
   isAllOf,
@@ -43,18 +40,7 @@
   SHOULD_AUTOBATCH,
 } from './rtkImports'
 import type { Patch } from 'immer'
-<<<<<<< HEAD
-import type {
-  AnyAction,
-  ThunkAction,
-  ThunkDispatch,
-  AsyncThunk,
-} from '@reduxjs/toolkit'
-import { createAsyncThunk, SHOULD_AUTOBATCH } from '@reduxjs/toolkit'
-=======
-import { isDraftable, produceWithPatches } from 'immer'
 import type { ThunkAction, ThunkDispatch, AsyncThunk } from '@reduxjs/toolkit'
->>>>>>> 3c0546ae
 
 import { HandledError } from '../HandledError'
 
@@ -239,22 +225,16 @@
   context: { endpointDefinitions },
   serializeQueryArgs,
   api,
-<<<<<<< HEAD
   immutableHelpers: { isDraftable, createWithPatches },
-=======
   assertTagType,
->>>>>>> 3c0546ae
 }: {
   baseQuery: BaseQuery
   reducerPath: ReducerPath
   context: ApiContext<Definitions>
   serializeQueryArgs: InternalSerializeQueryArgs
   api: Api<BaseQuery, Definitions, ReducerPath, any>
-<<<<<<< HEAD
   immutableHelpers: Pick<ImmutableHelpers, 'isDraftable' | 'createWithPatches'>
-=======
   assertTagType: AssertTagTypes
->>>>>>> 3c0546ae
 }) {
   type State = RootState<any, string, ReducerPath>
 
@@ -324,11 +304,7 @@
       let newValue
       if ('data' in currentState) {
         if (isDraftable(currentState.data)) {
-<<<<<<< HEAD
-          const [, patches, inversePatches] = createWithPatches(
-=======
-          const [value, patches, inversePatches] = produceWithPatches(
->>>>>>> 3c0546ae
+          const [value, patches, inversePatches] = createWithPatches(
             currentState.data,
             updateRecipe
           )
