import type { InternalSerializeQueryArgs } from '../defaultSerializeQueryArgs'
import type { Api, ApiContext } from '../apiTypes'
import type {
  BaseQueryFn,
  BaseQueryError,
  QueryReturnValue,
} from '../baseQueryTypes'
import type {
  RootState,
  QueryKeys,
  QuerySubstateIdentifier,
  QueryCacheKey,
} from './apiState'
import { QueryStatus } from './apiState'
import type {
  StartQueryActionCreatorOptions,
  QueryActionCreatorResult,
} from './buildInitiate'
import { forceQueryFnSymbol, isUpsertQuery } from './buildInitiate'
import type {
  AssertTagTypes,
  EndpointDefinition,
  EndpointDefinitions,
  MutationDefinition,
  QueryArgFrom,
  QueryDefinition,
  ResultTypeFrom,
  FullTagDescription,
} from '../endpointDefinitions'
import { isQueryDefinition } from '../endpointDefinitions'
import { calculateProvidedBy } from '../endpointDefinitions'
import type {
  AsyncThunkPayloadCreator,
  Draft,
  UnknownAction,
} from '@reduxjs/toolkit'
import {
  isAllOf,
  isFulfilled,
  isPending,
  isRejected,
  isRejectedWithValue,
  createAsyncThunk,
  SHOULD_AUTOBATCH,
} from './rtkImports'
import type { Patch } from 'immer'
import { isDraftable, produceWithPatches } from 'immer'
import type { ThunkAction, ThunkDispatch, AsyncThunk } from '@reduxjs/toolkit'

import { HandledError } from '../HandledError'

import type { ApiEndpointQuery, PrefetchOptions } from './module'
import type { UnwrapPromise } from '../tsHelpers'
import { emplace } from '../../utils'

declare module './module' {
  export interface ApiEndpointQuery<
    Definition extends QueryDefinition<any, any, any, any, any>,
    // eslint-disable-next-line @typescript-eslint/no-unused-vars
    Definitions extends EndpointDefinitions,
  > extends Matchers<QueryThunk, Definition> {}

  export interface ApiEndpointMutation<
    Definition extends MutationDefinition<any, any, any, any, any>,
    // eslint-disable-next-line @typescript-eslint/no-unused-vars
    Definitions extends EndpointDefinitions,
  > extends Matchers<MutationThunk, Definition> {}
}

type EndpointThunk<
  Thunk extends QueryThunk | MutationThunk,
  Definition extends EndpointDefinition<any, any, any, any>,
> =
  Definition extends EndpointDefinition<
    infer QueryArg,
    infer BaseQueryFn,
    any,
    infer ResultType
  >
    ? Thunk extends AsyncThunk<unknown, infer ATArg, infer ATConfig>
      ? AsyncThunk<
          ResultType,
          ATArg & { originalArgs: QueryArg },
          ATConfig & { rejectValue: BaseQueryError<BaseQueryFn> }
        >
      : never
    : never

export type PendingAction<
  Thunk extends QueryThunk | MutationThunk,
  Definition extends EndpointDefinition<any, any, any, any>,
> = ReturnType<EndpointThunk<Thunk, Definition>['pending']>

export type FulfilledAction<
  Thunk extends QueryThunk | MutationThunk,
  Definition extends EndpointDefinition<any, any, any, any>,
> = ReturnType<EndpointThunk<Thunk, Definition>['fulfilled']>

export type RejectedAction<
  Thunk extends QueryThunk | MutationThunk,
  Definition extends EndpointDefinition<any, any, any, any>,
> = ReturnType<EndpointThunk<Thunk, Definition>['rejected']>

export type Matcher<M> = (value: any) => value is M

export interface Matchers<
  Thunk extends QueryThunk | MutationThunk,
  Definition extends EndpointDefinition<any, any, any, any>,
> {
  matchPending: Matcher<PendingAction<Thunk, Definition>>
  matchFulfilled: Matcher<FulfilledAction<Thunk, Definition>>
  matchRejected: Matcher<RejectedAction<Thunk, Definition>>
}

export interface QueryThunkArg
  extends QuerySubstateIdentifier,
    StartQueryActionCreatorOptions {
  type: 'query'
  originalArgs: unknown
  endpointName: string
}

export interface MutationThunkArg {
  type: 'mutation'
  originalArgs: unknown
  endpointName: string
  track?: boolean
  fixedCacheKey?: string
}

export type ThunkResult = unknown

export type ThunkApiMetaConfig = {
  pendingMeta: {
    startedTimeStamp: number
    [SHOULD_AUTOBATCH]: true
  }
  fulfilledMeta: {
    fulfilledTimeStamp: number
    baseQueryMeta: unknown
    [SHOULD_AUTOBATCH]: true
  }
  rejectedMeta: {
    baseQueryMeta: unknown
    [SHOULD_AUTOBATCH]: true
  }
}
export type QueryThunk = AsyncThunk<
  ThunkResult,
  QueryThunkArg,
  ThunkApiMetaConfig
>
export type MutationThunk = AsyncThunk<
  ThunkResult,
  MutationThunkArg,
  ThunkApiMetaConfig
>

function defaultTransformResponse(baseQueryReturnValue: unknown) {
  return baseQueryReturnValue
}

export type MaybeDrafted<T> = T | Draft<T>
export type Recipe<T> = (data: MaybeDrafted<T>) => void | MaybeDrafted<T>
export type UpsertRecipe<T> = (
  data: MaybeDrafted<T> | undefined,
) => void | MaybeDrafted<T>

export type PatchQueryDataThunk<
  Definitions extends EndpointDefinitions,
  PartialState,
> = <EndpointName extends QueryKeys<Definitions>>(
  endpointName: EndpointName,
  args: QueryArgFrom<Definitions[EndpointName]>,
  patches: readonly Patch[],
  updateProvided?: boolean,
) => ThunkAction<void, PartialState, any, UnknownAction>

export type PatchQueriesDataThunk<
  Definitions extends EndpointDefinitions,
  PartialState
> = (
  patchesByEndpointName: {
    [EndpointName in QueryKeys<Definitions>]?: Array<{
      args: QueryArgFrom<Definitions[EndpointName]>
      patches: readonly Patch[]
      updateProvided?: boolean
    }>
  },
  defaultUpdateProvided?: boolean
) => ThunkAction<void, PartialState, any, UnknownAction>

export type UpdateQueryDataThunk<
  Definitions extends EndpointDefinitions,
  PartialState,
> = <EndpointName extends QueryKeys<Definitions>>(
  endpointName: EndpointName,
  args: QueryArgFrom<Definitions[EndpointName]>,
  updateRecipe: Recipe<ResultTypeFrom<Definitions[EndpointName]>>,
  updateProvided?: boolean,
) => ThunkAction<PatchCollection, PartialState, any, UnknownAction>

type PatchCollectionArray<InputArray extends any[] = any[]> = {
  [I in keyof InputArray]: PatchCollection
}

export type UpdateQueriesDataThunk<
  Definitions extends EndpointDefinitions,
  PartialState
> = <
  EndpointMap extends {
    [EndpointName in QueryKeys<Definitions>]?: Array<{
      args: QueryArgFrom<Definitions[EndpointName]>
      updateRecipe: Recipe<ResultTypeFrom<Definitions[EndpointName]>>
      updateProvided?: boolean
    }>
  }
>(
  recipesByEndpointName: EndpointMap,
  defaultUpdateProvided?: boolean
) => ThunkAction<
  {
    [EndpointName in keyof EndpointMap]: EndpointMap[EndpointName] extends any[]
      ? PatchCollectionArray<EndpointMap[EndpointName]>
      : never
  },
  PartialState,
  any,
  UnknownAction
>

export type UpsertQueryDataThunk<
  Definitions extends EndpointDefinitions,
  PartialState,
> = <EndpointName extends QueryKeys<Definitions>>(
  endpointName: EndpointName,
  args: QueryArgFrom<Definitions[EndpointName]>,
  value: ResultTypeFrom<Definitions[EndpointName]>,
) => ThunkAction<
  QueryActionCreatorResult<
    Definitions[EndpointName] extends QueryDefinition<any, any, any, any>
      ? Definitions[EndpointName]
      : never
  >,
  PartialState,
  any,
  UnknownAction
>

/**
 * An object returned from dispatching a `api.util.updateQueryData` call.
 */
export type PatchCollection = {
  /**
   * An `immer` Patch describing the cache update.
   */
  patches: Patch[]
  /**
   * An `immer` Patch to revert the cache update.
   */
  inversePatches: Patch[]
  /**
   * A function that will undo the cache update.
   */
  undo: () => void
}

export function buildThunks<
  BaseQuery extends BaseQueryFn,
  ReducerPath extends string,
  Definitions extends EndpointDefinitions,
>({
  reducerPath,
  baseQuery,
  context: { endpointDefinitions },
  serializeQueryArgs,
  api,
  assertTagType,
}: {
  baseQuery: BaseQuery
  reducerPath: ReducerPath
  context: ApiContext<Definitions>
  serializeQueryArgs: InternalSerializeQueryArgs
  api: Api<BaseQuery, Definitions, ReducerPath, any>
  assertTagType: AssertTagTypes
}) {
  type State = RootState<any, string, ReducerPath>

  const patchQueriesData: PatchQueriesDataThunk<Definitions, State> =
    (patchesByEndpointName, defaultUpdateProvided) => (dispatch, getState) => {
      const queryResultPatches: Parameters<
        typeof api.internalActions.queryResultsPatched
      >[0] = []

      const arrayified = Object.entries<
        | {
            args: any
            patches: readonly Patch[]
            updateProvided?: boolean
          }[]
        | undefined
      >(patchesByEndpointName)
      for (const [endpointName, patches] of arrayified) {
        if (!patches) continue
        for (const { args, patches: endpointPatches } of patches) {
          const endpointDefinition = endpointDefinitions[endpointName]

          const queryCacheKey = serializeQueryArgs({
            queryArgs: args,
            endpointDefinition,
            endpointName,
          })

<<<<<<< HEAD
          queryResultPatches.push({ queryCacheKey, patches: endpointPatches })
        }
      }
=======
      dispatch(
        api.internalActions.queryResultPatched({ queryCacheKey, patches }),
      )
>>>>>>> d36a3a14

      if (queryResultPatches.length) {
        dispatch(api.internalActions.queryResultsPatched(queryResultPatches))
      }

<<<<<<< HEAD
      // now that the state is updated, we can update the tags

      const providedPatches: Parameters<
        typeof api.internalActions.updateProvidedBys
      >[0] = []

      for (const [endpointName, patches] of arrayified) {
        if (!patches) continue
        for (const {
          args,
          updateProvided = defaultUpdateProvided,
        } of patches) {
          if (!updateProvided) {
            continue
          }
          const endpointDefinition = endpointDefinitions[endpointName]
=======
      const newValue = api.endpoints[endpointName].select(args)(
        // Work around TS 4.1 mismatch
        getState() as RootState<any, any, any>,
      )

      const providedTags = calculateProvidedBy(
        endpointDefinition.providesTags,
        newValue.data,
        undefined,
        args,
        {},
        assertTagType,
      )

      dispatch(
        api.internalActions.updateProvidedBy({ queryCacheKey, providedTags }),
      )
    }
>>>>>>> d36a3a14

          const queryCacheKey = serializeQueryArgs({
            queryArgs: args,
            endpointDefinition,
            endpointName,
          })

<<<<<<< HEAD
          const newValue = api.endpoints[endpointName].select(args)(
            // Work around TS 4.1 mismatch
            getState() as RootState<any, any, any>
          )

          const providedTags = calculateProvidedBy(
            endpointDefinition.providesTags,
            newValue.data,
            undefined,
            args,
            {},
            assertTagType
          )

          providedPatches.push({ queryCacheKey, providedTags })
        }
=======
      const currentState = endpointDefinition.select(args)(
        // Work around TS 4.1 mismatch
        getState() as RootState<any, any, any>,
      )

      let ret: PatchCollection = {
        patches: [],
        inversePatches: [],
        undo: () =>
          dispatch(
            api.util.patchQueryData(
              endpointName,
              args,
              ret.inversePatches,
              updateProvided,
            ),
          ),
>>>>>>> d36a3a14
      }
      if (providedPatches.length) {
        dispatch(api.internalActions.updateProvidedBys(providedPatches))
      }
<<<<<<< HEAD
    }

  const patchQueryData: PatchQueryDataThunk<EndpointDefinitions, State> = (
    endpointName,
    args,
    patches,
    updateProvided
  ) => patchQueriesData({ [endpointName]: [{ args, patches, updateProvided }] })

  const updateQueriesData: UpdateQueriesDataThunk<Definitions, State> =
    (recipesByEndpointName, defaultUpdateProvided = true) =>
    (dispatch, getState) => {
      const ret: Record<string, Array<PatchCollection>> = {}
      const patchesByEndpointName: Parameters<
        PatchQueriesDataThunk<Definitions, State>
      >[0] = {}
      const stateCache = new Map<QueryCacheKey, any>()
      const arrayified = Object.entries<
        | {
            args: any
            updateRecipe: Recipe<any>
            updateProvided?: boolean
          }[]
        | undefined
      >(recipesByEndpointName)
      for (const [endpointName, recipes] of arrayified) {
        if (!recipes) continue
        const endpointPatches: Array<{
          args: any
          patches: readonly Patch[]
          updateProvided?: boolean
        }> = (patchesByEndpointName[endpointName as QueryKeys<Definitions>] ??=
          [])
        const endpointCollections = (ret[endpointName] ??= [])
        for (const [
          idx,
          { args, updateRecipe, updateProvided = defaultUpdateProvided },
        ] of recipes.entries()) {
          const endpointDefinition = endpointDefinitions[endpointName]
          const endpoint = api.endpoints[endpointName]

          const queryCacheKey = serializeQueryArgs({
            queryArgs: args,
            endpointDefinition,
            endpointName,
          })

          const currentState: ReturnType<ReturnType<typeof endpoint.select>> =
            emplace(stateCache, queryCacheKey, {
              insert: () =>
                endpoint.select(args)(
                  // Work around TS 4.1 mismatch
                  getState() as RootState<any, any, any>
                ),
            })

          let patchCollection: PatchCollection = {
            patches: [],
            inversePatches: [],
            undo: () =>
              dispatch(
                api.util.patchQueryData(
                  endpointName as QueryKeys<Definitions>,
                  args,
                  patchCollection.inversePatches,
                  updateProvided
                )
              ),
          }

          if (currentState.status === QueryStatus.uninitialized) {
            endpointCollections[idx] = patchCollection
            continue
          }

          let newValue: any
          if ('data' in currentState) {
            if (isDraftable(currentState.data)) {
              const [value, patches, inversePatches] = produceWithPatches(
                currentState.data,
                updateRecipe
              )
              patchCollection.patches.push(...patches)
              patchCollection.inversePatches.push(...inversePatches)
              newValue = value
            } else {
              newValue = updateRecipe(currentState.data)
              patchCollection.patches.push({
                op: 'replace',
                path: [],
                value: newValue,
              })
              patchCollection.inversePatches.push({
                op: 'replace',
                path: [],
                value: currentState.data,
              })
            }
            // update the state cache with the new value, so that any following recipes will see the updated value
            emplace(stateCache, queryCacheKey, {
              update: (v) => ({ ...v, data: newValue }),
            })
          }

          endpointCollections[idx] = patchCollection
          endpointPatches.push({
            args,
            patches: patchCollection.patches,
            updateProvided,
=======
      let newValue
      if ('data' in currentState) {
        if (isDraftable(currentState.data)) {
          const [value, patches, inversePatches] = produceWithPatches(
            currentState.data,
            updateRecipe,
          )
          ret.patches.push(...patches)
          ret.inversePatches.push(...inversePatches)
          newValue = value
        } else {
          newValue = updateRecipe(currentState.data)
          ret.patches.push({ op: 'replace', path: [], value: newValue })
          ret.inversePatches.push({
            op: 'replace',
            path: [],
            value: currentState.data,
>>>>>>> d36a3a14
          })
        }
      }

      dispatch(
<<<<<<< HEAD
        api.util.patchQueriesData(patchesByEndpointName, defaultUpdateProvided)
=======
        api.util.patchQueryData(
          endpointName,
          args,
          ret.patches,
          updateProvided,
        ),
>>>>>>> d36a3a14
      )

      return ret as any
    }

  const updateQueryData: UpdateQueryDataThunk<EndpointDefinitions, State> =
    (endpointName, args, updateRecipe, updateProvided = true) =>
    (dispatch, getState) =>
      dispatch(
        updateQueriesData({
          [endpointName]: [{ args, updateRecipe, updateProvided }],
        })
      )[endpointName][0]

  const upsertQueryData: UpsertQueryDataThunk<Definitions, State> =
    (endpointName, args, value) => (dispatch) => {
      return dispatch(
        (
          api.endpoints[endpointName] as ApiEndpointQuery<
            QueryDefinition<any, any, any, any, any>,
            Definitions
          >
        ).initiate(args, {
          subscribe: false,
          forceRefetch: true,
          [forceQueryFnSymbol]: () => ({
            data: value,
          }),
        }),
      )
    }

  const executeEndpoint: AsyncThunkPayloadCreator<
    ThunkResult,
    QueryThunkArg | MutationThunkArg,
    ThunkApiMetaConfig & { state: RootState<any, string, ReducerPath> }
  > = async (
    arg,
    {
      signal,
      abort,
      rejectWithValue,
      fulfillWithValue,
      dispatch,
      getState,
      extra,
    },
  ) => {
    const endpointDefinition = endpointDefinitions[arg.endpointName]

    try {
      let transformResponse: (
        baseQueryReturnValue: any,
        meta: any,
        arg: any,
      ) => any = defaultTransformResponse
      let result: QueryReturnValue
      const baseQueryApi = {
        signal,
        abort,
        dispatch,
        getState,
        extra,
        endpoint: arg.endpointName,
        type: arg.type,
        forced:
          arg.type === 'query' ? isForcedQuery(arg, getState()) : undefined,
      }

      const forceQueryFn =
        arg.type === 'query' ? arg[forceQueryFnSymbol] : undefined
      if (forceQueryFn) {
        result = forceQueryFn()
      } else if (endpointDefinition.query) {
        result = await baseQuery(
          endpointDefinition.query(arg.originalArgs),
          baseQueryApi,
          endpointDefinition.extraOptions as any,
        )

        if (endpointDefinition.transformResponse) {
          transformResponse = endpointDefinition.transformResponse
        }
      } else {
        result = await endpointDefinition.queryFn(
          arg.originalArgs,
          baseQueryApi,
          endpointDefinition.extraOptions as any,
          (arg) =>
            baseQuery(
              arg,
              baseQueryApi,
              endpointDefinition.extraOptions as any,
            ),
        )
      }
      if (
        typeof process !== 'undefined' &&
        process.env.NODE_ENV === 'development'
      ) {
        const what = endpointDefinition.query ? '`baseQuery`' : '`queryFn`'
        let err: undefined | string
        if (!result) {
          err = `${what} did not return anything.`
        } else if (typeof result !== 'object') {
          err = `${what} did not return an object.`
        } else if (result.error && result.data) {
          err = `${what} returned an object containing both \`error\` and \`result\`.`
        } else if (result.error === undefined && result.data === undefined) {
          err = `${what} returned an object containing neither a valid \`error\` and \`result\`. At least one of them should not be \`undefined\``
        } else {
          for (const key of Object.keys(result)) {
            if (key !== 'error' && key !== 'data' && key !== 'meta') {
              err = `The object returned by ${what} has the unknown property ${key}.`
              break
            }
          }
        }
        if (err) {
          console.error(
            `Error encountered handling the endpoint ${arg.endpointName}.
              ${err}
              It needs to return an object with either the shape \`{ data: <value> }\` or \`{ error: <value> }\` that may contain an optional \`meta\` property.
              Object returned was:`,
            result,
          )
        }
      }

      if (result.error) throw new HandledError(result.error, result.meta)

      return fulfillWithValue(
        await transformResponse(result.data, result.meta, arg.originalArgs),
        {
          fulfilledTimeStamp: Date.now(),
          baseQueryMeta: result.meta,
          [SHOULD_AUTOBATCH]: true,
        },
      )
    } catch (error) {
      let catchedError = error
      if (catchedError instanceof HandledError) {
        let transformErrorResponse: (
          baseQueryReturnValue: any,
          meta: any,
          arg: any,
        ) => any = defaultTransformResponse

        if (
          endpointDefinition.query &&
          endpointDefinition.transformErrorResponse
        ) {
          transformErrorResponse = endpointDefinition.transformErrorResponse
        }
        try {
          return rejectWithValue(
            await transformErrorResponse(
              catchedError.value,
              catchedError.meta,
              arg.originalArgs,
            ),
            { baseQueryMeta: catchedError.meta, [SHOULD_AUTOBATCH]: true },
          )
        } catch (e) {
          catchedError = e
        }
      }
      if (
        typeof process !== 'undefined' &&
        process.env.NODE_ENV !== 'production'
      ) {
        console.error(
          `An unhandled error occurred processing a request for the endpoint "${arg.endpointName}".
In the case of an unhandled error, no tags will be "provided" or "invalidated".`,
          catchedError,
        )
      } else {
        console.error(catchedError)
      }
      throw catchedError
    }
  }

  function isForcedQuery(
    arg: QueryThunkArg,
    state: RootState<any, string, ReducerPath>,
  ) {
    const requestState = state[reducerPath]?.queries?.[arg.queryCacheKey]
    const baseFetchOnMountOrArgChange =
      state[reducerPath]?.config.refetchOnMountOrArgChange

    const fulfilledVal = requestState?.fulfilledTimeStamp
    const refetchVal =
      arg.forceRefetch ?? (arg.subscribe && baseFetchOnMountOrArgChange)

    if (refetchVal) {
      // Return if its true or compare the dates because it must be a number
      return (
        refetchVal === true ||
        (Number(new Date()) - Number(fulfilledVal)) / 1000 >= refetchVal
      )
    }
    return false
  }

  const queryThunk = createAsyncThunk<
    ThunkResult,
    QueryThunkArg,
    ThunkApiMetaConfig & { state: RootState<any, string, ReducerPath> }
  >(`${reducerPath}/executeQuery`, executeEndpoint, {
    getPendingMeta() {
      return { startedTimeStamp: Date.now(), [SHOULD_AUTOBATCH]: true }
    },
    condition(queryThunkArgs, { getState }) {
      const state = getState()

      const requestState =
        state[reducerPath]?.queries?.[queryThunkArgs.queryCacheKey]
      const fulfilledVal = requestState?.fulfilledTimeStamp
      const currentArg = queryThunkArgs.originalArgs
      const previousArg = requestState?.originalArgs
      const endpointDefinition =
        endpointDefinitions[queryThunkArgs.endpointName]

      // Order of these checks matters.
      // In order for `upsertQueryData` to successfully run while an existing request is in flight,
      /// we have to check for that first, otherwise `queryThunk` will bail out and not run at all.
      if (isUpsertQuery(queryThunkArgs)) {
        return true
      }

      // Don't retry a request that's currently in-flight
      if (requestState?.status === 'pending') {
        return false
      }

      // if this is forced, continue
      if (isForcedQuery(queryThunkArgs, state)) {
        return true
      }

      if (
        isQueryDefinition(endpointDefinition) &&
        endpointDefinition?.forceRefetch?.({
          currentArg,
          previousArg,
          endpointState: requestState,
          state,
        })
      ) {
        return true
      }

      // Pull from the cache unless we explicitly force refetch or qualify based on time
      if (fulfilledVal) {
        // Value is cached and we didn't specify to refresh, skip it.
        return false
      }

      return true
    },
    dispatchConditionRejection: true,
  })

  const mutationThunk = createAsyncThunk<
    ThunkResult,
    MutationThunkArg,
    ThunkApiMetaConfig & { state: RootState<any, string, ReducerPath> }
  >(`${reducerPath}/executeMutation`, executeEndpoint, {
    getPendingMeta() {
      return { startedTimeStamp: Date.now(), [SHOULD_AUTOBATCH]: true }
    },
  })

  const hasTheForce = (options: any): options is { force: boolean } =>
    'force' in options
  const hasMaxAge = (
    options: any,
  ): options is { ifOlderThan: false | number } => 'ifOlderThan' in options

  const prefetch =
    <EndpointName extends QueryKeys<Definitions>>(
      endpointName: EndpointName,
      arg: any,
      options: PrefetchOptions,
    ): ThunkAction<void, any, any, UnknownAction> =>
    (dispatch: ThunkDispatch<any, any, any>, getState: () => any) => {
      const force = hasTheForce(options) && options.force
      const maxAge = hasMaxAge(options) && options.ifOlderThan

      const queryAction = (force: boolean = true) =>
        (api.endpoints[endpointName] as ApiEndpointQuery<any, any>).initiate(
          arg,
          { forceRefetch: force },
        )
      const latestStateValue = (
        api.endpoints[endpointName] as ApiEndpointQuery<any, any>
      ).select(arg)(getState())

      if (force) {
        dispatch(queryAction())
      } else if (maxAge) {
        const lastFulfilledTs = latestStateValue?.fulfilledTimeStamp
        if (!lastFulfilledTs) {
          dispatch(queryAction())
          return
        }
        const shouldRetrigger =
          (Number(new Date()) - Number(new Date(lastFulfilledTs))) / 1000 >=
          maxAge
        if (shouldRetrigger) {
          dispatch(queryAction())
        }
      } else {
        // If prefetching with no options, just let it try
        dispatch(queryAction(false))
      }
    }

  function matchesEndpoint(endpointName: string) {
    return (action: any): action is UnknownAction =>
      action?.meta?.arg?.endpointName === endpointName
  }

  function buildMatchThunkActions<
    Thunk extends
      | AsyncThunk<any, QueryThunkArg, ThunkApiMetaConfig>
      | AsyncThunk<any, MutationThunkArg, ThunkApiMetaConfig>,
  >(thunk: Thunk, endpointName: string) {
    return {
      matchPending: isAllOf(isPending(thunk), matchesEndpoint(endpointName)),
      matchFulfilled: isAllOf(
        isFulfilled(thunk),
        matchesEndpoint(endpointName),
      ),
      matchRejected: isAllOf(isRejected(thunk), matchesEndpoint(endpointName)),
    } as Matchers<Thunk, any>
  }

  return {
    queryThunk,
    mutationThunk,
    prefetch,
    updateQueryData,
    updateQueriesData,
    upsertQueryData,
    patchQueryData,
    patchQueriesData,
    buildMatchThunkActions,
  }
}

export function calculateProvidedByThunk(
  action: UnwrapPromise<
    ReturnType<ReturnType<QueryThunk>> | ReturnType<ReturnType<MutationThunk>>
  >,
  type: 'providesTags' | 'invalidatesTags',
  endpointDefinitions: EndpointDefinitions,
  assertTagType: AssertTagTypes,
) {
  return calculateProvidedBy(
    endpointDefinitions[action.meta.arg.endpointName][type],
    isFulfilled(action) ? action.payload : undefined,
    isRejectedWithValue(action) ? action.payload : undefined,
    action.meta.arg.originalArgs,
    'baseQueryMeta' in action.meta ? action.meta.baseQueryMeta : undefined,
    assertTagType,
  )
}<|MERGE_RESOLUTION|>--- conflicted
+++ resolved
@@ -178,7 +178,7 @@
 
 export type PatchQueriesDataThunk<
   Definitions extends EndpointDefinitions,
-  PartialState
+  PartialState,
 > = (
   patchesByEndpointName: {
     [EndpointName in QueryKeys<Definitions>]?: Array<{
@@ -187,7 +187,7 @@
       updateProvided?: boolean
     }>
   },
-  defaultUpdateProvided?: boolean
+  defaultUpdateProvided?: boolean,
 ) => ThunkAction<void, PartialState, any, UnknownAction>
 
 export type UpdateQueryDataThunk<
@@ -206,7 +206,7 @@
 
 export type UpdateQueriesDataThunk<
   Definitions extends EndpointDefinitions,
-  PartialState
+  PartialState,
 > = <
   EndpointMap extends {
     [EndpointName in QueryKeys<Definitions>]?: Array<{
@@ -214,10 +214,10 @@
       updateRecipe: Recipe<ResultTypeFrom<Definitions[EndpointName]>>
       updateProvided?: boolean
     }>
-  }
+  },
 >(
   recipesByEndpointName: EndpointMap,
-  defaultUpdateProvided?: boolean
+  defaultUpdateProvided?: boolean,
 ) => ThunkAction<
   {
     [EndpointName in keyof EndpointMap]: EndpointMap[EndpointName] extends any[]
@@ -311,21 +311,14 @@
             endpointName,
           })
 
-<<<<<<< HEAD
           queryResultPatches.push({ queryCacheKey, patches: endpointPatches })
         }
       }
-=======
-      dispatch(
-        api.internalActions.queryResultPatched({ queryCacheKey, patches }),
-      )
->>>>>>> d36a3a14
 
       if (queryResultPatches.length) {
         dispatch(api.internalActions.queryResultsPatched(queryResultPatches))
       }
 
-<<<<<<< HEAD
       // now that the state is updated, we can update the tags
 
       const providedPatches: Parameters<
@@ -342,26 +335,6 @@
             continue
           }
           const endpointDefinition = endpointDefinitions[endpointName]
-=======
-      const newValue = api.endpoints[endpointName].select(args)(
-        // Work around TS 4.1 mismatch
-        getState() as RootState<any, any, any>,
-      )
-
-      const providedTags = calculateProvidedBy(
-        endpointDefinition.providesTags,
-        newValue.data,
-        undefined,
-        args,
-        {},
-        assertTagType,
-      )
-
-      dispatch(
-        api.internalActions.updateProvidedBy({ queryCacheKey, providedTags }),
-      )
-    }
->>>>>>> d36a3a14
 
           const queryCacheKey = serializeQueryArgs({
             queryArgs: args,
@@ -369,10 +342,9 @@
             endpointName,
           })
 
-<<<<<<< HEAD
           const newValue = api.endpoints[endpointName].select(args)(
             // Work around TS 4.1 mismatch
-            getState() as RootState<any, any, any>
+            getState() as RootState<any, any, any>,
           )
 
           const providedTags = calculateProvidedBy(
@@ -381,42 +353,22 @@
             undefined,
             args,
             {},
-            assertTagType
+            assertTagType,
           )
 
           providedPatches.push({ queryCacheKey, providedTags })
         }
-=======
-      const currentState = endpointDefinition.select(args)(
-        // Work around TS 4.1 mismatch
-        getState() as RootState<any, any, any>,
-      )
-
-      let ret: PatchCollection = {
-        patches: [],
-        inversePatches: [],
-        undo: () =>
-          dispatch(
-            api.util.patchQueryData(
-              endpointName,
-              args,
-              ret.inversePatches,
-              updateProvided,
-            ),
-          ),
->>>>>>> d36a3a14
       }
       if (providedPatches.length) {
         dispatch(api.internalActions.updateProvidedBys(providedPatches))
       }
-<<<<<<< HEAD
     }
 
   const patchQueryData: PatchQueryDataThunk<EndpointDefinitions, State> = (
     endpointName,
     args,
     patches,
-    updateProvided
+    updateProvided,
   ) => patchQueriesData({ [endpointName]: [{ args, patches, updateProvided }] })
 
   const updateQueriesData: UpdateQueriesDataThunk<Definitions, State> =
@@ -462,7 +414,7 @@
               insert: () =>
                 endpoint.select(args)(
                   // Work around TS 4.1 mismatch
-                  getState() as RootState<any, any, any>
+                  getState() as RootState<any, any, any>,
                 ),
             })
 
@@ -475,8 +427,8 @@
                   endpointName as QueryKeys<Definitions>,
                   args,
                   patchCollection.inversePatches,
-                  updateProvided
-                )
+                  updateProvided,
+                ),
               ),
           }
 
@@ -490,7 +442,7 @@
             if (isDraftable(currentState.data)) {
               const [value, patches, inversePatches] = produceWithPatches(
                 currentState.data,
-                updateRecipe
+                updateRecipe,
               )
               patchCollection.patches.push(...patches)
               patchCollection.inversePatches.push(...inversePatches)
@@ -519,40 +471,12 @@
             args,
             patches: patchCollection.patches,
             updateProvided,
-=======
-      let newValue
-      if ('data' in currentState) {
-        if (isDraftable(currentState.data)) {
-          const [value, patches, inversePatches] = produceWithPatches(
-            currentState.data,
-            updateRecipe,
-          )
-          ret.patches.push(...patches)
-          ret.inversePatches.push(...inversePatches)
-          newValue = value
-        } else {
-          newValue = updateRecipe(currentState.data)
-          ret.patches.push({ op: 'replace', path: [], value: newValue })
-          ret.inversePatches.push({
-            op: 'replace',
-            path: [],
-            value: currentState.data,
->>>>>>> d36a3a14
           })
         }
       }
 
       dispatch(
-<<<<<<< HEAD
-        api.util.patchQueriesData(patchesByEndpointName, defaultUpdateProvided)
-=======
-        api.util.patchQueryData(
-          endpointName,
-          args,
-          ret.patches,
-          updateProvided,
-        ),
->>>>>>> d36a3a14
+        api.util.patchQueriesData(patchesByEndpointName, defaultUpdateProvided),
       )
 
       return ret as any
@@ -564,7 +488,7 @@
       dispatch(
         updateQueriesData({
           [endpointName]: [{ args, updateRecipe, updateProvided }],
-        })
+        }),
       )[endpointName][0]
 
   const upsertQueryData: UpsertQueryDataThunk<Definitions, State> =
