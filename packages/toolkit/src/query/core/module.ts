/**
 * Note: this file should import all other files for type discovery and declaration merging
 */
import type {
  PatchQueryDataThunk,
  UpdateQueryDataThunk,
  UpsertQueryDataThunk,
} from './buildThunks'
import { buildThunks } from './buildThunks'
import type {
  ActionCreatorWithPayload,
  Middleware,
  Reducer,
  ThunkAction,
  ThunkDispatch,
  UnknownAction,
} from '@reduxjs/toolkit'
import {
  EndpointDefinitions,
  QueryArgFrom,
  QueryDefinition,
  MutationDefinition,
  AssertTagTypes,
<<<<<<< HEAD
  TagDescription, isInfiniteQueryDefinition, InfiniteQueryDefinition
=======
  TagDescription, isInfiniteQueryDefinition
>>>>>>> dc6b1563
} from '../endpointDefinitions'
import { isQueryDefinition, isMutationDefinition } from '../endpointDefinitions'
import type {
  CombinedState,
  QueryKeys,
  MutationKeys,
  RootState,
} from './apiState'
import type { Api, Module } from '../apiTypes'
import { onFocus, onFocusLost, onOnline, onOffline } from './setupListeners'
import { buildSlice } from './buildSlice'
import { buildMiddleware } from './buildMiddleware'
import { buildSelectors } from './buildSelectors'
import type {
  MutationActionCreatorResult,
  QueryActionCreatorResult,
} from './buildInitiate'
import { buildInitiate } from './buildInitiate'
import { assertCast, safeAssign } from '../tsHelpers'
import type { InternalSerializeQueryArgs } from '../defaultSerializeQueryArgs'
import type { SliceActions } from './buildSlice'
import type { BaseQueryFn } from '../baseQueryTypes'

import type { ReferenceCacheLifecycle } from './buildMiddleware/cacheLifecycle'
import type { ReferenceQueryLifecycle } from './buildMiddleware/queryLifecycle'
import type { ReferenceCacheCollection } from './buildMiddleware/cacheCollection'
import { enablePatches } from 'immer'
import { createSelector as _createSelector } from './rtkImports'

/**
 * `ifOlderThan` - (default: `false` | `number`) - _number is value in seconds_
 * - If specified, it will only run the query if the difference between `new Date()` and the last `fulfilledTimeStamp` is greater than the given value
 *
 * @overloadSummary
 * `force`
 * - If `force: true`, it will ignore the `ifOlderThan` value if it is set and the query will be run even if it exists in the cache.
 */
export type PrefetchOptions =
  | {
      ifOlderThan?: false | number
    }
  | { force?: boolean }

export const coreModuleName = /* @__PURE__ */ Symbol()
export type CoreModule =
  | typeof coreModuleName
  | ReferenceCacheLifecycle
  | ReferenceQueryLifecycle
  | ReferenceCacheCollection

export interface ThunkWithReturnValue<T>
  extends ThunkAction<T, any, any, UnknownAction> {}

declare module '../apiTypes' {
  export interface ApiModules<
    // eslint-disable-next-line @typescript-eslint/no-unused-vars
    BaseQuery extends BaseQueryFn,
    Definitions extends EndpointDefinitions,
    ReducerPath extends string,
    TagTypes extends string,
  > {
    [coreModuleName]: {
      /**
       * This api's reducer should be mounted at `store[api.reducerPath]`.
       *
       * @example
       * ```ts
       * configureStore({
       *   reducer: {
       *     [api.reducerPath]: api.reducer,
       *   },
       *   middleware: (getDefaultMiddleware) => getDefaultMiddleware().concat(api.middleware),
       * })
       * ```
       */
      reducerPath: ReducerPath
      /**
       * Internal actions not part of the public API. Note: These are subject to change at any given time.
       */
      internalActions: InternalActions
      /**
       *  A standard redux reducer that enables core functionality. Make sure it's included in your store.
       *
       * @example
       * ```ts
       * configureStore({
       *   reducer: {
       *     [api.reducerPath]: api.reducer,
       *   },
       *   middleware: (getDefaultMiddleware) => getDefaultMiddleware().concat(api.middleware),
       * })
       * ```
       */
      reducer: Reducer<
        CombinedState<Definitions, TagTypes, ReducerPath>,
        UnknownAction
      >
      /**
       * This is a standard redux middleware and is responsible for things like polling, garbage collection and a handful of other things. Make sure it's included in your store.
       *
       * @example
       * ```ts
       * configureStore({
       *   reducer: {
       *     [api.reducerPath]: api.reducer,
       *   },
       *   middleware: (getDefaultMiddleware) => getDefaultMiddleware().concat(api.middleware),
       * })
       * ```
       */
      middleware: Middleware<
        {},
        RootState<Definitions, string, ReducerPath>,
        ThunkDispatch<any, any, UnknownAction>
      >
      /**
       * A collection of utility thunks for various situations.
       */
      util: {
        /**
         * A thunk that (if dispatched) will return a specific running query, identified
         * by `endpointName` and `args`.
         * If that query is not running, dispatching the thunk will result in `undefined`.
         *
         * Can be used to await a specific query triggered in any way,
         * including via hook calls or manually dispatching `initiate` actions.
         *
         * See https://redux-toolkit.js.org/rtk-query/usage/server-side-rendering for details.
         */
        getRunningQueryThunk<EndpointName extends QueryKeys<Definitions>>(
          endpointName: EndpointName,
          args: QueryArgFrom<Definitions[EndpointName]>,
        ): ThunkWithReturnValue<
          | QueryActionCreatorResult<
              Definitions[EndpointName] & { type: 'query' }
            >
          | undefined
        >

        /**
         * A thunk that (if dispatched) will return a specific running mutation, identified
         * by `endpointName` and `fixedCacheKey` or `requestId`.
         * If that mutation is not running, dispatching the thunk will result in `undefined`.
         *
         * Can be used to await a specific mutation triggered in any way,
         * including via hook trigger functions or manually dispatching `initiate` actions.
         *
         * See https://redux-toolkit.js.org/rtk-query/usage/server-side-rendering for details.
         */
        getRunningMutationThunk<EndpointName extends MutationKeys<Definitions>>(
          endpointName: EndpointName,
          fixedCacheKeyOrRequestId: string,
        ): ThunkWithReturnValue<
          | MutationActionCreatorResult<
              Definitions[EndpointName] & { type: 'mutation' }
            >
          | undefined
        >

        /**
         * A thunk that (if dispatched) will return all running queries.
         *
         * Useful for SSR scenarios to await all running queries triggered in any way,
         * including via hook calls or manually dispatching `initiate` actions.
         *
         * See https://redux-toolkit.js.org/rtk-query/usage/server-side-rendering for details.
         */
        getRunningQueriesThunk(): ThunkWithReturnValue<
          Array<QueryActionCreatorResult<any>>
        >

        /**
         * A thunk that (if dispatched) will return all running mutations.
         *
         * Useful for SSR scenarios to await all running mutations triggered in any way,
         * including via hook calls or manually dispatching `initiate` actions.
         *
         * See https://redux-toolkit.js.org/rtk-query/usage/server-side-rendering for details.
         */
        getRunningMutationsThunk(): ThunkWithReturnValue<
          Array<MutationActionCreatorResult<any>>
        >

        /**
         * A Redux thunk that can be used to manually trigger pre-fetching of data.
         *
         * The thunk accepts three arguments: the name of the endpoint we are updating (such as `'getPost'`), the appropriate query arg values to construct the desired cache key, and a set of options used to determine if the data actually should be re-fetched based on cache staleness.
         *
         * React Hooks users will most likely never need to use this directly, as the `usePrefetch` hook will dispatch this thunk internally as needed when you call the prefetching function supplied by the hook.
         *
         * @example
         *
         * ```ts no-transpile
         * dispatch(api.util.prefetch('getPosts', undefined, { force: true }))
         * ```
         */
        prefetch<EndpointName extends QueryKeys<Definitions>>(
          endpointName: EndpointName,
          arg: QueryArgFrom<Definitions[EndpointName]>,
          options: PrefetchOptions,
        ): ThunkAction<void, any, any, UnknownAction>
        /**
         * A Redux thunk action creator that, when dispatched, creates and applies a set of JSON diff/patch objects to the current state. This immediately updates the Redux state with those changes.
         *
         * The thunk action creator accepts three arguments: the name of the endpoint we are updating (such as `'getPost'`), the appropriate query arg values to construct the desired cache key, and an `updateRecipe` callback function. The callback receives an Immer-wrapped `draft` of the current state, and may modify the draft to match the expected results after the mutation completes successfully.
         *
         * The thunk executes _synchronously_, and returns an object containing `{patches: Patch[], inversePatches: Patch[], undo: () => void}`. The `patches` and `inversePatches` are generated using Immer's [`produceWithPatches` method](https://immerjs.github.io/immer/patches).
         *
         * This is typically used as the first step in implementing optimistic updates. The generated `inversePatches` can be used to revert the updates by calling `dispatch(patchQueryData(endpointName, args, inversePatches))`. Alternatively, the `undo` method can be called directly to achieve the same effect.
         *
         * Note that the first two arguments (`endpointName` and `args`) are used to determine which existing cache entry to update. If no existing cache entry is found, the `updateRecipe` callback will not run.
         *
         * @example
         *
         * ```ts
         * const patchCollection = dispatch(
         *   api.util.updateQueryData('getPosts', undefined, (draftPosts) => {
         *     draftPosts.push({ id: 1, name: 'Teddy' })
         *   })
         * )
         * ```
         */
        updateQueryData: UpdateQueryDataThunk<
          Definitions,
          RootState<Definitions, string, ReducerPath>
        >

        /**
         * A Redux thunk action creator that, when dispatched, acts as an artificial API request to upsert a value into the cache.
         *
         * The thunk action creator accepts three arguments: the name of the endpoint we are updating (such as `'getPost'`), the appropriate query arg values to construct the desired cache key, and the data to upsert.
         *
         * If no cache entry for that cache key exists, a cache entry will be created and the data added. If a cache entry already exists, this will _overwrite_ the existing cache entry data.
         *
         * The thunk executes _asynchronously_, and returns a promise that resolves when the store has been updated.
         *
         * If dispatched while an actual request is in progress, both the upsert and request will be handled as soon as they resolve, resulting in a "last result wins" update behavior.
         *
         * @example
         *
         * ```ts
         * await dispatch(
         *   api.util.upsertQueryData('getPost', {id: 1}, {id: 1, text: "Hello!"})
         * )
         * ```
         */
        upsertQueryData: UpsertQueryDataThunk<
          Definitions,
          RootState<Definitions, string, ReducerPath>
        >
        /**
         * A Redux thunk that applies a JSON diff/patch array to the cached data for a given query result. This immediately updates the Redux state with those changes.
         *
         * The thunk accepts three arguments: the name of the endpoint we are updating (such as `'getPost'`), the appropriate query arg values to construct the desired cache key, and a JSON diff/patch array as produced by Immer's `produceWithPatches`.
         *
         * This is typically used as the second step in implementing optimistic updates. If a request fails, the optimistically-applied changes can be reverted by dispatching `patchQueryData` with the `inversePatches` that were generated by `updateQueryData` earlier.
         *
         * In cases where it is desired to simply revert the previous changes, it may be preferable to call the `undo` method returned from dispatching `updateQueryData` instead.
         *
         * @example
         * ```ts
         * const patchCollection = dispatch(
         *   api.util.updateQueryData('getPosts', undefined, (draftPosts) => {
         *     draftPosts.push({ id: 1, name: 'Teddy' })
         *   })
         * )
         *
         * // later
         * dispatch(
         *   api.util.patchQueryData('getPosts', undefined, patchCollection.inversePatches)
         * )
         *
         * // or
         * patchCollection.undo()
         * ```
         */
        patchQueryData: PatchQueryDataThunk<
          Definitions,
          RootState<Definitions, string, ReducerPath>
        >

        /**
         * A Redux action creator that can be dispatched to manually reset the api state completely. This will immediately remove all existing cache entries, and all queries will be considered 'uninitialized'.
         *
         * @example
         *
         * ```ts
         * dispatch(api.util.resetApiState())
         * ```
         */
        resetApiState: SliceActions['resetApiState']
        /**
         * A Redux action creator that can be used to manually invalidate cache tags for [automated re-fetching](../../usage/automated-refetching.mdx).
         *
         * The action creator accepts one argument: the cache tags to be invalidated. It returns an action with those tags as a payload, and the corresponding `invalidateTags` action type for the api.
         *
         * Dispatching the result of this action creator will [invalidate](../../usage/automated-refetching.mdx#invalidating-cache-data) the given tags, causing queries to automatically re-fetch if they are subscribed to cache data that [provides](../../usage/automated-refetching.mdx#providing-cache-data) the corresponding tags.
         *
         * The array of tags provided to the action creator should be in one of the following formats, where `TagType` is equal to a string provided to the [`tagTypes`](../createApi.mdx#tagtypes) property of the api:
         *
         * - `[TagType]`
         * - `[{ type: TagType }]`
         * - `[{ type: TagType, id: number | string }]`
         *
         * @example
         *
         * ```ts
         * dispatch(api.util.invalidateTags(['Post']))
         * dispatch(api.util.invalidateTags([{ type: 'Post', id: 1 }]))
         * dispatch(
         *   api.util.invalidateTags([
         *     { type: 'Post', id: 1 },
         *     { type: 'Post', id: 'LIST' },
         *   ])
         * )
         * ```
         */
        invalidateTags: ActionCreatorWithPayload<
          Array<TagDescription<TagTypes>>,
          string
        >

        /**
         * A function to select all `{ endpointName, originalArgs, queryCacheKey }` combinations that would be invalidated by a specific set of tags.
         *
         * Can be used for mutations that want to do optimistic updates instead of invalidating a set of tags, but don't know exactly what they need to update.
         */
        selectInvalidatedBy: (
          state: RootState<Definitions, string, ReducerPath>,
          tags: ReadonlyArray<TagDescription<TagTypes>>,
        ) => Array<{
          endpointName: string
          originalArgs: any
          queryCacheKey: string
        }>

        /**
         * A function to select all arguments currently cached for a given endpoint.
         *
         * Can be used for mutations that want to do optimistic updates instead of invalidating a set of tags, but don't know exactly what they need to update.
         */
        selectCachedArgsForQuery: <QueryName extends QueryKeys<Definitions>>(
          state: RootState<Definitions, string, ReducerPath>,
          queryName: QueryName,
        ) => Array<QueryArgFrom<Definitions[QueryName]>>
      }
      /**
       * Endpoints based on the input endpoints provided to `createApi`, containing `select` and `action matchers`.
       */
      endpoints: {
        [K in keyof Definitions]: Definitions[K] extends QueryDefinition<
          any,
          any,
          any,
          any,
          any
        >
          ? ApiEndpointQuery<Definitions[K], Definitions>
          : Definitions[K] extends MutationDefinition<any, any, any, any, any>
            ? ApiEndpointMutation<Definitions[K], Definitions>
            : never
      }
    }
  }
}

export interface ApiEndpointQuery<
  // eslint-disable-next-line @typescript-eslint/no-unused-vars
  Definition extends QueryDefinition<any, any, any, any, any>,
  // eslint-disable-next-line @typescript-eslint/no-unused-vars
  Definitions extends EndpointDefinitions,
> {
  name: string
  /**
   * All of these are `undefined` at runtime, purely to be used in TypeScript declarations!
   */
  Types: NonNullable<Definition['Types']>
}

export interface ApiEndpointInfiniteQuery<
  // eslint-disable-next-line @typescript-eslint/no-unused-vars
  Definition extends InfiniteQueryDefinition<any, any, any, any, any>,
  // eslint-disable-next-line @typescript-eslint/no-unused-vars
  Definitions extends EndpointDefinitions,
> {
  name: string
  /**
   * All of these are `undefined` at runtime, purely to be used in TypeScript declarations!
   */
  Types: NonNullable<Definition['Types']>
}

// eslint-disable-next-line @typescript-eslint/no-unused-vars
export interface ApiEndpointMutation<
  // eslint-disable-next-line @typescript-eslint/no-unused-vars
  Definition extends MutationDefinition<any, any, any, any, any>,
  // eslint-disable-next-line @typescript-eslint/no-unused-vars
  Definitions extends EndpointDefinitions,
> {
  name: string
  /**
   * All of these are `undefined` at runtime, purely to be used in TypeScript declarations!
   */
  Types: NonNullable<Definition['Types']>
}

export type ListenerActions = {
  /**
   * Will cause the RTK Query middleware to trigger any refetchOnReconnect-related behavior
   * @link https://rtk-query-docs.netlify.app/api/setupListeners
   */
  onOnline: typeof onOnline
  onOffline: typeof onOffline
  /**
   * Will cause the RTK Query middleware to trigger any refetchOnFocus-related behavior
   * @link https://rtk-query-docs.netlify.app/api/setupListeners
   */
  onFocus: typeof onFocus
  onFocusLost: typeof onFocusLost
}

export type InternalActions = SliceActions & ListenerActions

export interface CoreModuleOptions {
  /**
   * A selector creator (usually from `reselect`, or matching the same signature)
   */
  createSelector?: typeof _createSelector
}

/**
 * Creates a module containing the basic redux logic for use with `buildCreateApi`.
 *
 * @example
 * ```ts
 * const createBaseApi = buildCreateApi(coreModule());
 * ```
 */
export const coreModule = ({
  createSelector = _createSelector,
}: CoreModuleOptions = {}): Module<CoreModule> => ({
  name: coreModuleName,
  init(
    api,
    {
      baseQuery,
      tagTypes,
      reducerPath,
      serializeQueryArgs,
      keepUnusedDataFor,
      refetchOnMountOrArgChange,
      refetchOnFocus,
      refetchOnReconnect,
      invalidationBehavior,
    },
    context,
  ) {
    enablePatches()

    assertCast<InternalSerializeQueryArgs>(serializeQueryArgs)

    const assertTagType: AssertTagTypes = (tag) => {
      if (
        typeof process !== 'undefined' &&
        process.env.NODE_ENV === 'development'
      ) {
        if (!tagTypes.includes(tag.type as any)) {
          console.error(
            `Tag type '${tag.type}' was used, but not specified in \`tagTypes\`!`,
          )
        }
      }
      return tag
    }

    Object.assign(api, {
      reducerPath,
      endpoints: {},
      internalActions: {
        onOnline,
        onOffline,
        onFocus,
        onFocusLost,
      },
      util: {},
    })

    const {
      queryThunk,
      infiniteQueryThunk,
      mutationThunk,
      patchQueryData,
      updateQueryData,
      upsertQueryData,
      prefetch,
      buildMatchThunkActions,
    } = buildThunks({
      baseQuery,
      reducerPath,
      context,
      api,
      serializeQueryArgs,
      assertTagType,
    })

    const { reducer, actions: sliceActions } = buildSlice({
      context,
      queryThunk,
      infiniteQueryThunk,
      mutationThunk,
      reducerPath,
      assertTagType,
      config: {
        refetchOnFocus,
        refetchOnReconnect,
        refetchOnMountOrArgChange,
        keepUnusedDataFor,
        reducerPath,
        invalidationBehavior,
      },
    })

    safeAssign(api.util, {
      patchQueryData,
      updateQueryData,
      upsertQueryData,
      prefetch,
      resetApiState: sliceActions.resetApiState,
    })
    safeAssign(api.internalActions, sliceActions)

    const { middleware, actions: middlewareActions } = buildMiddleware({
      reducerPath,
      context,
      queryThunk,
      mutationThunk,
      api,
      assertTagType,
    })
    safeAssign(api.util, middlewareActions)

    safeAssign(api, { reducer: reducer as any, middleware })

    const {
      buildQuerySelector,
      buildInfiniteQuerySelector,
      buildMutationSelector,
      selectInvalidatedBy,
      selectCachedArgsForQuery,
    } = buildSelectors({
      serializeQueryArgs: serializeQueryArgs as any,
      reducerPath,
      createSelector,
    })

    safeAssign(api.util, { selectInvalidatedBy, selectCachedArgsForQuery })

    const {
      buildInitiateQuery,
      buildInitiateInfiniteQuery,
      buildInitiateMutation,
      getRunningMutationThunk,
      getRunningMutationsThunk,
      getRunningQueriesThunk,
      getRunningQueryThunk,
    } = buildInitiate({
      queryThunk,
      mutationThunk,
      infiniteQueryThunk,
      api,
      serializeQueryArgs: serializeQueryArgs as any,
      context,
    })

    safeAssign(api.util, {
      getRunningMutationThunk,
      getRunningMutationsThunk,
      getRunningQueryThunk,
      getRunningQueriesThunk,
    })

    return {
      name: coreModuleName,
      injectEndpoint(endpointName, definition) {
        const anyApi = api as any as Api<
          any,
          Record<string, any>,
          string,
          string,
          CoreModule
        >
        anyApi.endpoints[endpointName] ??= {} as any
        if (isQueryDefinition(definition)) {
          safeAssign(
            anyApi.endpoints[endpointName],
            {
              name: endpointName,
              select: buildQuerySelector(endpointName, definition),
              initiate: buildInitiateQuery(endpointName, definition),
            },
            buildMatchThunkActions(queryThunk, endpointName),
          )
        } if (isMutationDefinition(definition)) {
          safeAssign(
            anyApi.endpoints[endpointName],
            {
              name: endpointName,
              select: buildMutationSelector(),
              initiate: buildInitiateMutation(endpointName),
            },
            buildMatchThunkActions(mutationThunk, endpointName),
          )
        } if (isInfiniteQueryDefinition(definition)) {
          safeAssign(
            anyApi.endpoints[endpointName],
            {
              name: endpointName,
              select: buildInfiniteQuerySelector(endpointName, definition),
              initiate: buildInitiateInfiniteQuery(endpointName, definition),
            },
            buildMatchThunkActions(queryThunk, endpointName)
          )
        } if (isInfiniteQueryDefinition(definition)) {
          safeAssign(
            anyApi.endpoints[endpointName],
            {
              name: endpointName,
              select: buildInfiniteQuerySelector(endpointName, definition),
              initiate: buildInitiateInfiniteQuery(endpointName, definition),
            },
            buildMatchThunkActions(queryThunk, endpointName)
          )
        }
      },
    }
  },
})<|MERGE_RESOLUTION|>--- conflicted
+++ resolved
@@ -21,11 +21,7 @@
   QueryDefinition,
   MutationDefinition,
   AssertTagTypes,
-<<<<<<< HEAD
   TagDescription, isInfiniteQueryDefinition, InfiniteQueryDefinition
-=======
-  TagDescription, isInfiniteQueryDefinition
->>>>>>> dc6b1563
 } from '../endpointDefinitions'
 import { isQueryDefinition, isMutationDefinition } from '../endpointDefinitions'
 import type {
