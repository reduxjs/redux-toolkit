--- conflicted
+++ resolved
@@ -72,11 +72,7 @@
   | ReferenceCacheCollection
 
 export interface ThunkWithReturnValue<T>
-<<<<<<< HEAD
   extends ThunkAction<T, any, any, UnknownAction> {}
-=======
-  extends ThunkAction<T, any, any, AnyAction> {}
->>>>>>> c003aa99
 
 declare module '../apiTypes' {
   export interface ApiModules<
