--- conflicted
+++ resolved
@@ -11,7 +11,6 @@
 
 export type ReferenceCacheCollection = never
 
-<<<<<<< HEAD
 function isObjectEmpty(obj: Record<any, any>) {
   // Apparently a for..in loop is faster than `Object.keys()` here:
   // https://stackoverflow.com/a/59787784/62937
@@ -46,8 +45,6 @@
    * })
    * ```
  */
-=======
->>>>>>> 407688d0
 export type CacheCollectionQueryExtraOptions = {
   /**
    * Overrides the api-wide definition of `keepUnusedDataFor` for this endpoint only. _(This value is in seconds.)_
