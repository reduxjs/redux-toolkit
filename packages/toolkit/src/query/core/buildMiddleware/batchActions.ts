--- conflicted
+++ resolved
@@ -1,11 +1,6 @@
 import type { InternalHandlerBuilder } from './types'
 import type { SubscriptionState } from '../apiState'
-<<<<<<< HEAD
-import type { AnyAction } from '@reduxjs/toolkit'
-=======
-import { produceWithPatches } from 'immer'
 import type { Action } from '@reduxjs/toolkit'
->>>>>>> 3c0546ae
 
 export const buildBatchedActionsHandler: InternalHandlerBuilder<
   [actionShouldContinue: boolean, subscriptionExists: boolean]
