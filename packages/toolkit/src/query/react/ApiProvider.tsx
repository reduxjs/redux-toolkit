--- conflicted
+++ resolved
@@ -34,11 +34,7 @@
  */
 export function ApiProvider(props: {
   children: any
-<<<<<<< HEAD
   api: ApiModules<any, any, any, any>[CoreModule]
-=======
-  api: Api<any, {}, any, any>
->>>>>>> 6037afa6
   setupListeners?: Parameters<typeof setupListeners>[1] | false
   context?: Context<ReactReduxContextValue | null>
 }) {
