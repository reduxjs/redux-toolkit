--- conflicted
+++ resolved
@@ -7,10 +7,7 @@
   Api,
   Module,
 } from '@reduxjs/toolkit/query'
-<<<<<<< HEAD
 import type { Api, Module } from '@reduxjs/toolkit/query'
-=======
->>>>>>> e25222d0
 import { isMutationDefinition, isQueryDefinition } from '../endpointDefinitions'
 import { safeAssign } from '../tsHelpers'
 import { capitalize } from '../utils'
