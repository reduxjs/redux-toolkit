--- conflicted
+++ resolved
@@ -34,25 +34,12 @@
   SkipToken,
   QueryActionCreatorResult,
   MutationActionCreatorResult,
-<<<<<<< HEAD
-} from '@reduxjs/toolkit/dist/query/core/buildInitiate'
-import type { SerializeQueryArgs } from '@reduxjs/toolkit/dist/query/defaultSerializeQueryArgs'
-import { shallowEqual } from 'react-redux'
-import type { ApiContext } from '@reduxjs/toolkit/dist/query/apiTypes'
-import type {
-  Id,
-  NoInfer,
-  Override,
-} from '@reduxjs/toolkit/dist/query/tsHelpers'
-import type {
-=======
   SerializeQueryArgs,
   Api,
   ApiContext,
   TSHelpersId,
   TSHelpersNoInfer,
   TSHelpersOverride,
->>>>>>> 3c0546ae
   ApiEndpointMutation,
   ApiEndpointQuery,
   CoreModule,
