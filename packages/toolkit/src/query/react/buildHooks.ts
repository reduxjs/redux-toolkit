import type { AnyAction, ThunkAction, ThunkDispatch } from '@reduxjs/toolkit'
import { createSelector } from '@reduxjs/toolkit'
import type { DependencyList } from 'react'
import {
  useCallback,
  useEffect,
  useLayoutEffect,
  useMemo,
  useRef,
  useState,
} from 'react'
import { QueryStatus, skipToken } from '@reduxjs/toolkit/query'
import type {
  QuerySubState,
  SubscriptionOptions,
  QueryKeys,
  RootState,
} from '@reduxjs/toolkit/dist/query/core/apiState'
import type {
  EndpointDefinitions,
  MutationDefinition,
  QueryDefinition,
  QueryArgFrom,
  ResultTypeFrom,
} from '@reduxjs/toolkit/dist/query/endpointDefinitions'
import type {
  QueryResultSelectorResult,
  MutationResultSelectorResult,
  SkipToken,
} from '@reduxjs/toolkit/dist/query/core/buildSelectors'
import type {
  QueryActionCreatorResult,
  MutationActionCreatorResult,
} from '@reduxjs/toolkit/dist/query/core/buildInitiate'
import type { SerializeQueryArgs } from '@reduxjs/toolkit/dist/query/defaultSerializeQueryArgs'
import { shallowEqual } from 'react-redux'
import type { Api, ApiContext } from '@reduxjs/toolkit/dist/query/apiTypes'
import type {
  Id,
  NoInfer,
  Override,
} from '@reduxjs/toolkit/dist/query/tsHelpers'
import type {
  ApiEndpointMutation,
  ApiEndpointQuery,
  CoreModule,
  PrefetchOptions,
} from '@reduxjs/toolkit/dist/query/core/module'
import type { ReactHooksModuleOptions } from './module'
import { useStableQueryArgs } from './useSerializedStableValue'
import type { UninitializedValue } from './constants'
import { UNINITIALIZED_VALUE } from './constants'
import { useShallowStableValue } from './useShallowStableValue'

// Copy-pasted from React-Redux
export const useIsomorphicLayoutEffect =
  typeof window !== 'undefined' &&
  typeof window.document !== 'undefined' &&
  typeof window.document.createElement !== 'undefined'
    ? useLayoutEffect
    : useEffect

export interface QueryHooks<
  Definition extends QueryDefinition<any, any, any, any, any>
> {
  useQuery: UseQuery<Definition>
  useLazyQuery: UseLazyQuery<Definition>
  useQuerySubscription: UseQuerySubscription<Definition>
  useLazyQuerySubscription: UseLazyQuerySubscription<Definition>
  useQueryState: UseQueryState<Definition>
}

export interface MutationHooks<
  Definition extends MutationDefinition<any, any, any, any, any>
> {
  useMutation: UseMutation<Definition>
}

/**
 * A React hook that automatically triggers fetches of data from an endpoint, 'subscribes' the component to the cached data, and reads the request status and cached data from the Redux store. The component will re-render as the loading status changes and the data becomes available.
 *
 * The query arg is used as a cache key. Changing the query arg will tell the hook to re-fetch the data if it does not exist in the cache already, and the hook will return the data for that query arg once it's available.
 *
 * This hook combines the functionality of both [`useQueryState`](#usequerystate) and [`useQuerySubscription`](#usequerysubscription) together, and is intended to be used in the majority of situations.
 *
 * #### Features
 *
 * - Automatically triggers requests to retrieve data based on the hook argument and whether cached data exists by default
 * - 'Subscribes' the component to keep cached data in the store, and 'unsubscribes' when the component unmounts
 * - Accepts polling/re-fetching options to trigger automatic re-fetches when the corresponding criteria is met
 * - Returns the latest request status and cached data from the Redux store
 * - Re-renders as the request status changes and data becomes available
 */
export type UseQuery<D extends QueryDefinition<any, any, any, any>> = <
  R extends Record<string, any> = UseQueryStateDefaultResult<D>
>(
  arg: QueryArgFrom<D> | SkipToken,
  options?: UseQuerySubscriptionOptions & UseQueryStateOptions<D, R>
) => UseQueryStateResult<D, R> & ReturnType<UseQuerySubscription<D>>

interface UseQuerySubscriptionOptions extends SubscriptionOptions {
  /**
   * Prevents a query from automatically running.
   *
   * @remarks
   * When `skip` is true (or `skipToken` is passed in as `arg`):
   *
   * - **If the query has cached data:**
   *   * The cached data **will not be used** on the initial load, and will ignore updates from any identical query until the `skip` condition is removed
   *   * The query will have a status of `uninitialized`
   *   * If `skip: false` is set after skipping the initial load, the cached result will be used
   * - **If the query does not have cached data:**
   *   * The query will have a status of `uninitialized`
   *   * The query will not exist in the state when viewed with the dev tools
   *   * The query will not automatically fetch on mount
   *   * The query will not automatically run when additional components with the same query are added that do run
   *
   * @example
   * ```tsx
   * // codeblock-meta title="Skip example"
   * const Pokemon = ({ name, skip }: { name: string; skip: boolean }) => {
   *   const { data, error, status } = useGetPokemonByNameQuery(name, {
   *     skip,
   *   });
   *
   *   return (
   *     <div>
   *       {name} - {status}
   *     </div>
   *   );
   * };
   * ```
   */
  skip?: boolean
  /**
   * Defaults to `false`. This setting allows you to control whether if a cached result is already available, RTK Query will only serve a cached result, or if it should `refetch` when set to `true` or if an adequate amount of time has passed since the last successful query result.
   * - `false` - Will not cause a query to be performed _unless_ it does not exist yet.
   * - `true` - Will always refetch when a new subscriber to a query is added. Behaves the same as calling the `refetch` callback or passing `forceRefetch: true` in the action creator.
   * - `number` - **Value is in seconds**. If a number is provided and there is an existing query in the cache, it will compare the current time vs the last fulfilled timestamp, and only refetch if enough time has elapsed.
   *
   * If you specify this option alongside `skip: true`, this **will not be evaluated** until `skip` is false.
   */
  refetchOnMountOrArgChange?: boolean | number
}

/**
 * A React hook that automatically triggers fetches of data from an endpoint, and 'subscribes' the component to the cached data.
 *
 * The query arg is used as a cache key. Changing the query arg will tell the hook to re-fetch the data if it does not exist in the cache already.
 *
 * Note that this hook does not return a request status or cached data. For that use-case, see [`useQuery`](#usequery) or [`useQueryState`](#usequerystate).
 *
 * #### Features
 *
 * - Automatically triggers requests to retrieve data based on the hook argument and whether cached data exists by default
 * - 'Subscribes' the component to keep cached data in the store, and 'unsubscribes' when the component unmounts
 * - Accepts polling/re-fetching options to trigger automatic re-fetches when the corresponding criteria is met
 */
export type UseQuerySubscription<
  D extends QueryDefinition<any, any, any, any>
> = (
  arg: QueryArgFrom<D> | SkipToken,
  options?: UseQuerySubscriptionOptions
) => Pick<QueryActionCreatorResult<D>, 'refetch'>

export type UseLazyQueryLastPromiseInfo<
  D extends QueryDefinition<any, any, any, any>
> = {
  lastArg: QueryArgFrom<D>
}

/**
 * A React hook similar to [`useQuery`](#usequery), but with manual control over when the data fetching occurs.
 *
 * This hook includes the functionality of [`useLazyQuerySubscription`](#uselazyquerysubscription).
 *
 * #### Features
 *
 * - Manual control over firing a request to retrieve data
 * - 'Subscribes' the component to keep cached data in the store, and 'unsubscribes' when the component unmounts
 * - Returns the latest request status and cached data from the Redux store
 * - Re-renders as the request status changes and data becomes available
 * - Accepts polling/re-fetching options to trigger automatic re-fetches when the corresponding criteria is met and the fetch has been manually called at least once
 *
 * #### Note
 *
 * When the trigger function returned from a LazyQuery, it always initiates a new request to the server even if there is cached data. Set `preferCacheValue`(the second argument to the function) as true if you want it to use cache.
 */
export type UseLazyQuery<D extends QueryDefinition<any, any, any, any>> = <
  R = UseQueryStateDefaultResult<D>
>(
  options?: SubscriptionOptions & Omit<UseQueryStateOptions<D, R>, 'skip'>
) => [
  LazyQueryTrigger<D>,
  UseQueryStateResult<D, R>,
  UseLazyQueryLastPromiseInfo<D>
]

export type LazyQueryTrigger<D extends QueryDefinition<any, any, any, any>> = {
  /**
   * Triggers a lazy query.
   *
   * By default, this will start a new request even if there is already a value in the cache.
   * If you want to use the cache value and only start a request if there is no cache value, set the second argument to `true`.
   */
  (arg: QueryArgFrom<D>, preferCacheValue?: boolean): void
}

/**
 * A React hook similar to [`useQuerySubscription`](#usequerysubscription), but with manual control over when the data fetching occurs.
 *
 * Note that this hook does not return a request status or cached data. For that use-case, see [`useLazyQuery`](#uselazyquery).
 *
 * #### Features
 *
 * - Manual control over firing a request to retrieve data
 * - 'Subscribes' the component to keep cached data in the store, and 'unsubscribes' when the component unmounts
 * - Accepts polling/re-fetching options to trigger automatic re-fetches when the corresponding criteria is met and the fetch has been manually called at least once
 */
export type UseLazyQuerySubscription<
  D extends QueryDefinition<any, any, any, any>
> = (
  options?: SubscriptionOptions
) => readonly [
  (arg: QueryArgFrom<D>) => void,
  QueryArgFrom<D> | UninitializedValue
]

export type QueryStateSelector<
  R extends Record<string, any>,
  D extends QueryDefinition<any, any, any, any>
> = (state: UseQueryStateDefaultResult<D>) => R

/**
 * A React hook that reads the request status and cached data from the Redux store. The component will re-render as the loading status changes and the data becomes available.
 *
 * Note that this hook does not trigger fetching new data. For that use-case, see [`useQuery`](#usequery) or [`useQuerySubscription`](#usequerysubscription).
 *
 * #### Features
 *
 * - Returns the latest request status and cached data from the Redux store
 * - Re-renders as the request status changes and data becomes available
 */
export type UseQueryState<D extends QueryDefinition<any, any, any, any>> = <
  R = UseQueryStateDefaultResult<D>
>(
  arg: QueryArgFrom<D> | SkipToken,
  options?: UseQueryStateOptions<D, R>
) => UseQueryStateResult<D, R>

export type UseQueryStateOptions<
  D extends QueryDefinition<any, any, any, any>,
  R extends Record<string, any>
> = {
  /**
   * Prevents a query from automatically running.
   *
   * @remarks
   * When skip is true:
   *
   * - **If the query has cached data:**
   *   * The cached data **will not be used** on the initial load, and will ignore updates from any identical query until the `skip` condition is removed
   *   * The query will have a status of `uninitialized`
   *   * If `skip: false` is set after skipping the initial load, the cached result will be used
   * - **If the query does not have cached data:**
   *   * The query will have a status of `uninitialized`
   *   * The query will not exist in the state when viewed with the dev tools
   *   * The query will not automatically fetch on mount
   *   * The query will not automatically run when additional components with the same query are added that do run
   *
   * @example
   * ```ts
   * // codeblock-meta title="Skip example"
   * const Pokemon = ({ name, skip }: { name: string; skip: boolean }) => {
   *   const { data, error, status } = useGetPokemonByNameQuery(name, {
   *     skip,
   *   });
   *
   *   return (
   *     <div>
   *       {name} - {status}
   *     </div>
   *   );
   * };
   * ```
   */
  skip?: boolean
  /**
   * `selectFromResult` allows you to get a specific segment from a query result in a performant manner.
   * When using this feature, the component will not rerender unless the underlying data of the selected item has changed.
   * If the selected item is one element in a larger collection, it will disregard changes to elements in the same collection.
   *
   * @example
   * ```ts
   * // codeblock-meta title="Using selectFromResult to extract a single result"
   * function PostsList() {
   *   const { data: posts } = api.useGetPostsQuery();
   *
   *   return (
   *     <ul>
   *       {posts?.data?.map((post) => (
   *         <PostById key={post.id} id={post.id} />
   *       ))}
   *     </ul>
   *   );
   * }
   *
   * function PostById({ id }: { id: number }) {
   *   // Will select the post with the given id, and will only rerender if the given posts data changes
   *   const { post } = api.useGetPostsQuery(undefined, {
   *     selectFromResult: ({ data }) => ({ post: data?.find((post) => post.id === id) }),
   *   });
   *
   *   return <li>{post?.name}</li>;
   * }
   * ```
   */
  selectFromResult?: QueryStateSelector<R, D>
}

export type UseQueryStateResult<
  _ extends QueryDefinition<any, any, any, any>,
  R
> = NoInfer<R>

type UseQueryStateBaseResult<D extends QueryDefinition<any, any, any, any>> =
  QuerySubState<D> & {
    /**
     * Where `data` tries to hold data as much as possible, also re-using
     * data from the last arguments passed into the hook, this property
     * will always contain the received data from the query, for the current query arguments.
     */
    currentData?: ResultTypeFrom<D>
    /**
     * Query has not started yet.
     */
    isUninitialized: false
    /**
     * Query is currently loading for the first time. No data yet.
     */
    isLoading: false
    /**
     * Query is currently fetching, but might have data from an earlier request.
     */
    isFetching: false
    /**
     * Query has data from a successful load.
     */
    isSuccess: false
    /**
     * Query is currently in "error" state.
     */
    isError: false
  }

type UseQueryStateDefaultResult<D extends QueryDefinition<any, any, any, any>> =
  Id<
    | Override<
        Extract<
          UseQueryStateBaseResult<D>,
          { status: QueryStatus.uninitialized }
        >,
        { isUninitialized: true }
      >
    | Override<
        UseQueryStateBaseResult<D>,
        | { isLoading: true; isFetching: boolean; data: undefined }
        | ({
            isSuccess: true
            isFetching: true
            error: undefined
          } & Required<
            Pick<UseQueryStateBaseResult<D>, 'data' | 'fulfilledTimeStamp'>
          >)
        | ({
            isSuccess: true
            isFetching: false
            error: undefined
          } & Required<
            Pick<
              UseQueryStateBaseResult<D>,
              'data' | 'fulfilledTimeStamp' | 'currentData'
            >
          >)
        | ({ isError: true } & Required<
            Pick<UseQueryStateBaseResult<D>, 'error'>
          >)
      >
  > & {
    /**
     * @deprecated will be removed in the next version
     * please use the `isLoading`, `isFetching`, `isSuccess`, `isError`
     * and `isUninitialized` flags instead
     */
    status: QueryStatus
  }

export type MutationStateSelector<
  R extends Record<string, any>,
  D extends MutationDefinition<any, any, any, any>
> = (state: MutationResultSelectorResult<D>) => R

export type UseMutationStateOptions<
  D extends MutationDefinition<any, any, any, any>,
  R extends Record<string, any>
> = {
  selectFromResult?: MutationStateSelector<R, D>
  fixedCacheKey?: string
}

export type UseMutationStateResult<
  D extends MutationDefinition<any, any, any, any>,
  R
> = NoInfer<R> & {
  originalArgs?: QueryArgFrom<D>
  /**
   * Resets the hook state to it's initial `uninitialized` state.
   * This will also remove the last result from the cache.
   */
  reset: () => void
}

/**
 * A React hook that lets you trigger an update request for a given endpoint, and subscribes the component to read the request status from the Redux store. The component will re-render as the loading status changes.
 *
 * #### Features
 *
 * - Manual control over firing a request to alter data on the server or possibly invalidate the cache
 * - 'Subscribes' the component to keep cached data in the store, and 'unsubscribes' when the component unmounts
 * - Returns the latest request status and cached data from the Redux store
 * - Re-renders as the request status changes and data becomes available
 */
export type UseMutation<D extends MutationDefinition<any, any, any, any>> = <
  R extends Record<string, any> = MutationResultSelectorResult<D>
>(
  options?: UseMutationStateOptions<D, R>
<<<<<<< HEAD
) => readonly [
  (arg: QueryArgFrom<D>) => MutationActionCreatorResult<D>,
  UseMutationStateResult<D, R>
]
=======
) => [MutationTrigger<D>, UseMutationStateResult<D, R>]

export type MutationTrigger<D extends MutationDefinition<any, any, any, any>> =
  {
    /**
     * Triggers the mutation and returns a Promise.
     * @remarks
     * If you need to access the error or success payload immediately after a mutation, you can chain .unwrap().
     *
     * @example
     * ```ts
     * // codeblock-meta title="Using .unwrap with async await"
     * try {
     *   const payload = await addPost({ id: 1, name: 'Example' }).unwrap();
     *   console.log('fulfilled', payload)
     * } catch (error) {
     *   console.error('rejected', error);
     * }
     * ```
     */
    (arg: QueryArgFrom<D>): MutationActionCreatorResult<D>
  }
>>>>>>> 762ee8a0

const defaultQueryStateSelector: QueryStateSelector<any, any> = (x) => x
const defaultMutationStateSelector: MutationStateSelector<any, any> = (x) => x

const queryStatePreSelector = (
  currentState: QueryResultSelectorResult<any>,
  lastResult: UseQueryStateDefaultResult<any>
): UseQueryStateDefaultResult<any> => {
  // data is the last known good request result we have tracked - or if none has been tracked yet the last good result for the current args
  let data = currentState.isSuccess ? currentState.data : lastResult?.data
  if (data === undefined) data = currentState.data

  const hasData = data !== undefined

  // isFetching = true any time a request is in flight
  const isFetching = currentState.isLoading
  // isLoading = true only when loading while no data is present yet (initial load with no data in the cache)
  const isLoading = !hasData && isFetching
  // isSuccess = true when data is present
  const isSuccess = currentState.isSuccess || (isFetching && hasData)

  return {
    ...currentState,
    data,
    currentData: currentState.data,
    isFetching,
    isLoading,
    isSuccess,
  } as UseQueryStateDefaultResult<any>
}

/**
 * Wrapper around `defaultQueryStateSelector` to be used in `useQuery`.
 * We want the initial render to already come back with
 * `{ isUninitialized: false, isFetching: true, isLoading: true }`
 * to prevent that the library user has to do an additional check for `isUninitialized`/
 */
const noPendingQueryStateSelector: QueryStateSelector<any, any> = (
  selected
) => {
  if (selected.isUninitialized) {
    return {
      ...selected,
      isUninitialized: false,
      isFetching: true,
      isLoading: selected.data !== undefined ? false : true,
      status: QueryStatus.pending,
    } as any
  }
  return selected
}

type GenericPrefetchThunk = (
  endpointName: any,
  arg: any,
  options: PrefetchOptions
) => ThunkAction<void, any, any, AnyAction>

/**
 *
 * @param opts.api - An API with defined endpoints to create hooks for
 * @param opts.moduleOptions.batch - The version of the `batchedUpdates` function to be used
 * @param opts.moduleOptions.useDispatch - The version of the `useDispatch` hook to be used
 * @param opts.moduleOptions.useSelector - The version of the `useSelector` hook to be used
 * @returns An object containing functions to generate hooks based on an endpoint
 */
export function buildHooks<Definitions extends EndpointDefinitions>({
  api,
<<<<<<< HEAD
  moduleOptions: {
    batch,
    useDispatch,
    useSelector,
    useStore,
    unstable__sideEffectsInRender,
  },
=======
  moduleOptions: { batch, useDispatch, useSelector, useStore },
  serializeQueryArgs,
  context,
>>>>>>> 762ee8a0
}: {
  api: Api<any, Definitions, any, any, CoreModule>
  moduleOptions: Required<ReactHooksModuleOptions>
  serializeQueryArgs: SerializeQueryArgs<any>
  context: ApiContext<Definitions>
}) {
  const usePossiblyImmediateEffect: (
    effect: () => void | undefined,
    deps?: DependencyList
  ) => void = unstable__sideEffectsInRender ? (cb) => cb() : useEffect

  return { buildQueryHooks, buildMutationHook, usePrefetch }

  function usePrefetch<EndpointName extends QueryKeys<Definitions>>(
    endpointName: EndpointName,
    defaultOptions?: PrefetchOptions
  ) {
    const dispatch = useDispatch<ThunkDispatch<any, any, AnyAction>>()
    const stableDefaultOptions = useShallowStableValue(defaultOptions)

    return useCallback(
      (arg: any, options?: PrefetchOptions) =>
        dispatch(
          (api.util.prefetch as GenericPrefetchThunk)(endpointName, arg, {
            ...stableDefaultOptions,
            ...options,
          })
        ),
      [endpointName, dispatch, stableDefaultOptions]
    )
  }

  function buildQueryHooks(name: string): QueryHooks<any> {
    const useQuerySubscription: UseQuerySubscription<any> = (
      arg: any,
      {
        refetchOnReconnect,
        refetchOnFocus,
        refetchOnMountOrArgChange,
        skip = false,
        pollingInterval = 0,
      } = {}
    ) => {
      const { initiate } = api.endpoints[name] as ApiEndpointQuery<
        QueryDefinition<any, any, any, any, any>,
        Definitions
      >
      const dispatch = useDispatch<ThunkDispatch<any, any, AnyAction>>()
      const stableArg = useStableQueryArgs(
        skip ? skipToken : arg,
        serializeQueryArgs,
        context.endpointDefinitions[name],
        name
      )
      const stableSubscriptionOptions = useShallowStableValue({
        refetchOnReconnect,
        refetchOnFocus,
        pollingInterval,
      })

      const promiseRef = useRef<QueryActionCreatorResult<any>>()

      usePossiblyImmediateEffect((): void | undefined => {
        const lastPromise = promiseRef.current

        if (stableArg === skipToken) {
          lastPromise?.unsubscribe()
          promiseRef.current = undefined
          return
        }

        const lastSubscriptionOptions = promiseRef.current?.subscriptionOptions

        if (!lastPromise || lastPromise.arg !== stableArg) {
          lastPromise?.unsubscribe()
          const promise = dispatch(
            initiate(stableArg, {
              subscriptionOptions: stableSubscriptionOptions,
              forceRefetch: refetchOnMountOrArgChange,
            })
          )
          promiseRef.current = promise
        } else if (stableSubscriptionOptions !== lastSubscriptionOptions) {
          lastPromise.updateSubscriptionOptions(stableSubscriptionOptions)
        }
      }, [
        dispatch,
        initiate,
        refetchOnMountOrArgChange,
        stableArg,
        stableSubscriptionOptions,
      ])

      useEffect(() => {
        return () => {
          promiseRef.current?.unsubscribe()
          promiseRef.current = undefined
        }
      }, [])

      const ret = useMemo(
        () => ({
          /**
           * A method to manually refetch data for the query
           */
          refetch: () => void promiseRef.current?.refetch(),
        }),
        []
      )

      return ret
    }

    const useLazyQuerySubscription: UseLazyQuerySubscription<any> = ({
      refetchOnReconnect,
      refetchOnFocus,
      pollingInterval = 0,
    } = {}) => {
      const { initiate } = api.endpoints[name] as ApiEndpointQuery<
        QueryDefinition<any, any, any, any, any>,
        Definitions
      >
      const dispatch = useDispatch<ThunkDispatch<any, any, AnyAction>>()

      const [arg, setArg] = useState<any>(UNINITIALIZED_VALUE)
      const promiseRef = useRef<QueryActionCreatorResult<any> | undefined>()

      const stableSubscriptionOptions = useShallowStableValue({
        refetchOnReconnect,
        refetchOnFocus,
        pollingInterval,
      })

      usePossiblyImmediateEffect(() => {
        const lastSubscriptionOptions = promiseRef.current?.subscriptionOptions

        if (stableSubscriptionOptions !== lastSubscriptionOptions) {
          promiseRef.current?.updateSubscriptionOptions(
            stableSubscriptionOptions
          )
        }
      }, [stableSubscriptionOptions])

      const subscriptionOptionsRef = useRef(stableSubscriptionOptions)
      usePossiblyImmediateEffect(() => {
        subscriptionOptionsRef.current = stableSubscriptionOptions
      }, [stableSubscriptionOptions])

      const trigger = useCallback(
        function (arg: any, preferCacheValue = false) {
          batch(() => {
            promiseRef.current?.unsubscribe()

            promiseRef.current = dispatch(
              initiate(arg, {
                subscriptionOptions: subscriptionOptionsRef.current,
                forceRefetch: !preferCacheValue,
              })
            )
            setArg(arg)
          })
        },
        [dispatch, initiate]
      )

      /* cleanup on unmount */
      useEffect(() => {
        return () => {
          promiseRef?.current?.unsubscribe()
        }
      }, [])

      /* if "cleanup on unmount" was triggered from a fast refresh, we want to reinstate the query */
      useEffect(() => {
        if (arg !== UNINITIALIZED_VALUE && !promiseRef.current) {
          trigger(arg, true)
        }
      }, [arg, trigger])

      const ret = useMemo(() => [trigger, arg] as const, [trigger, arg])

      return ret
    }

    const useQueryState: UseQueryState<any> = (
      arg: any,
      { skip = false, selectFromResult = defaultQueryStateSelector } = {}
    ) => {
      const { select } = api.endpoints[name] as ApiEndpointQuery<
        QueryDefinition<any, any, any, any, any>,
        Definitions
      >
      const stableArg = useStableQueryArgs(
        skip ? skipToken : arg,
        serializeQueryArgs,
        context.endpointDefinitions[name],
        name
      )

      const lastValue = useRef<any>()

      const selectDefaultResult = useMemo(
        () =>
          createSelector(
            [select(stableArg), (_: any, lastResult: any) => lastResult],
            queryStatePreSelector
          ),
        [select, stableArg]
      )

      const querySelector = useMemo(
        () => createSelector([selectDefaultResult], selectFromResult),
        [selectDefaultResult, selectFromResult]
      )

      const currentState = useSelector(
        (state: RootState<Definitions, any, any>) =>
          querySelector(state, lastValue.current),
        shallowEqual
      )

      const store = useStore()
      const newLastValue = selectDefaultResult(
        store.getState(),
        lastValue.current
      )
      useIsomorphicLayoutEffect(() => {
        lastValue.current = newLastValue
      }, [newLastValue])

      return currentState
    }

    return {
      useQueryState,
      useQuerySubscription,
      useLazyQuerySubscription,
      useLazyQuery(options) {
        const [trigger, arg] = useLazyQuerySubscription(options)
        const queryStateResults = useQueryState(arg, {
          ...options,
          skip: arg === UNINITIALIZED_VALUE,
        })

        const info = useMemo(() => ({ lastArg: arg }), [arg])
        return useMemo(
          () => [trigger, queryStateResults, info],
          [trigger, queryStateResults, info]
        )
      },
      useQuery(arg, options) {
        const querySubscriptionResults = useQuerySubscription(arg, options)
        const queryStateResults = useQueryState(arg, {
          selectFromResult:
            arg === skipToken || options?.skip
              ? undefined
              : noPendingQueryStateSelector,
          ...options,
        })
        return useMemo(
          () => ({ ...queryStateResults, ...querySubscriptionResults }),
          [queryStateResults, querySubscriptionResults]
        )
      },
    }
  }

  function buildMutationHook(name: string): UseMutation<any> {
    return ({
      selectFromResult = defaultMutationStateSelector,
      fixedCacheKey,
    } = {}) => {
      const { select, initiate } = api.endpoints[name] as ApiEndpointMutation<
        MutationDefinition<any, any, any, any, any>,
        Definitions
      >
      const dispatch = useDispatch<ThunkDispatch<any, any, AnyAction>>()
      const [promise, setPromise] = useState<MutationActionCreatorResult<any>>()

      useEffect(
        () => () => {
          if (!promise?.arg.fixedCacheKey) {
            promise?.reset()
          }
        },
        [promise]
      )

      const triggerMutation = useCallback(
        function (arg) {
          const promise = dispatch(initiate(arg, { fixedCacheKey }))
          setPromise(promise)
          return promise
        },
        [dispatch, initiate, fixedCacheKey]
      )

      const { requestId } = promise || {}
      const mutationSelector = useMemo(
        () =>
          createSelector(
            [select({ fixedCacheKey, requestId: promise?.requestId })],
            selectFromResult
          ),
        [select, promise, selectFromResult, fixedCacheKey]
      )

      const currentState = useSelector(mutationSelector, shallowEqual)
      const originalArgs =
        fixedCacheKey == null ? promise?.arg.originalArgs : undefined
      const reset = useCallback(() => {
        if (promise) {
          setPromise(undefined)
        } else if (fixedCacheKey) {
          dispatch(
            api.internalActions.removeMutationResult({
              requestId,
              fixedCacheKey,
            })
          )
        }
      }, [dispatch, fixedCacheKey, promise, requestId])
      const finalState = useMemo(
        () => ({ ...currentState, originalArgs, reset }),
        [currentState, originalArgs, reset]
      )

      const ret = useMemo(
        () => [triggerMutation, finalState] as const,
        [triggerMutation, finalState]
      )

      return ret
    }
  }
}<|MERGE_RESOLUTION|>--- conflicted
+++ resolved
@@ -434,13 +434,7 @@
   R extends Record<string, any> = MutationResultSelectorResult<D>
 >(
   options?: UseMutationStateOptions<D, R>
-<<<<<<< HEAD
-) => readonly [
-  (arg: QueryArgFrom<D>) => MutationActionCreatorResult<D>,
-  UseMutationStateResult<D, R>
-]
-=======
-) => [MutationTrigger<D>, UseMutationStateResult<D, R>]
+) => readonly [MutationTrigger<D>, UseMutationStateResult<D, R>]
 
 export type MutationTrigger<D extends MutationDefinition<any, any, any, any>> =
   {
@@ -462,7 +456,6 @@
      */
     (arg: QueryArgFrom<D>): MutationActionCreatorResult<D>
   }
->>>>>>> 762ee8a0
 
 const defaultQueryStateSelector: QueryStateSelector<any, any> = (x) => x
 const defaultMutationStateSelector: MutationStateSelector<any, any> = (x) => x
@@ -531,7 +524,6 @@
  */
 export function buildHooks<Definitions extends EndpointDefinitions>({
   api,
-<<<<<<< HEAD
   moduleOptions: {
     batch,
     useDispatch,
@@ -539,11 +531,8 @@
     useStore,
     unstable__sideEffectsInRender,
   },
-=======
-  moduleOptions: { batch, useDispatch, useSelector, useStore },
   serializeQueryArgs,
   context,
->>>>>>> 762ee8a0
 }: {
   api: Api<any, Definitions, any, any, CoreModule>
   moduleOptions: Required<ReactHooksModuleOptions>
