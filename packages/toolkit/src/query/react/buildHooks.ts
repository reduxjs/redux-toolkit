--- conflicted
+++ resolved
@@ -1,12 +1,9 @@
-<<<<<<< HEAD
 import type {
+  UnknownAction,
+  Selector,
   ThunkAction,
   ThunkDispatch,
-  UnknownAction,
 } from '@reduxjs/toolkit'
-=======
-import type { AnyAction, Selector, ThunkAction, ThunkDispatch } from '@reduxjs/toolkit'
->>>>>>> a2f3c9a7
 import { createSelector } from '@reduxjs/toolkit'
 import type { DependencyList } from 'react'
 import {
