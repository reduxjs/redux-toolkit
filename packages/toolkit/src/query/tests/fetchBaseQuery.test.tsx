--- conflicted
+++ resolved
@@ -119,15 +119,13 @@
       expect(req).toBeInstanceOf(Promise)
       const res = await req
       expect(res).toBeInstanceOf(Object)
-<<<<<<< HEAD
-      expect(res.error).toEqual({ status: 500, data: { value: 'error' }, url: `${baseUrl}/error?foo=bar&yee=haw` })
-=======
       expect(res.meta?.request).toBeInstanceOf(Request)
       expect(res.meta?.response).toBeInstanceOf(Object)
       expect(res.error).toEqual({
         status: 500,
         statusText: 'Internal Server Error',
         data: { value: 'error' },
+        url: `${baseUrl}/error?foo=bar&yee=haw`
       })
     })
 
@@ -151,6 +149,7 @@
       expect(res.error).toEqual({
         status: 'FETCH_ERROR',
         error: 'TypeError: Failed to fetch',
+        url: `${baseUrl}/success`
       })
     })
   })
@@ -207,6 +206,7 @@
         originalStatus: 200,
         statusText: 'OK',
         data: `this is not json!`,
+        url: 'http://example.com/success'
       })
     })
 
@@ -235,6 +235,7 @@
         status: 500,
         statusText: 'Internal Server Error',
         data: `this is not json!`,
+        url: `${baseUrl}/error`
       })
     })
 
@@ -265,8 +266,8 @@
         originalStatus: 500,
         statusText: 'Internal Server Error',
         data: `this is not json!`,
+        url: `${baseUrl}/error`
       })
->>>>>>> 79850912
     })
   })
 
@@ -462,11 +463,8 @@
 
       expect(res.error).toEqual({
         status: 200,
-<<<<<<< HEAD
         url: `${baseUrl}/nonstandard-error`,
-=======
         statusText: 'OK',
->>>>>>> 79850912
         data: {
           success: false,
           message: 'This returns a 200 but is really an error',
