import { configureStore } from '@reduxjs/toolkit'
import {
  mockConsole,
  createConsole,
  getLog,
} from 'console-testing-library/pure'
import { createApi, fetchBaseQuery } from '@reduxjs/toolkit/query'

let restore: () => void
let nodeEnv: string

beforeEach(() => {
  restore = mockConsole(createConsole())
  nodeEnv = process.env.NODE_ENV!
  ;(process.env as any).NODE_ENV = 'development'
})

afterEach(() => {
  ;(process.env as any).NODE_ENV = nodeEnv
  restore()
})

function createApis() {
  const api1 = createApi({
    baseQuery: fetchBaseQuery({}),
    endpoints: (builder) => ({
      q1: builder.query({ query: () => '/success' }),
    }),
  })

  const api1_2 = createApi({
    baseQuery: fetchBaseQuery({}),
    endpoints: (builder) => ({
      q1: builder.query({ query: () => '/success' }),
    }),
  })

  const api2 = createApi({
    reducerPath: 'api2',
    baseQuery: fetchBaseQuery({}),
    endpoints: (builder) => ({
      q1: builder.query({ query: () => '/success' }),
    }),
  })
  return [api1, api1_2, api2] as const
}

let [api1, api1_2, api2] = createApis()
beforeEach(() => {
  ;[api1, api1_2, api2] = createApis()
})

describe('missing middleware', () => {
  test.each([
    ['development', true],
    ['production', false],
  ])('%s warns if middleware is missing: %s', ([env, shouldWarn]) => {
    ;(process.env as any).NODE_ENV = env
    const store = configureStore({
      reducer: { [api1.reducerPath]: api1.reducer },
    })
    store.dispatch(api1.endpoints.q1.initiate(undefined))
    expect(getLog().log).toBe(
      shouldWarn
        ? `Warning: Middleware for RTK-Query API at reducerPath "api" has not been added to the store.
Features like automatic cache collection, automatic refetching etc. will not be available.`
        : ''
    )
  })

  test('does not warn if middleware is not missing', () => {
    const store = configureStore({
      reducer: { [api1.reducerPath]: api1.reducer },
      middleware: (gdm) => gdm().concat(api1.middleware),
    })
    store.dispatch(api1.endpoints.q1.initiate(undefined))
    expect(getLog().log).toBe(``)
  })

  test('warns only once per api', () => {
    const store = configureStore({
      reducer: { [api1.reducerPath]: api1.reducer },
    })
    store.dispatch(api1.endpoints.q1.initiate(undefined))
    store.dispatch(api1.endpoints.q1.initiate(undefined))
    expect(getLog().log)
      .toBe(`Warning: Middleware for RTK-Query API at reducerPath "api" has not been added to the store.
Features like automatic cache collection, automatic refetching etc. will not be available.`)
  })

  test('warns multiple times for multiple apis', () => {
    const store = configureStore({
      reducer: {
        [api1.reducerPath]: api1.reducer,
        [api2.reducerPath]: api2.reducer,
      },
    })
    store.dispatch(api1.endpoints.q1.initiate(undefined))
    store.dispatch(api2.endpoints.q1.initiate(undefined))
    expect(getLog().log)
      .toBe(`Warning: Middleware for RTK-Query API at reducerPath "api" has not been added to the store.
Features like automatic cache collection, automatic refetching etc. will not be available.
Warning: Middleware for RTK-Query API at reducerPath "api2" has not been added to the store.
Features like automatic cache collection, automatic refetching etc. will not be available.`)
  })
})

describe('missing reducer', () => {
  describe.each([
    ['development', true],
    ['production', false],
  ])('%s warns if reducer is missing: %s', ([env, shouldWarn]) => {
    ;(process.env as any).NODE_ENV = env
    test('middleware not crashing if reducer is missing', async () => {
      const store = configureStore({
        reducer: { x: () => 0 },
        // @ts-expect-error
        middleware: (gdm) => gdm().concat(api1.middleware),
      })
      await store.dispatch(api1.endpoints.q1.initiate(undefined))
    })

    test(`warning behaviour`, () => {
      const store = configureStore({
        reducer: { x: () => 0 },
        // @ts-expect-error
        middleware: (gdm) => gdm().concat(api1.middleware),
      })
      // @ts-expect-error
      api1.endpoints.q1.select(undefined)(store.getState())
      expect(getLog().log).toBe(
        shouldWarn
          ? 'Error: No data found at `state.api`. Did you forget to add the reducer to the store?'
          : ''
      )
    })
  })

  test('does not warn if reducer is not missing', () => {
    const store = configureStore({
      reducer: { [api1.reducerPath]: api1.reducer },
      middleware: (gdm) => gdm().concat(api1.middleware),
    })
    api1.endpoints.q1.select(undefined)(store.getState())
    expect(getLog().log).toBe(``)
  })

  test('warns only once per api', () => {
    const store = configureStore({
      reducer: { x: () => 0 },
      // @ts-expect-error
      middleware: (gdm) => gdm().concat(api1.middleware),
    })
    // @ts-expect-error
    api1.endpoints.q1.select(undefined)(store.getState())
    // @ts-expect-error
    api1.endpoints.q1.select(undefined)(store.getState())
    expect(getLog().log).toBe(
      'Error: No data found at `state.api`. Did you forget to add the reducer to the store?'
    )
  })

  test('warns multiple times for multiple apis', () => {
    const store = configureStore({
      reducer: { x: () => 0 },
      // @ts-expect-error
      middleware: (gdm) => gdm().concat(api1.middleware),
    })
    // @ts-expect-error
    api1.endpoints.q1.select(undefined)(store.getState())
    // @ts-expect-error
    api2.endpoints.q1.select(undefined)(store.getState())
    expect(getLog().log).toBe(
      'Error: No data found at `state.api`. Did you forget to add the reducer to the store?\nError: No data found at `state.api2`. Did you forget to add the reducer to the store?'
    )
  })
})

test('warns only for reducer if everything is missing', async () => {
  const store = configureStore({
    reducer: { x: () => 0 },
  })
  // @ts-expect-error
  api1.endpoints.q1.select(undefined)(store.getState())
  await store.dispatch(api1.endpoints.q1.initiate(undefined))
  expect(getLog().log).toBe(
    'Error: No data found at `state.api`. Did you forget to add the reducer to the store?'
  )
})

<<<<<<< HEAD
describe('warns on multiple apis using the same `reducerPath`', () => {
  test('common: two apis, same order', async () => {
    const store = configureStore({
      reducer: {
        [api1.reducerPath]: api1.reducer,
        [api1_2.reducerPath]: api1_2.reducer,
      },
      middleware: (gDM) => gDM().concat(api1.middleware, api1_2.middleware),
    })
    await store.dispatch(api1.endpoints.q1.initiate(undefined))
    // only second api prints
    expect(getLog().log).toBe(
      `There is a mismatch between slice and middleware for the reducerPath "api".
You can only have one api per reducer path, this will lead to crashes in various situations!
If you have multiple apis, you *have* to specify the reducerPath option when using createApi!`
    )
  })

  test('common: two apis, opposing order', async () => {
    const store = configureStore({
      reducer: {
        [api1.reducerPath]: api1.reducer,
        [api1_2.reducerPath]: api1_2.reducer,
      },
      middleware: (gDM) => gDM().concat(api1_2.middleware, api1.middleware),
    })
    await store.dispatch(api1.endpoints.q1.initiate(undefined))
    // both apis print
    expect(getLog().log).toBe(
      `There is a mismatch between slice and middleware for the reducerPath "api".
You can only have one api per reducer path, this will lead to crashes in various situations!
If you have multiple apis, you *have* to specify the reducerPath option when using createApi!
There is a mismatch between slice and middleware for the reducerPath "api".
You can only have one api per reducer path, this will lead to crashes in various situations!
If you have multiple apis, you *have* to specify the reducerPath option when using createApi!`
    )
  })

  test('common: two apis, only first middleware', async () => {
    const store = configureStore({
      reducer: {
        [api1.reducerPath]: api1.reducer,
        [api1_2.reducerPath]: api1_2.reducer,
      },
      middleware: (gDM) => gDM().concat(api1.middleware),
    })
    await store.dispatch(api1.endpoints.q1.initiate(undefined))

    expect(getLog().log).toBe(
      `There is a mismatch between slice and middleware for the reducerPath "api".
You can only have one api per reducer path, this will lead to crashes in various situations!
If you have multiple apis, you *have* to specify the reducerPath option when using createApi!`
    )
  })

  /**
   * This is the one edge case that we currently cannot detect:
   * Multiple apis with the same reducer key and only the middleware of the last api is being used.
   *
   * It would be great to support this case as well, but for now:
   * "It is what it is."
   */
  test.skip('common: two apis, only second middleware', async () => {
    const store = configureStore({
      reducer: {
        [api1.reducerPath]: api1.reducer,
        [api1_2.reducerPath]: api1_2.reducer,
      },
      middleware: (gDM) => gDM().concat(api1_2.middleware),
    })
    await store.dispatch(api1.endpoints.q1.initiate(undefined))

    expect(getLog().log).toBe(
      `There is a mismatch between slice and middleware for the reducerPath "api".
You can only have one api per reducer path, this will lead to crashes in various situations!
If you have multiple apis, you *have* to specify the reducerPath option when using createApi!`
    )
=======
describe('`console.error` on unhandled errors during `initiate`', () => {
  test('error thrown in `baseQuery`', async () => {
    const api = createApi({
      baseQuery() {
        throw new Error('this was kinda expected')
      },
      endpoints: (build) => ({
        baseQuery: build.query<any, void>({ query() {} }),
      }),
    })
    const store = configureStore({
      reducer: { [api.reducerPath]: api.reducer },
      middleware: (gdm) => gdm().concat(api.middleware),
    })
    await store.dispatch(api.endpoints.baseQuery.initiate())

    expect(getLog().log)
      .toBe(`An unhandled error occured processing a request for the endpoint "baseQuery".
In the case of an unhandled error, no tags will be "provided" or "invalidated". [Error: this was kinda expected]`)
  })

  test('error thrown in `queryFn`', async () => {
    const api = createApi({
      baseQuery() {
        return { data: {} }
      },
      endpoints: (build) => ({
        queryFn: build.query<any, void>({
          queryFn() {
            throw new Error('this was kinda expected')
          },
        }),
      }),
    })
    const store = configureStore({
      reducer: { [api.reducerPath]: api.reducer },
      middleware: (gdm) => gdm().concat(api.middleware),
    })
    await store.dispatch(api.endpoints.queryFn.initiate())

    expect(getLog().log)
      .toBe(`An unhandled error occured processing a request for the endpoint "queryFn".
In the case of an unhandled error, no tags will be "provided" or "invalidated". [Error: this was kinda expected]`)
  })

  test('error thrown in `transformResponse`', async () => {
    const api = createApi({
      baseQuery() {
        return { data: {} }
      },
      endpoints: (build) => ({
        transformRspn: build.query<any, void>({
          query() {},
          transformResponse() {
            throw new Error('this was kinda expected')
          },
        }),
      }),
    })
    const store = configureStore({
      reducer: { [api.reducerPath]: api.reducer },
      middleware: (gdm) => gdm().concat(api.middleware),
    })
    await store.dispatch(api.endpoints.transformRspn.initiate())

    expect(getLog().log)
      .toBe(`An unhandled error occured processing a request for the endpoint "transformRspn".
In the case of an unhandled error, no tags will be "provided" or "invalidated". [Error: this was kinda expected]`)
  })

  test('`fetchBaseQuery`: error thrown in `prepareHeaders`', async () => {
    const api = createApi({
      baseQuery: fetchBaseQuery({
        baseUrl: 'http://example.com',
        prepareHeaders() {
          throw new Error('this was kinda expected')
        },
      }),
      endpoints: (build) => ({
        prep: build.query<any, void>({
          query() {
            return '/success'
          },
        }),
      }),
    })
    const store = configureStore({
      reducer: { [api.reducerPath]: api.reducer },
      middleware: (gdm) => gdm().concat(api.middleware),
    })
    await store.dispatch(api.endpoints.prep.initiate())

    expect(getLog().log)
      .toBe(`An unhandled error occured processing a request for the endpoint "prep".
In the case of an unhandled error, no tags will be "provided" or "invalidated". [Error: this was kinda expected]`)
  })

  test('`fetchBaseQuery`: error thrown in `validateStatus`',  async () => {
    const api = createApi({
      baseQuery: fetchBaseQuery({
        baseUrl: 'http://example.com',
              }),
      endpoints: (build) => ({
        val: build.query<any, void>({
          query() {
            return { 
              url:'/success',

          validateStatus() {
            throw new Error('this was kinda expected')
          },
            }
          },
        }),
      }),
    })
    const store = configureStore({
      reducer: { [api.reducerPath]: api.reducer },
      middleware: (gdm) => gdm().concat(api.middleware),
    })
    await store.dispatch(api.endpoints.val.initiate())

    expect(getLog().log)
      .toBe(`An unhandled error occured processing a request for the endpoint "val".
In the case of an unhandled error, no tags will be "provided" or "invalidated". [Error: this was kinda expected]`)
>>>>>>> 02498177
  })
})<|MERGE_RESOLUTION|>--- conflicted
+++ resolved
@@ -188,7 +188,6 @@
   )
 })
 
-<<<<<<< HEAD
 describe('warns on multiple apis using the same `reducerPath`', () => {
   test('common: two apis, same order', async () => {
     const store = configureStore({
@@ -266,7 +265,6 @@
 You can only have one api per reducer path, this will lead to crashes in various situations!
 If you have multiple apis, you *have* to specify the reducerPath option when using createApi!`
     )
-=======
 describe('`console.error` on unhandled errors during `initiate`', () => {
   test('error thrown in `baseQuery`', async () => {
     const api = createApi({
@@ -392,6 +390,5 @@
     expect(getLog().log)
       .toBe(`An unhandled error occured processing a request for the endpoint "val".
 In the case of an unhandled error, no tags will be "provided" or "invalidated". [Error: this was kinda expected]`)
->>>>>>> 02498177
   })
 })