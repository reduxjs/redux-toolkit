import { createSlice } from '@reduxjs/toolkit'
import { createApi } from '@reduxjs/toolkit/query'
<<<<<<< HEAD
import { setupApiStore } from '../../tests/utils/helpers'
import { delay } from '../../utils'
=======
import { delay } from 'msw'
import { setupApiStore } from './helpers'
>>>>>>> 8857a14a

let shouldApiResponseSuccess = true

const baseQuery = (args?: any) => ({ data: args })
const api = createApi({
  baseQuery,
  tagTypes: ['SUCCEED', 'FAILED'],
  endpoints: (build) => ({
    getUser: build.query<{ url: string; success: boolean }, number>({
      query(id) {
        return { url: `user/${id}`, success: shouldApiResponseSuccess }
      },
      providesTags: (result) => (result?.success ? ['SUCCEED'] : ['FAILED']),
    }),
  }),
})
const { getUser } = api.endpoints

const authSlice = createSlice({
  name: 'auth',
  initialState: {
    token: '1234',
  },
  reducers: {
    setToken(state, action) {
      state.token = action.payload
    },
  },
})

const storeRef = setupApiStore(api, { auth: authSlice.reducer })

describe('buildSlice', () => {
  beforeEach(() => {
    shouldApiResponseSuccess = true
  })

  it('only resets the api state when resetApiState is dispatched', async () => {
    storeRef.store.dispatch({ type: 'unrelated' }) // trigger "registered middleware" into place
    const initialState = storeRef.store.getState()

    await storeRef.store.dispatch(
      getUser.initiate(1, { subscriptionOptions: { pollingInterval: 10 } })
    )

    const initialQueryState = {
      api: {
        config: {
          focused: true,
          invalidationBehavior: 'delayed',
          keepUnusedDataFor: 60,
          middlewareRegistered: true,
          online: true,
          reducerPath: 'api',
          refetchOnFocus: false,
          refetchOnMountOrArgChange: false,
          refetchOnReconnect: false,
        },
        mutations: {},
        provided: expect.any(Object),
        queries: {
          'getUser(1)': {
            data: {
              success: true,
              url: 'user/1',
            },
            endpointName: 'getUser',
            fulfilledTimeStamp: expect.any(Number),
            originalArgs: 1,
            requestId: expect.any(String),
            startedTimeStamp: expect.any(Number),
            status: 'fulfilled',
          },
        },
        // Filled some time later
        subscriptions: {},
      },
      auth: {
        token: '1234',
      },
    }

    expect(storeRef.store.getState()).toEqual(initialQueryState)

    storeRef.store.dispatch(api.util.resetApiState())

    expect(storeRef.store.getState()).toEqual(initialState)
  })

  it('replaces previous tags with new provided tags', async () => {
    await storeRef.store.dispatch(getUser.initiate(1))

    expect(
      api.util.selectInvalidatedBy(storeRef.store.getState(), ['SUCCEED'])
    ).toHaveLength(1)
    expect(
      api.util.selectInvalidatedBy(storeRef.store.getState(), ['FAILED'])
    ).toHaveLength(0)

    shouldApiResponseSuccess = false

    storeRef.store.dispatch(getUser.initiate(1)).refetch()

    await delay(10)

    expect(
      api.util.selectInvalidatedBy(storeRef.store.getState(), ['SUCCEED'])
    ).toHaveLength(0)
    expect(
      api.util.selectInvalidatedBy(storeRef.store.getState(), ['FAILED'])
    ).toHaveLength(1)
  })
})

describe('`merge` callback', () => {
  const baseQuery = (args?: any) => ({ data: args })

  interface Todo {
    id: string
    text: string
  }

  it('Calls `merge` once there is existing data, and allows mutations of cache state', async () => {
    let mergeCalled = false
    let queryFnCalls = 0
    const todoTexts = ['A', 'B', 'C', 'D']

    const api = createApi({
      baseQuery,
      endpoints: (build) => ({
        getTodos: build.query<Todo[], void>({
          async queryFn() {
            const text = todoTexts[queryFnCalls]
            return { data: [{ id: `${queryFnCalls++}`, text }] }
          },
          merge(currentCacheValue, responseData) {
            mergeCalled = true
            currentCacheValue.push(...responseData)
          },
        }),
      }),
    })

    const storeRef = setupApiStore(api, undefined, {
      withoutTestLifecycles: true,
    })

    const selectTodoEntry = api.endpoints.getTodos.select()

    const res = storeRef.store.dispatch(api.endpoints.getTodos.initiate())
    await res
    expect(mergeCalled).toBe(false)
    const todoEntry1 = selectTodoEntry(storeRef.store.getState())
    expect(todoEntry1.data).toEqual([{ id: '0', text: 'A' }])

    res.refetch()

    await delay(10)

    expect(mergeCalled).toBe(true)
    const todoEntry2 = selectTodoEntry(storeRef.store.getState())

    expect(todoEntry2.data).toEqual([
      { id: '0', text: 'A' },
      { id: '1', text: 'B' },
    ])
  })

  it('Allows returning a different value from `merge`', async () => {
    let firstQueryFnCall = true

    const api = createApi({
      baseQuery,
      endpoints: (build) => ({
        getTodos: build.query<Todo[], void>({
          async queryFn() {
            const item = firstQueryFnCall
              ? { id: '0', text: 'A' }
              : { id: '1', text: 'B' }
            firstQueryFnCall = false
            return { data: [item] }
          },
          merge(currentCacheValue, responseData) {
            return responseData
          },
        }),
      }),
    })

    const storeRef = setupApiStore(api, undefined, {
      withoutTestLifecycles: true,
    })

    const selectTodoEntry = api.endpoints.getTodos.select()

    const res = storeRef.store.dispatch(api.endpoints.getTodos.initiate())
    await res

    const todoEntry1 = selectTodoEntry(storeRef.store.getState())
    expect(todoEntry1.data).toEqual([{ id: '0', text: 'A' }])

    res.refetch()

    await delay(10)

    const todoEntry2 = selectTodoEntry(storeRef.store.getState())

    expect(todoEntry2.data).toEqual([{ id: '1', text: 'B' }])
  })
})<|MERGE_RESOLUTION|>--- conflicted
+++ resolved
@@ -1,12 +1,7 @@
 import { createSlice } from '@reduxjs/toolkit'
 import { createApi } from '@reduxjs/toolkit/query'
-<<<<<<< HEAD
+import { delay } from 'msw'
 import { setupApiStore } from '../../tests/utils/helpers'
-import { delay } from '../../utils'
-=======
-import { delay } from 'msw'
-import { setupApiStore } from './helpers'
->>>>>>> 8857a14a
 
 let shouldApiResponseSuccess = true
 
