import React, { useCallback } from 'react'
import type {
  UnknownAction,
  EnhancedStore,
  Middleware,
  Store,
  Reducer,
  EnhancerArray,
  StoreEnhancer,
  ThunkDispatch,
} from '@reduxjs/toolkit'
import { configureStore } from '@reduxjs/toolkit'
import { setupListeners } from '@reduxjs/toolkit/query'

import { Provider } from 'react-redux'

import {
  mockConsole,
  createConsole,
  getLog,
} from 'console-testing-library/pure'
import { cleanup, act } from '@testing-library/react'

export const ANY = 0 as any

export const DEFAULT_DELAY_MS = 150

export const getSerializedHeaders = (headers: Headers = new Headers()) => {
  let result: Record<string, string> = {}
  headers.forEach((val, key) => {
    result[key] = val
  })
  return result
}

export async function waitMs(time = DEFAULT_DELAY_MS) {
  const now = Date.now()
  while (Date.now() < now + time) {
    await new Promise((res) => process.nextTick(res))
  }
}

export function waitForFakeTimer(time = DEFAULT_DELAY_MS) {
  return new Promise((resolve) => setTimeout(resolve, time))
}

export function withProvider(store: Store<any>) {
  return function Wrapper({ children }: any) {
    return <Provider store={store}>{children}</Provider>
  }
}

export const hookWaitFor = async (cb: () => void, time = 2000) => {
  const startedAt = Date.now()

  while (true) {
    try {
      cb()
      return true
    } catch (e) {
      if (Date.now() > startedAt + time) {
        throw e
      }
      await act(async () => {
        await waitMs(2)
      })
    }
  }
}
export const fakeTimerWaitFor = async (cb: () => void, time = 2000) => {
  const startedAt = Date.now()

  while (true) {
    try {
      cb()
      return true
    } catch (e) {
      if (Date.now() > startedAt + time) {
        throw e
      }
      await act(async () => {
        await vi.advanceTimersByTimeAsync(2)
      })
    }
  }
}

export const useRenderCounter = () => {
  const countRef = React.useRef(0)

  React.useEffect(() => {
    countRef.current += 1
  })

  React.useEffect(() => {
    return () => {
      countRef.current = 0
    }
  }, [])

  return useCallback(() => countRef.current, [])
}

declare global {
  namespace jest {
    interface Matchers<R> {
      toMatchSequence(...matchers: Array<(arg: any) => boolean>): R
    }
  }
}

expect.extend({
  toMatchSequence(
    _actions: UnknownAction[],
    ...matchers: Array<(arg: any) => boolean>
  ) {
    const actions = _actions.concat()
    actions.shift() // remove INIT

    for (let i = 0; i < matchers.length; i++) {
      if (!matchers[i](actions[i])) {
        return {
          message: () =>
            `Action ${actions[i].type} does not match sequence at position ${i}.`,
          pass: false,
        }
      }
    }
    return {
      message: () => `All actions match the sequence.`,
      pass: true,
    }
  },
})

declare global {
  namespace jest {
    interface Matchers<R> {
      toHaveConsoleOutput(expectedOutput: string): Promise<R>
    }
  }
}

function normalize(str: string) {
  return str
    .normalize()
    .replace(/\s*\r?\n\r?\s*/g, '')
    .trim()
}

expect.extend({
  async toHaveConsoleOutput(
    fn: () => void | Promise<void>,
    expectedOutput: string
  ) {
    const restore = mockConsole(createConsole())
    await fn()
    const log = getLog().log
    restore()

    if (normalize(log) === normalize(expectedOutput))
      return {
        message: () => `Console output matches 
===
${expectedOutput}
===`,
        pass: true,
      }
    else
      return {
        message: () => `Console output 
===
${log}
=== 
does not match 
===
${expectedOutput}
===`,
        pass: false,
      }
  },
})

export const actionsReducer = {
  actions: (state: UnknownAction[] = [], action: UnknownAction) => {
    return [...state, action]
  },
}

export function setupApiStore<
  A extends {
    reducerPath: 'api'
    reducer: Reducer<any, any>
    middleware: Middleware
    util: { resetApiState(): any }
  },
  R extends Record<string, Reducer<any, any>> = Record<never, never>
>(
  api: A,
  extraReducers?: R,
  options: {
    withoutListeners?: boolean
    withoutTestLifecycles?: boolean
    middleware?: {
      prepend?: Middleware[]
      concat?: Middleware[]
    }
  } = {}
) {
  const { middleware } = options
  const getStore = () =>
    configureStore({
      reducer: { api: api.reducer, ...extraReducers },
      middleware: (gdm) => {
        const tempMiddleware = gdm({
          serializableCheck: false,
          immutableCheck: false,
        }).concat(api.middleware)

        return tempMiddleware
          .concat(...(middleware?.concat ?? []))
          .prepend(...(middleware?.prepend ?? [])) as typeof tempMiddleware
      },
      enhancers: (gde) =>
        gde({
          autoBatch: false,
        }),
    })

  type State = {
    api: ReturnType<A['reducer']>
  } & {
    [K in keyof R]: ReturnType<R[K]>
  }
  type StoreType = EnhancedStore<
<<<<<<< HEAD
    {
      api: ReturnType<A['reducer']>
    } & {
      [K in keyof R]: ReturnType<R[K]>
    },
    UnknownAction,
    ReturnType<typeof getStore> extends EnhancedStore<any, any, infer M>
      ? M
      : never
=======
    State,
    AnyAction,
    ReturnType<typeof getStore> extends EnhancedStore<any, any, infer E>
      ? E
      : []
>>>>>>> 04540b3f
  >

  const initialStore = getStore() as StoreType
  const refObj = {
    api,
    store: initialStore,
    wrapper: withProvider(initialStore),
  }
  let cleanupListeners: () => void

  if (!options.withoutTestLifecycles) {
    beforeEach(() => {
      const store = getStore() as StoreType
      refObj.store = store
      refObj.wrapper = withProvider(store)
      if (!options.withoutListeners) {
        cleanupListeners = setupListeners(store.dispatch)
      }
    })
    afterEach(() => {
      cleanup()
      if (!options.withoutListeners) {
        cleanupListeners()
      }
      refObj.store.dispatch(api.util.resetApiState())
    })
  }

  return refObj
}

// type test helpers

export declare type IsAny<T, True, False = never> = true | false extends (
  T extends never ? true : false
)
  ? True
  : False

export declare type IsUnknown<T, True, False = never> = unknown extends T
  ? IsAny<T, False, True>
  : False

export function expectType<T>(t: T): T {
  return t
}

type Equals<T, U> = IsAny<
  T,
  never,
  IsAny<U, never, [T] extends [U] ? ([U] extends [T] ? any : never) : never>
>
export function expectExactType<T>(t: T) {
  return <U extends Equals<T, U>>(u: U) => {}
}

type EnsureUnknown<T extends any> = IsUnknown<T, any, never>
export function expectUnknown<T extends EnsureUnknown<T>>(t: T) {
  return t
}

type EnsureAny<T extends any> = IsAny<T, any, never>
export function expectExactAny<T extends EnsureAny<T>>(t: T) {
  return t
}

type IsNotAny<T> = IsAny<T, never, any>
export function expectNotAny<T extends IsNotAny<T>>(t: T): T {
  return t
}

expectType<string>('5' as string)
expectType<string>('5' as const)
expectType<string>('5' as any)
expectExactType('5' as const)('5' as const)
// @ts-expect-error
expectExactType('5' as string)('5' as const)
// @ts-expect-error
expectExactType('5' as any)('5' as const)
expectUnknown('5' as unknown)
// @ts-expect-error
expectUnknown('5' as const)
// @ts-expect-error
expectUnknown('5' as any)
expectExactAny('5' as any)
// @ts-expect-error
expectExactAny('5' as const)
// @ts-expect-error
expectExactAny('5' as unknown)<|MERGE_RESOLUTION|>--- conflicted
+++ resolved
@@ -233,7 +233,6 @@
     [K in keyof R]: ReturnType<R[K]>
   }
   type StoreType = EnhancedStore<
-<<<<<<< HEAD
     {
       api: ReturnType<A['reducer']>
     } & {
@@ -243,13 +242,6 @@
     ReturnType<typeof getStore> extends EnhancedStore<any, any, infer M>
       ? M
       : never
-=======
-    State,
-    AnyAction,
-    ReturnType<typeof getStore> extends EnhancedStore<any, any, infer E>
-      ? E
-      : []
->>>>>>> 04540b3f
   >
 
   const initialStore = getStore() as StoreType
