import { createSelectorCreator, lruMemoize } from '@reduxjs/toolkit'
import {
  buildCreateApi,
  coreModule,
  reactHooksModule,
} from '@reduxjs/toolkit/query/react'
import { render, screen, waitFor } from '@testing-library/react'
<<<<<<< HEAD
=======
import { delay } from 'msw'
>>>>>>> 8857a14a
import * as React from 'react'
import type { ReactReduxContextValue } from 'react-redux'
import {
  Provider,
  createDispatchHook,
  createSelectorHook,
  createStoreHook,
} from 'react-redux'
<<<<<<< HEAD
import { setupApiStore, useRenderCounter } from '../../tests/utils/helpers'
import { delay } from '../../utils'
=======
import { setupApiStore, useRenderCounter } from './helpers'
>>>>>>> 8857a14a

const MyContext = React.createContext<ReactReduxContextValue>(null as any)

describe('buildCreateApi', () => {
  test('Works with all hooks provided', async () => {
    const customCreateApi = buildCreateApi(
      coreModule(),
      reactHooksModule({
        hooks: {
          useDispatch: createDispatchHook(MyContext),
          useSelector: createSelectorHook(MyContext),
          useStore: createStoreHook(MyContext),
        },
      })
    )

    const api = customCreateApi({
      baseQuery: async (arg: any) => {
        await delay(150)

        return {
          data: arg?.body ? { ...arg.body } : {},
        }
      },
      endpoints: (build) => ({
        getUser: build.query<{ name: string }, number>({
          query: () => ({
            body: { name: 'Timmy' },
          }),
        }),
      }),
    })

    let getRenderCount: () => number = () => 0

    const storeRef = setupApiStore(api, {}, { withoutTestLifecycles: true })

    // Copy of 'useQuery hook basic render count assumptions' from `buildHooks.test.tsx`
    function User() {
      const { isFetching } = api.endpoints.getUser.useQuery(1)
      getRenderCount = useRenderCounter()

      return (
        <div>
          <div data-testid="isFetching">{String(isFetching)}</div>
        </div>
      )
    }

    function Wrapper({ children }: any) {
      return (
        <Provider store={storeRef.store} context={MyContext}>
          {children}
        </Provider>
      )
    }

    render(<User />, { wrapper: Wrapper })
    // By the time this runs, the initial render will happen, and the query
    //  will start immediately running by the time we can expect this
    expect(getRenderCount()).toBe(2)

    await waitFor(() =>
      expect(screen.getByTestId('isFetching').textContent).toBe('false')
    )
    expect(getRenderCount()).toBe(3)
  })

  test("Throws an error if you don't provide all hooks", async () => {
    const callBuildCreateApi = () => {
      const customCreateApi = buildCreateApi(
        coreModule(),
        reactHooksModule({
          // @ts-ignore
          hooks: {
            useDispatch: createDispatchHook(MyContext),
            useSelector: createSelectorHook(MyContext),
          },
        })
      )
    }

    expect(callBuildCreateApi).toThrowErrorMatchingInlineSnapshot(
      `
      [Error: When using custom hooks for context, all 3 hooks need to be provided: useDispatch, useSelector, useStore.
      Hook useStore was either not provided or not a function.]
    `
    )
  })
  test('allows passing createSelector instance', async () => {
    const memoize = vi.fn(lruMemoize)
    const createSelector = createSelectorCreator(memoize)
    const createApi = buildCreateApi(
      coreModule({ createSelector }),
      reactHooksModule({ createSelector })
    )
    const api = createApi({
      baseQuery: async (arg: any) => {
        await delay(150)

        return {
          data: arg?.body ? { ...arg.body } : {},
        }
      },
      endpoints: (build) => ({
        getUser: build.query<{ name: string }, number>({
          query: () => ({
            body: { name: 'Timmy' },
          }),
        }),
      }),
    })

    const storeRef = setupApiStore(api, {}, { withoutTestLifecycles: true })

    await storeRef.store.dispatch(api.endpoints.getUser.initiate(1))

    const selectUser = api.endpoints.getUser.select(1)

    expect(selectUser(storeRef.store.getState()).data).toEqual({
      name: 'Timmy',
    })

    expect(memoize).toHaveBeenCalledTimes(4)

    memoize.mockClear()

    function User() {
      const { isFetching } = api.endpoints.getUser.useQuery(1)

      return (
        <div>
          <div data-testid="isFetching">{String(isFetching)}</div>
        </div>
      )
    }

    function Wrapper({ children }: any) {
      return <Provider store={storeRef.store}>{children}</Provider>
    }

    render(<User />, { wrapper: Wrapper })

    await waitFor(() =>
      expect(screen.getByTestId('isFetching').textContent).toBe('false')
    )

    // select() + selectFromResult
    expect(memoize).toHaveBeenCalledTimes(8)
  })
})<|MERGE_RESOLUTION|>--- conflicted
+++ resolved
@@ -5,10 +5,7 @@
   reactHooksModule,
 } from '@reduxjs/toolkit/query/react'
 import { render, screen, waitFor } from '@testing-library/react'
-<<<<<<< HEAD
-=======
 import { delay } from 'msw'
->>>>>>> 8857a14a
 import * as React from 'react'
 import type { ReactReduxContextValue } from 'react-redux'
 import {
@@ -17,12 +14,8 @@
   createSelectorHook,
   createStoreHook,
 } from 'react-redux'
-<<<<<<< HEAD
 import { setupApiStore, useRenderCounter } from '../../tests/utils/helpers'
 import { delay } from '../../utils'
-=======
-import { setupApiStore, useRenderCounter } from './helpers'
->>>>>>> 8857a14a
 
 const MyContext = React.createContext<ReactReduxContextValue>(null as any)
 
