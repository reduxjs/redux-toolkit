<<<<<<< HEAD
import { createSelector } from 'reselect'
import type { ImmutableHelpers } from './tsHelpers'
import { immutableHelpers } from './immer'

export type BuildCreateDraftSafeSelectorConfiguration = Pick<
  ImmutableHelpers,
  'isDraft' | 'current'
>

export function buildCreateDraftSafeSelector({
  isDraft,
  current,
}: BuildCreateDraftSafeSelectorConfiguration): typeof createSelector {
  return function createDraftSafeSelector(...args: unknown[]) {
    const selector = (createSelector as any)(...args)
=======
import { current, isDraft } from 'immer'
import { createSelectorCreator, defaultMemoize } from 'reselect'

export const createDraftSafeSelectorCreator: typeof createSelectorCreator = (
  ...args: unknown[]
) => {
  const createSelector = (createSelectorCreator as any)(...args)
  return (...args: unknown[]) => {
    const selector = createSelector(...args)
>>>>>>> 3c0546ae
    const wrappedSelector = (value: unknown, ...rest: unknown[]) =>
      selector(isDraft(value) ? current(value) : value, ...rest)
    return wrappedSelector as any
  }
}

/**
 * "Draft-Safe" version of `reselect`'s `createSelector`:
 * If an `immer`-drafted object is passed into the resulting selector's first argument,
 * the selector will act on the current draft value, instead of returning a cached value
 * that might be possibly outdated if the draft has been modified since.
 * @public
 */
<<<<<<< HEAD
export const createDraftSafeSelector: typeof createSelector =
  buildCreateDraftSafeSelector(immutableHelpers)
=======
export const createDraftSafeSelector =
  createDraftSafeSelectorCreator(defaultMemoize)
>>>>>>> 3c0546ae
<|MERGE_RESOLUTION|>--- conflicted
+++ resolved
@@ -1,5 +1,4 @@
-<<<<<<< HEAD
-import { createSelector } from 'reselect'
+import { createSelectorCreator, defaultMemoize } from 'reselect'
 import type { ImmutableHelpers } from './tsHelpers'
 import { immutableHelpers } from './immer'
 
@@ -8,28 +7,23 @@
   'isDraft' | 'current'
 >
 
-export function buildCreateDraftSafeSelector({
+export function buildCreateDraftSafeSelectorCreator({
   isDraft,
   current,
-}: BuildCreateDraftSafeSelectorConfiguration): typeof createSelector {
-  return function createDraftSafeSelector(...args: unknown[]) {
-    const selector = (createSelector as any)(...args)
-=======
-import { current, isDraft } from 'immer'
-import { createSelectorCreator, defaultMemoize } from 'reselect'
-
-export const createDraftSafeSelectorCreator: typeof createSelectorCreator = (
-  ...args: unknown[]
-) => {
-  const createSelector = (createSelectorCreator as any)(...args)
-  return (...args: unknown[]) => {
-    const selector = createSelector(...args)
->>>>>>> 3c0546ae
-    const wrappedSelector = (value: unknown, ...rest: unknown[]) =>
-      selector(isDraft(value) ? current(value) : value, ...rest)
-    return wrappedSelector as any
+}: BuildCreateDraftSafeSelectorConfiguration): typeof createSelectorCreator {
+  return function createDraftSafeSelectorCreator(...args: unknown[]) {
+    const createSelector = (createSelectorCreator as any)(...args)
+    return function createDraftSafeSelector(...args: unknown[]) {
+      const selector = (createSelector as any)(...args)
+      const wrappedSelector = (value: unknown, ...rest: unknown[]) =>
+        selector(isDraft(value) ? current(value) : value, ...rest)
+      return wrappedSelector as any
+    }
   }
 }
+
+export const createDraftSafeSelectorCreator =
+  buildCreateDraftSafeSelectorCreator(immutableHelpers)
 
 /**
  * "Draft-Safe" version of `reselect`'s `createSelector`:
@@ -38,10 +32,5 @@
  * that might be possibly outdated if the draft has been modified since.
  * @public
  */
-<<<<<<< HEAD
-export const createDraftSafeSelector: typeof createSelector =
-  buildCreateDraftSafeSelector(immutableHelpers)
-=======
 export const createDraftSafeSelector =
-  createDraftSafeSelectorCreator(defaultMemoize)
->>>>>>> 3c0546ae
+  createDraftSafeSelectorCreator(defaultMemoize)