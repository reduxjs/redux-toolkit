--- conflicted
+++ resolved
@@ -1,18 +1,9 @@
 import type { Draft } from 'immer'
-<<<<<<< HEAD
-import type { AnyAction, Action, Reducer } from 'redux'
+import type { UnknownAction, Action, Reducer } from 'redux'
 import type { ActionReducerMapBuilder } from './mapBuilders'
 import { executeReducerBuilderCallback } from './mapBuilders'
-import type { ImmutableHelpers, NoInfer } from './tsHelpers'
+import type { ImmutableHelpers, NoInfer, TypeGuard } from './tsHelpers'
 import { immutableHelpers } from './immer'
-=======
-import { produce as createNextState, isDraft, isDraftable } from 'immer'
-import type { Action, Reducer, UnknownAction } from 'redux'
-import type { ActionReducerMapBuilder } from './mapBuilders'
-import { executeReducerBuilderCallback } from './mapBuilders'
-import type { NoInfer, TypeGuard } from './tsHelpers'
-import { freezeDraftable } from './utils'
->>>>>>> 3c0546ae
 
 /**
  * Defines a mapping from action types to corresponding action object shapes.
@@ -81,14 +72,8 @@
   getInitialState: () => S
 }
 
-<<<<<<< HEAD
-let hasWarnedAboutObjectNotation = false
-
 export type CreateReducer = {
   /**
-=======
-/**
->>>>>>> 3c0546ae
  * A utility function that allows defining a reducer as a mapping from action
  * type to *case reducer* functions that handle these action types. The
  * reducer's initial state is passed as the first argument.
@@ -152,25 +137,11 @@
 ```
  * @public
  */
-<<<<<<< HEAD
   <S extends NotFunction<any>>(
     initialState: S | (() => S),
     builderCallback: (builder: ActionReducerMapBuilder<S>) => void
   ): ReducerWithInitialState<S>
 }
-=======
-export function createReducer<S extends NotFunction<any>>(
-  initialState: S | (() => S),
-  mapOrBuilderCallback: (builder: ActionReducerMapBuilder<S>) => void
-): ReducerWithInitialState<S> {
-  if (process.env.NODE_ENV !== 'production') {
-    if (typeof mapOrBuilderCallback === 'object') {
-      throw new Error(
-        "The object notation for `createReducer` has been removed. Please use the 'builder callback' notation instead: https://redux-toolkit.js.org/api/createReducer"
-      )
-    }
-  }
->>>>>>> 3c0546ae
 
 export type BuildCreateReducerConfiguration = Pick<
   ImmutableHelpers,
