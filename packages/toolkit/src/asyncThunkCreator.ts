--- conflicted
+++ resolved
@@ -16,11 +16,7 @@
 import { ReducerType } from './createSlice'
 import type { Id } from './tsHelpers'
 
-<<<<<<< HEAD
-declare module '@reduxjs/toolkit' {
-=======
 declare module './createSlice' {
->>>>>>> cdf44981
   export interface SliceReducerCreators<
     State,
     CaseReducers extends CreatorCaseReducers<State>,
