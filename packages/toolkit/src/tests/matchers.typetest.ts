import { expectExactType, expectUnknown } from './helpers'
<<<<<<< HEAD
import { IsUnknown } from '@internal/tsHelpers'
import type { UnknownAction } from 'redux'
=======
import type { AnyAction } from 'redux'
>>>>>>> a2f3c9a7
import type { SerializedError } from '../../src'
import {
  createAction,
  createAsyncThunk,
  isAllOf,
  isAnyOf,
  isAsyncThunkAction,
  isFulfilled,
  isPending,
  isRejected,
  isRejectedWithValue,
} from '../../src'

/* isAnyOf */

/*
 * Test: isAnyOf correctly narrows types when used with action creators
 */
function isAnyOfActionTest(action: UnknownAction) {
  const actionA = createAction('a', () => {
    return {
      payload: {
        prop1: 1,
        prop3: 2,
      },
    }
  })

  const actionB = createAction('b', () => {
    return {
      payload: {
        prop1: 1,
        prop2: 2,
      },
    }
  })

  if (isAnyOf(actionA, actionB)(action)) {
    return {
      prop1: action.payload.prop1,
      // @ts-expect-error
      prop2: action.payload.prop2,
      // @ts-expect-error
      prop3: action.payload.prop3,
    }
  }
}

/*
 * Test: isAnyOf correctly narrows types when used with async thunks
 */
function isAnyOfThunkTest(action: UnknownAction) {
  const asyncThunk1 = createAsyncThunk<{ prop1: number; prop3: number }>(
    'asyncThunk1',

    async () => {
      return {
        prop1: 1,
        prop3: 3,
      }
    }
  )

  const asyncThunk2 = createAsyncThunk<{ prop1: number; prop2: number }>(
    'asyncThunk2',

    async () => {
      return {
        prop1: 1,
        prop2: 2,
      }
    }
  )

  if (isAnyOf(asyncThunk1.fulfilled, asyncThunk2.fulfilled)(action)) {
    return {
      prop1: action.payload.prop1,
      // @ts-expect-error
      prop2: action.payload.prop2,
      // @ts-expect-error
      prop3: action.payload.prop3,
    }
  }
}

/*
 * Test: isAnyOf correctly narrows types when used with type guards
 */
function isAnyOfTypeGuardTest(action: UnknownAction) {
  interface ActionA {
    type: 'a'
    payload: {
      prop1: 1
      prop3: 2
    }
  }

  interface ActionB {
    type: 'b'
    payload: {
      prop1: 1
      prop2: 2
    }
  }

  const guardA = (v: any): v is ActionA => {
    return v.type === 'a'
  }

  const guardB = (v: any): v is ActionB => {
    return v.type === 'b'
  }

  if (isAnyOf(guardA, guardB)(action)) {
    return {
      prop1: action.payload.prop1,
      // @ts-expect-error
      prop2: action.payload.prop2,
      // @ts-expect-error
      prop3: action.payload.prop3,
    }
  }
}

/* isAllOf */

interface SpecialAction {
  payload: {
    special: boolean
  }
}

const isSpecialAction = (v: any): v is SpecialAction => {
  return v.meta.isSpecial
}

/*
 * Test: isAllOf correctly narrows types when used with action creators
 *       and type guards
 */
function isAllOfActionTest(action: UnknownAction) {
  const actionA = createAction('a', () => {
    return {
      payload: {
        prop1: 1,
        prop3: 2,
      },
    }
  })

  if (isAllOf(actionA, isSpecialAction)(action)) {
    return {
      prop1: action.payload.prop1,
      // @ts-expect-error
      prop2: action.payload.prop2,
      prop3: action.payload.prop3,
      special: action.payload.special,
    }
  }
}

/*
 * Test: isAllOf correctly narrows types when used with async thunks
 *       and type guards
 */
function isAllOfThunkTest(action: UnknownAction) {
  const asyncThunk1 = createAsyncThunk<{ prop1: number; prop3: number }>(
    'asyncThunk1',

    async () => {
      return {
        prop1: 1,
        prop3: 3,
      }
    }
  )

  if (isAllOf(asyncThunk1.fulfilled, isSpecialAction)(action)) {
    return {
      prop1: action.payload.prop1,
      // @ts-expect-error
      prop2: action.payload.prop2,
      prop3: action.payload.prop3,
      special: action.payload.special,
    }
  }
}

/*
 * Test: isAnyOf correctly narrows types when used with type guards
 */
function isAllOfTypeGuardTest(action: UnknownAction) {
  interface ActionA {
    type: 'a'
    payload: {
      prop1: 1
      prop3: 2
    }
  }

  const guardA = (v: any): v is ActionA => {
    return v.type === 'a'
  }

  if (isAllOf(guardA, isSpecialAction)(action)) {
    return {
      prop1: action.payload.prop1,
      // @ts-expect-error
      prop2: action.payload.prop2,
      prop3: action.payload.prop3,
      special: action.payload.special,
    }
  }
}

/*
 * Test: isPending correctly narrows types
 */
function isPendingTest(action: UnknownAction) {
  if (isPending(action)) {
    expectExactType<undefined>(action.payload)
    // @ts-expect-error
    action.error
  }

  const thunk = createAsyncThunk<string>('a', () => 'result')

  if (isPending(thunk)(action)) {
    expectExactType<undefined>(action.payload)
    // @ts-expect-error
    action.error
  }
}

/*
 * Test: isRejected correctly narrows types
 */
function isRejectedTest(action: UnknownAction) {
  if (isRejected(action)) {
    // might be there if rejected with payload
    expectUnknown(action.payload)
    expectExactType<SerializedError>(action.error)
  }

  const thunk = createAsyncThunk<string>('a', () => 'result')

  if (isRejected(thunk)(action)) {
    // might be there if rejected with payload
    expectUnknown(action.payload)
    expectExactType<SerializedError>(action.error)
  }
}

/*
 * Test: isFulfilled correctly narrows types
 */
function isFulfilledTest(action: UnknownAction) {
  if (isFulfilled(action)) {
    expectUnknown(action.payload)
    // @ts-expect-error
    action.error
  }

  const thunk = createAsyncThunk<string>('a', () => 'result')
  if (isFulfilled(thunk)(action)) {
    expectExactType('' as string)(action.payload)
    // @ts-expect-error
    action.error
  }
}

/*
 * Test: isAsyncThunkAction correctly narrows types
 */
function isAsyncThunkActionTest(action: UnknownAction) {
  if (isAsyncThunkAction(action)) {
    expectUnknown(action.payload)
    // do not expect an error property because pending/fulfilled lack it
    // @ts-expect-error
    action.error
  }

  const thunk = createAsyncThunk<string>('a', () => 'result')
  if (isAsyncThunkAction(thunk)(action)) {
    // we should expect the payload to be available, but of unknown type because the action may be pending/rejected
    expectUnknown(action.payload)
    // do not expect an error property because pending/fulfilled lack it
    // @ts-expect-error
    action.error
  }
}

/*
 * Test: isRejectedWithValue correctly narrows types
 */
function isRejectedWithValueTest(action: UnknownAction) {
  if (isRejectedWithValue(action)) {
    expectUnknown(action.payload)
    expectExactType<SerializedError>(action.error)
  }

  const thunk = createAsyncThunk<
    string,
    void,
    { rejectValue: { message: string } }
  >('a', () => 'result')
  if (isRejectedWithValue(thunk)(action)) {
    expectExactType({ message: '' as string })(action.payload)
    expectExactType<SerializedError>(action.error)
  }
}

function matchersAcceptSpreadArguments() {
  const thunk1 = createAsyncThunk('a', () => 'a')
  const thunk2 = createAsyncThunk('b', () => 'b')
  const interestingThunks = [thunk1, thunk2]
  const interestingPendingThunks = interestingThunks.map(
    (thunk) => thunk.pending
  )
  const interestingFulfilledThunks = interestingThunks.map(
    (thunk) => thunk.fulfilled
  )

  const isLoading = isAnyOf(...interestingPendingThunks)
  const isNotLoading = isAnyOf(...interestingFulfilledThunks)

  const isAllLoading = isAllOf(...interestingPendingThunks)
}<|MERGE_RESOLUTION|>--- conflicted
+++ resolved
@@ -1,10 +1,5 @@
 import { expectExactType, expectUnknown } from './helpers'
-<<<<<<< HEAD
-import { IsUnknown } from '@internal/tsHelpers'
 import type { UnknownAction } from 'redux'
-=======
-import type { AnyAction } from 'redux'
->>>>>>> a2f3c9a7
 import type { SerializedError } from '../../src'
 import {
   createAction,
