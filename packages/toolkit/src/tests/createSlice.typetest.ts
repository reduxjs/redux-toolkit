--- conflicted
+++ resolved
@@ -16,12 +16,7 @@
   ThunkDispatch,
   ValidateSliceCaseReducers,
 } from '@reduxjs/toolkit'
-<<<<<<< HEAD
-import { createSelector } from '@reduxjs/toolkit'
-import { configureStore } from '@reduxjs/toolkit'
-=======
-import { configureStore, isRejected } from '@reduxjs/toolkit'
->>>>>>> 759581f2
+import { createSelector, configureStore, isRejected } from '@reduxjs/toolkit'
 import { createAction, createSlice } from '@reduxjs/toolkit'
 import { expectExactType, expectType, expectUnknown } from './helpers'
 import { castDraft } from 'immer'
