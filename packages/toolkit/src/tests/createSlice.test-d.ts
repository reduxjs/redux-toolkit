import type {
  Action,
  ActionCreatorWithNonInferrablePayload,
  ActionCreatorWithOptionalPayload,
  ActionCreatorWithPayload,
  ActionCreatorWithPreparedPayload,
  ActionCreatorWithoutPayload,
  ActionReducerMapBuilder,
  CreatorCaseReducers,
  PayloadAction,
  PayloadActionCreator,
  Reducer,
  ReducerCreator,
  ReducerCreatorEntry,
  ReducerCreators,
  ReducerDefinition,
  ReducerHandlingContext,
  SliceActionType,
  SliceCaseReducers,
  ThunkAction,
  UnknownAction,
  ValidateSliceCaseReducers,
} from '@reduxjs/toolkit'
import {
  asyncThunkCreator,
  buildCreateSlice,
  configureStore,
  createAction,
  createAsyncThunk,
  createSlice,
  nanoid,
} from '@reduxjs/toolkit'
import { castDraft } from 'immer'

const toasterCreatorType = Symbol()

describe('type tests', () => {
  const counterSlice = createSlice({
    name: 'counter',
    initialState: 0,
    reducers: {
      increment: (state: number, action) => state + action.payload,
      decrement: (state: number, action) => state - action.payload,
    },
  })

  test('Slice name is strongly typed.', () => {
    const uiSlice = createSlice({
      name: 'ui',
      initialState: 0,
      reducers: {
        goToNext: (state: number, action) => state + action.payload,
        goToPrevious: (state: number, action) => state - action.payload,
      },
    })

    const actionCreators = {
      [counterSlice.name]: { ...counterSlice.actions },
      [uiSlice.name]: { ...uiSlice.actions },
    }

    expectTypeOf(counterSlice.actions).toEqualTypeOf(actionCreators.counter)

    expectTypeOf(uiSlice.actions).toEqualTypeOf(actionCreators.ui)

    expectTypeOf(actionCreators).not.toHaveProperty('anyKey')
  })

  test("createSlice() infers the returned slice's type.", () => {
    const firstAction = createAction<{ count: number }>('FIRST_ACTION')

    const slice = createSlice({
      name: 'counter',
      initialState: 0,
      reducers: {
        increment: (state: number, action) => state + action.payload,
        decrement: (state: number, action) => state - action.payload,
      },
      extraReducers: (builder) => {
        builder.addCase(
          firstAction,
          (state, action) => state + action.payload.count,
        )
      },
    })

    test('Reducer', () => {
      expectTypeOf(slice.reducer).toMatchTypeOf<
        Reducer<number, PayloadAction>
      >()

      expectTypeOf(slice.reducer).not.toMatchTypeOf<
        Reducer<string, PayloadAction>
      >()
    })

    test('Actions', () => {
      slice.actions.increment(1)
      slice.actions.decrement(1)

      expectTypeOf(slice.actions).not.toHaveProperty('other')
    })
  })

  test('Slice action creator types are inferred.', () => {
    const counter = createSlice({
      name: 'counter',
      initialState: 0,
      reducers: {
        increment: (state) => state + 1,
        decrement: (
          state,
          { payload = 1 }: PayloadAction<number | undefined>,
        ) => state - payload,
        multiply: (state, { payload }: PayloadAction<number | number[]>) =>
          Array.isArray(payload)
            ? payload.reduce((acc, val) => acc * val, state)
            : state * payload,
        addTwo: {
          reducer: (s, { payload }: PayloadAction<number>) => s + payload,
          prepare: (a: number, b: number) => ({
            payload: a + b,
          }),
        },
      },
    })

    expectTypeOf(
      counter.actions.increment,
    ).toMatchTypeOf<ActionCreatorWithoutPayload>()

    counter.actions.increment()

    expectTypeOf(counter.actions.decrement).toMatchTypeOf<
      ActionCreatorWithOptionalPayload<number | undefined>
    >()

    counter.actions.decrement()
    counter.actions.decrement(2)

    expectTypeOf(counter.actions.multiply).toMatchTypeOf<
      ActionCreatorWithPayload<number | number[]>
    >()

    counter.actions.multiply(2)
    counter.actions.multiply([2, 3, 4])

    expectTypeOf(counter.actions.addTwo).toMatchTypeOf<
      ActionCreatorWithPreparedPayload<[number, number], number>
    >()

    counter.actions.addTwo(1, 2)

    expectTypeOf(counter.actions.multiply).parameters.not.toMatchTypeOf<[]>()

    expectTypeOf(counter.actions.multiply).parameter(0).not.toBeString()

    expectTypeOf(counter.actions.addTwo).parameters.not.toMatchTypeOf<
      [number]
    >()

    expectTypeOf(counter.actions.addTwo).parameters.toEqualTypeOf<
      [number, number]
    >()
  })

  test('Slice action creator types properties are strongly typed', () => {
    const counter = createSlice({
      name: 'counter',
      initialState: 0,
      reducers: {
        increment: (state) => state + 1,
        decrement: (state) => state - 1,
        multiply: (state, { payload }: PayloadAction<number | number[]>) =>
          Array.isArray(payload)
            ? payload.reduce((acc, val) => acc * val, state)
            : state * payload,
      },
    })

    expectTypeOf(
      counter.actions.increment.type,
    ).toEqualTypeOf<'counter/increment'>()

    expectTypeOf(
      counter.actions.increment().type,
    ).toEqualTypeOf<'counter/increment'>()

    expectTypeOf(
      counter.actions.decrement.type,
    ).toEqualTypeOf<'counter/decrement'>()

    expectTypeOf(
      counter.actions.decrement().type,
    ).toEqualTypeOf<'counter/decrement'>()

    expectTypeOf(
      counter.actions.multiply.type,
    ).toEqualTypeOf<'counter/multiply'>()

    expectTypeOf(
      counter.actions.multiply(1).type,
    ).toEqualTypeOf<'counter/multiply'>()

    expectTypeOf(
      counter.actions.increment.type,
    ).not.toMatchTypeOf<'increment'>()
  })

  test('Slice action creator types are inferred for enhanced reducers.', () => {
    const counter = createSlice({
      name: 'test',
      initialState: { counter: 0, concat: '' },
      reducers: {
        incrementByStrLen: {
          reducer: (state, action: PayloadAction<number>) => {
            state.counter += action.payload
          },
          prepare: (payload: string) => ({
            payload: payload.length,
          }),
        },
        concatMetaStrLen: {
          reducer: (state, action: PayloadAction<string>) => {
            state.concat += action.payload
          },
          prepare: (payload: string) => ({
            payload,
            meta: payload.length,
          }),
        },
      },
    })

    expectTypeOf(
      counter.actions.incrementByStrLen('test').type,
    ).toEqualTypeOf<'test/incrementByStrLen'>()

    expectTypeOf(counter.actions.incrementByStrLen('test').payload).toBeNumber()

    expectTypeOf(counter.actions.concatMetaStrLen('test').payload).toBeString()

    expectTypeOf(counter.actions.concatMetaStrLen('test').meta).toBeNumber()

    expectTypeOf(
      counter.actions.incrementByStrLen('test').payload,
    ).not.toBeString()

    expectTypeOf(counter.actions.concatMetaStrLen('test').meta).not.toBeString()
  })

  test('access meta and error from reducer', () => {
    const counter = createSlice({
      name: 'test',
      initialState: { counter: 0, concat: '' },
      reducers: {
        // case: meta and error not used in reducer
        testDefaultMetaAndError: {
          reducer(_, action: PayloadAction<number, string>) {},
          prepare: (payload: number) => ({
            payload,
            meta: 'meta' as 'meta',
            error: 'error' as 'error',
          }),
        },
        // case: meta and error marked as "unknown" in reducer
        testUnknownMetaAndError: {
          reducer(
            _,
            action: PayloadAction<number, string, unknown, unknown>,
          ) {},
          prepare: (payload: number) => ({
            payload,
            meta: 'meta' as 'meta',
            error: 'error' as 'error',
          }),
        },
        // case: meta and error are typed in the reducer as returned by prepare
        testMetaAndError: {
          reducer(_, action: PayloadAction<number, string, 'meta', 'error'>) {},
          prepare: (payload: number) => ({
            payload,
            meta: 'meta' as 'meta',
            error: 'error' as 'error',
          }),
        },
        // case: meta is typed differently in the reducer than returned from prepare
        testErroneousMeta: {
          reducer(_, action: PayloadAction<number, string, 'meta', 'error'>) {},
          // @ts-expect-error
          prepare: (payload: number) => ({
            payload,
            meta: 1,
            error: 'error' as 'error',
          }),
        },
        // case: error is typed differently in the reducer than returned from prepare
        testErroneousError: {
          reducer(_, action: PayloadAction<number, string, 'meta', 'error'>) {},
          // @ts-expect-error
          prepare: (payload: number) => ({
            payload,
            meta: 'meta' as 'meta',
            error: 1,
          }),
        },
      },
    })
  })

  test('returned case reducer has the correct type', () => {
    const counter = createSlice({
      name: 'counter',
      initialState: 0,
      reducers: {
        increment(state, action: PayloadAction<number>) {
          return state + action.payload
        },
        decrement: {
          reducer(state, action: PayloadAction<number>) {
            return state - action.payload
          },
          prepare(amount: number) {
            return { payload: amount }
          },
        },
      },
    })

    test('Should match positively', () => {
      expectTypeOf(counter.caseReducers.increment).toMatchTypeOf<
        (state: number, action: PayloadAction<number>) => number | void
      >()
    })

    test('Should match positively for reducers with prepare callback', () => {
      expectTypeOf(counter.caseReducers.decrement).toMatchTypeOf<
        (state: number, action: PayloadAction<number>) => number | void
      >()
    })

    test("Should not mismatch the payload if it's a simple reducer", () => {
      expectTypeOf(counter.caseReducers.increment).not.toMatchTypeOf<
        (state: number, action: PayloadAction<string>) => number | void
      >()
    })

    test("Should not mismatch the payload if it's a reducer with a prepare callback", () => {
      expectTypeOf(counter.caseReducers.decrement).not.toMatchTypeOf<
        (state: number, action: PayloadAction<string>) => number | void
      >()
    })

    test("Should not include entries that don't exist", () => {
      expectTypeOf(counter.caseReducers).not.toHaveProperty(
        'someThingNonExistent',
      )
    })
  })

  test('prepared payload does not match action payload - should cause an error.', () => {
    const counter = createSlice({
      name: 'counter',
      initialState: { counter: 0 },
      reducers: {
        increment: {
          reducer(state, action: PayloadAction<string>) {
            state.counter += action.payload.length
          },
          // @ts-expect-error
          prepare(x: string) {
            return {
              payload: 6,
            }
          },
        },
      },
    })
  })

  test('if no Payload Type is specified, accept any payload', () => {
    // see https://github.com/reduxjs/redux-toolkit/issues/165

    const initialState = {
      name: null,
    }

    const mySlice = createSlice({
      name: 'name',
      initialState,
      reducers: {
        setName: (state, action) => {
          state.name = action.payload
        },
      },
    })

    expectTypeOf(
      mySlice.actions.setName,
    ).toMatchTypeOf<ActionCreatorWithNonInferrablePayload>()

    const x = mySlice.actions.setName

    mySlice.actions.setName(null)
    mySlice.actions.setName('asd')
    mySlice.actions.setName(5)
  })

  test('actions.x.match()', () => {
    const mySlice = createSlice({
      name: 'name',
      initialState: { name: 'test' },
      reducers: {
        setName: (state, action: PayloadAction<string>) => {
          state.name = action.payload
        },
      },
    })

    const x: Action<string> = {} as any
    if (mySlice.actions.setName.match(x)) {
      expectTypeOf(x.type).toEqualTypeOf<'name/setName'>()

      expectTypeOf(x.payload).toBeString()
    } else {
      expectTypeOf(x.type).not.toMatchTypeOf<'name/setName'>()

      expectTypeOf(x).not.toHaveProperty('payload')
    }
  })

  test('builder callback for extraReducers', () => {
    createSlice({
      name: 'test',
      initialState: 0,
      reducers: {},
      extraReducers: (builder) => {
        expectTypeOf(builder).toEqualTypeOf<ActionReducerMapBuilder<number>>()
      },
    })
  })

  test('wrapping createSlice should be possible', () => {
    interface GenericState<T> {
      data?: T
      status: 'loading' | 'finished' | 'error'
    }

    const createGenericSlice = <
      T,
      Reducers extends SliceCaseReducers<GenericState<T>>,
    >({
      name = '',
      initialState,
      reducers,
    }: {
      name: string
      initialState: GenericState<T>
      reducers: ValidateSliceCaseReducers<GenericState<T>, Reducers>
    }) => {
      return createSlice({
        name,
        initialState,
        reducers: {
          start(state) {
            state.status = 'loading'
          },
          success(state: GenericState<T>, action: PayloadAction<T>) {
            state.data = action.payload
            state.status = 'finished'
          },
          ...reducers,
        },
      })
    }

    const wrappedSlice = createGenericSlice({
      name: 'test',
      initialState: { status: 'loading' } as GenericState<string>,
      reducers: {
        magic(state) {
          expectTypeOf(state).toEqualTypeOf<GenericState<string>>()

          expectTypeOf(state).not.toMatchTypeOf<GenericState<number>>()

          state.status = 'finished'
          state.data = 'hocus pocus'
        },
      },
    })

    expectTypeOf(wrappedSlice.actions.success).toMatchTypeOf<
      ActionCreatorWithPayload<string>
    >()

    expectTypeOf(wrappedSlice.actions.magic).toMatchTypeOf<
      ActionCreatorWithoutPayload<string>
    >()
  })

  test('extraReducers', () => {
    interface GenericState<T> {
      data: T | null
    }

    function createDataSlice<
      T,
      Reducers extends SliceCaseReducers<GenericState<T>>,
    >(
      name: string,
      reducers: ValidateSliceCaseReducers<GenericState<T>, Reducers>,
      initialState: GenericState<T>,
    ) {
      const doNothing = createAction<undefined>('doNothing')
      const setData = createAction<T>('setData')

      const slice = createSlice({
        name,
        initialState,
        reducers,
        extraReducers: (builder) => {
          builder.addCase(doNothing, (state) => {
            return { ...state }
          })
          builder.addCase(setData, (state, { payload }) => {
            return {
              ...state,
              data: payload,
            }
          })
        },
      })
      return { doNothing, setData, slice }
    }
  })

  test('slice selectors', () => {
    const sliceWithoutSelectors = createSlice({
      name: '',
      initialState: '',
      reducers: {},
    })

    expectTypeOf(sliceWithoutSelectors.selectors).not.toHaveProperty('foo')

    const sliceWithSelectors = createSlice({
      name: 'counter',
      initialState: { value: 0 },
      reducers: {
        increment: (state) => {
          state.value += 1
        },
      },
      selectors: {
        selectValue: (state) => state.value,
        selectMultiply: (state, multiplier: number) => state.value * multiplier,
        selectToFixed: Object.assign(
          (state: { value: number }) => state.value.toFixed(2),
          { static: true },
        ),
      },
    })

    const rootState = {
      [sliceWithSelectors.reducerPath]: sliceWithSelectors.getInitialState(),
    }

    const { selectValue, selectMultiply, selectToFixed } =
      sliceWithSelectors.selectors

    expectTypeOf(selectValue(rootState)).toBeNumber()

    expectTypeOf(selectMultiply(rootState, 2)).toBeNumber()

    expectTypeOf(selectToFixed(rootState)).toBeString()

    expectTypeOf(selectToFixed.unwrapped.static).toBeBoolean()

    const nestedState = {
      nested: rootState,
    }

    const nestedSelectors = sliceWithSelectors.getSelectors(
      (rootState: typeof nestedState) => rootState.nested.counter,
    )

    expectTypeOf(nestedSelectors.selectValue(nestedState)).toBeNumber()

    expectTypeOf(nestedSelectors.selectMultiply(nestedState, 2)).toBeNumber()

    expectTypeOf(nestedSelectors.selectToFixed(nestedState)).toBeString()
  })

  test('reducer callback', () => {
    interface TestState {
      foo: string
    }

    interface TestArg {
      test: string
    }

    interface TestReturned {
      payload: string
    }

    interface TestReject {
      cause: string
    }

    const slice = createSlice({
      name: 'test',
      initialState: {} as TestState,
      reducers: (create) => ({
        normalReducer: create.reducer<string>((state, action) => {
          expectTypeOf(state).toEqualTypeOf<TestState>()

          expectTypeOf(action.payload).toBeString()
        }),
        optionalReducer: create.reducer<string | undefined>((state, action) => {
          expectTypeOf(state).toEqualTypeOf<TestState>()

          expectTypeOf(action.payload).toEqualTypeOf<string | undefined>()
        }),
        noActionReducer: create.reducer((state) => {
          expectTypeOf(state).toEqualTypeOf<TestState>()
        }),
        preparedReducer: create.preparedReducer(
          (payload: string) => ({
            payload,
            meta: 'meta' as const,
            error: 'error' as const,
          }),
          (state, action) => {
            expectTypeOf(state).toEqualTypeOf<TestState>()
<<<<<<< HEAD
=======
          }),
          preparedReducer: create.preparedReducer(
            (payload: string) => ({
              payload,
              meta: 'meta' as const,
              error: 'error' as const,
            }),
            (state, action) => {
              expectTypeOf(state).toEqualTypeOf<TestState>()

              expectTypeOf(action.payload).toBeString()

              expectTypeOf(action.meta).toEqualTypeOf<'meta'>()

              expectTypeOf(action.error).toEqualTypeOf<'error'>()
            },
          ),
          testInferVoid: create.asyncThunk(() => {}, {
            pending(state, action) {
              expectTypeOf(state).toEqualTypeOf<TestState>()

              expectTypeOf(action.meta.arg).toBeVoid()
            },
            fulfilled(state, action) {
              expectTypeOf(state).toEqualTypeOf<TestState>()

              expectTypeOf(action.meta.arg).toBeVoid()

              expectTypeOf(action.payload).toBeVoid()
            },
            rejected(state, action) {
              expectTypeOf(state).toEqualTypeOf<TestState>()

              expectTypeOf(action.meta.arg).toBeVoid()

              expectTypeOf(action.error).toEqualTypeOf<SerializedError>()
            },
            settled(state, action) {
              expectTypeOf(state).toEqualTypeOf<TestState>()

              expectTypeOf(action.meta.arg).toBeVoid()

              if (isRejected(action)) {
                expectTypeOf(action.error).toEqualTypeOf<SerializedError>()
              } else {
                expectTypeOf(action.payload).toBeVoid()
              }
            },
          }),
          testInfer: create.asyncThunk(
            function payloadCreator(arg: TestArg, api) {
              return Promise.resolve<TestReturned>({ payload: 'foo' })
            },
            {
              pending(state, action) {
                expectTypeOf(state).toEqualTypeOf<TestState>()

                expectTypeOf(action.meta.arg).toEqualTypeOf<TestArg>()
              },
              fulfilled(state, action) {
                expectTypeOf(state).toEqualTypeOf<TestState>()

                expectTypeOf(action.meta.arg).toEqualTypeOf<TestArg>()

                expectTypeOf(action.payload).toEqualTypeOf<TestReturned>()
              },
              rejected(state, action) {
                expectTypeOf(state).toEqualTypeOf<TestState>()

                expectTypeOf(action.meta.arg).toEqualTypeOf<TestArg>()

                expectTypeOf(action.error).toEqualTypeOf<SerializedError>()
              },
              settled(state, action) {
                expectTypeOf(state).toEqualTypeOf<TestState>()
>>>>>>> ff65194d

            expectTypeOf(action.payload).toBeString()

            expectTypeOf(action.meta).toEqualTypeOf<'meta'>()

            expectTypeOf(action.error).toEqualTypeOf<'error'>()
          },
        ),
      }),
    })

    const store = configureStore({ reducer: { test: slice.reducer } })

    type StoreState = ReturnType<typeof store.getState>

    type StoreDispatch = typeof store.dispatch

    expectTypeOf(slice.actions.normalReducer).toMatchTypeOf<
      PayloadActionCreator<string>
    >()

    expectTypeOf(slice.actions.normalReducer).toBeCallableWith('')

    expectTypeOf(slice.actions.normalReducer).parameters.not.toMatchTypeOf<[]>()

    expectTypeOf(slice.actions.normalReducer).parameters.not.toMatchTypeOf<
      [number]
    >()

    expectTypeOf(slice.actions.optionalReducer).toMatchTypeOf<
      ActionCreatorWithOptionalPayload<string | undefined>
    >()

    expectTypeOf(slice.actions.optionalReducer).toBeCallableWith()

    expectTypeOf(slice.actions.optionalReducer).toBeCallableWith('')

    expectTypeOf(slice.actions.optionalReducer).parameter(0).not.toBeNumber()

    expectTypeOf(
      slice.actions.noActionReducer,
    ).toMatchTypeOf<ActionCreatorWithoutPayload>()

    expectTypeOf(slice.actions.noActionReducer).toBeCallableWith()

    expectTypeOf(slice.actions.noActionReducer).parameter(0).not.toBeString()

    expectTypeOf(slice.actions.preparedReducer).toEqualTypeOf<
      ActionCreatorWithPreparedPayload<
        [string],
        string,
        'test/preparedReducer',
        'error',
        'meta'
      >
    >()
<<<<<<< HEAD
=======

    expectTypeOf(slice.actions.testInferVoid).toEqualTypeOf<
      AsyncThunk<void, void, {}>
    >()

    expectTypeOf(slice.actions.testInferVoid).toBeCallableWith()

    expectTypeOf(slice.actions.testInfer).toEqualTypeOf<
      AsyncThunk<TestReturned, TestArg, {}>
    >()

    expectTypeOf(slice.actions.testExplicitType).toEqualTypeOf<
      AsyncThunk<TestReturned, TestArg, { rejectValue: TestReject }>
    >()

    type TestInferThunk = AsyncThunk<TestReturned, TestArg, {}>

    expectTypeOf(slice.caseReducers.testInfer.pending).toEqualTypeOf<
      CaseReducer<TestState, ReturnType<TestInferThunk['pending']>>
    >()

    expectTypeOf(slice.caseReducers.testInfer.fulfilled).toEqualTypeOf<
      CaseReducer<TestState, ReturnType<TestInferThunk['fulfilled']>>
    >()

    expectTypeOf(slice.caseReducers.testInfer.rejected).toEqualTypeOf<
      CaseReducer<TestState, ReturnType<TestInferThunk['rejected']>>
    >()
>>>>>>> ff65194d
  })

  test('wrapping createSlice should be possible, with callback', () => {
    interface GenericState<T> {
      data?: T
      status: 'loading' | 'finished' | 'error'
    }

    const createGenericSlice = <
      T,
      Reducers extends Record<string, ReducerDefinition>,
    >({
      name = '',
      initialState,
      reducers,
    }: {
      name: string
      initialState: GenericState<T>
      reducers: (create: ReducerCreators<GenericState<T>>) => Reducers
    }) => {
      return createSlice({
        name,
        initialState,
        reducers: (create) => ({
          start: create.reducer((state) => {
            state.status = 'loading'
          }),
          success: create.reducer<T>((state, action) => {
            state.data = castDraft(action.payload)
            state.status = 'finished'
          }),
          ...reducers(create),
        }),
      })
    }

    const wrappedSlice = createGenericSlice({
      name: 'test',
      initialState: { status: 'loading' } as GenericState<string>,
      reducers: (create) => ({
        magic: create.reducer((state) => {
          expectTypeOf(state).toEqualTypeOf<GenericState<string>>()

          expectTypeOf(state).not.toMatchTypeOf<GenericState<number>>()

          state.status = 'finished'
          state.data = 'hocus pocus'
        }),
      }),
    })

    expectTypeOf(wrappedSlice.actions.success).toMatchTypeOf<
      ActionCreatorWithPayload<string>
    >()

    expectTypeOf(wrappedSlice.actions.magic).toMatchTypeOf<
      ActionCreatorWithoutPayload<string>
    >()
  })

  test('selectSlice', () => {
    expectTypeOf(counterSlice.selectSlice({ counter: 0 })).toBeNumber()

    // We use `not.toEqualTypeOf` instead of `not.toMatchTypeOf`
    // because `toMatchTypeOf` allows missing properties
    expectTypeOf(counterSlice.selectSlice).parameter(0).not.toEqualTypeOf<{}>()
  })

  test('buildCreateSlice', () => {
    expectTypeOf(buildCreateSlice()).toEqualTypeOf(createSlice)

    buildCreateSlice({
      // @ts-expect-error not possible to recreate shape because symbol is not exported
      creators: { asyncThunk: { [Symbol()]: createAsyncThunk } },
    })
    buildCreateSlice({ creators: { asyncThunk: asyncThunkCreator } })
  })
  test('Default `createSlice` should not allow `create.asyncThunk()`, but it should allow `create.reducer()` and `create.preparedReducer()`', () => {
    const sliceWithoutAsyncThunks = createSlice({
      name: 'counter',
      initialState: {
        value: 0,
        status: 'idle',
      },
      reducers: (create) => {
        expectTypeOf(create).not.toHaveProperty('asyncThunk')
        return {
          increment: create.reducer((state) => {
            state.value += 1
          }),

          incrementByAmount: create.preparedReducer(
            (payload: number) => ({ payload }),
            (state, action: PayloadAction<number>) => {
              state.value += action.payload
            },
          ),
        }
      },
    })
  })
  test('creators can disable themselves if state is incompatible', () => {
    const toastCreator: ReducerCreator<typeof toasterCreatorType> = {
      type: toasterCreatorType,
      create: () => ({
        _reducerDefinitionType: toasterCreatorType,
      }),
      handle({ type }, _definition, context) {
        const toastOpened = createAction<{ message: string; id: string }>(
          type + '/opened',
        )
        const toastClosed = createAction<string>(type + '/closed')
        function openToast(
          ms: number,
          message: string,
        ): ThunkAction<void, unknown, unknown, UnknownAction> {
          return (dispatch, getState) => {
            const id = nanoid()
            dispatch(toastOpened({ message, id }))
            setTimeout(() => {
              dispatch(toastClosed(id))
            }, ms)
          }
        }
        Object.assign(openToast, { toastOpened, toastClosed })
        ;(context as any as ReducerHandlingContext<ToastState>)
          .addCase(toastOpened, (state, { payload: { message, id } }) => {
            state.toasts[id] = { message }
          })
          .addCase(toastClosed, (state, action) => {
            delete state.toasts[action.payload]
          })
          .exposeAction(openToast)
      },
    }

    const createAppSlice = buildCreateSlice({
      creators: { toaster: toastCreator },
    })

    const toastSlice = createAppSlice({
      name: 'toasts',
      initialState: { toasts: {} } as ToastState,
      reducers: (create) => ({
        toast: create.toaster(),
      }),
    })

    expectTypeOf(toastSlice.actions.toast).toEqualTypeOf<
      AddToastThunk<'toasts', 'toast'>
    >()

    expectTypeOf(toastSlice.actions.toast).toBeCallableWith(100, 'hello')

    expectTypeOf(
      toastSlice.actions.toast.toastOpened.type,
    ).toEqualTypeOf<'toasts/toast/opened'>()

    const incompatibleSlice = createAppSlice({
      name: 'incompatible',
      initialState: {},
      reducers: (create) => {
        expectTypeOf(create).not.toHaveProperty('toaster')
        return {}
      },
    })
  })
})

interface Toast {
  message: string
}

interface ToastState {
  toasts: Record<string, Toast>
}

interface AddToastThunk<Name extends string, ReducerName extends PropertyKey> {
  (
    ms: number,
    message: string,
  ): ThunkAction<void, unknown, unknown, UnknownAction>
  toastOpened: PayloadActionCreator<
    { message: string; id: string },
    `${SliceActionType<Name, ReducerName>}/opened`
  >
  toastClosed: PayloadActionCreator<
    string,
    `${SliceActionType<Name, ReducerName>}/closed`
  >
}

declare module '@reduxjs/toolkit' {
  export interface SliceReducerCreators<
    State,
    CaseReducers extends CreatorCaseReducers<State>,
    Name extends string,
    ReducerPath extends string,
  > {
    [toasterCreatorType]: ReducerCreatorEntry<
      State extends ToastState
        ? () => ReducerDefinition<typeof toasterCreatorType>
        : never,
      {
        actions: {
          [ReducerName in keyof CaseReducers]: CaseReducers[ReducerName] extends ReducerDefinition<
            typeof toasterCreatorType
          >
            ? AddToastThunk<Name, ReducerName>
            : never
        }
      }
    >
  }
}<|MERGE_RESOLUTION|>--- conflicted
+++ resolved
@@ -633,84 +633,10 @@
           }),
           (state, action) => {
             expectTypeOf(state).toEqualTypeOf<TestState>()
-<<<<<<< HEAD
-=======
-          }),
-          preparedReducer: create.preparedReducer(
-            (payload: string) => ({
-              payload,
-              meta: 'meta' as const,
-              error: 'error' as const,
-            }),
-            (state, action) => {
-              expectTypeOf(state).toEqualTypeOf<TestState>()
-
-              expectTypeOf(action.payload).toBeString()
-
-              expectTypeOf(action.meta).toEqualTypeOf<'meta'>()
-
-              expectTypeOf(action.error).toEqualTypeOf<'error'>()
-            },
-          ),
-          testInferVoid: create.asyncThunk(() => {}, {
-            pending(state, action) {
-              expectTypeOf(state).toEqualTypeOf<TestState>()
-
-              expectTypeOf(action.meta.arg).toBeVoid()
-            },
-            fulfilled(state, action) {
-              expectTypeOf(state).toEqualTypeOf<TestState>()
-
-              expectTypeOf(action.meta.arg).toBeVoid()
-
-              expectTypeOf(action.payload).toBeVoid()
-            },
-            rejected(state, action) {
-              expectTypeOf(state).toEqualTypeOf<TestState>()
-
-              expectTypeOf(action.meta.arg).toBeVoid()
-
-              expectTypeOf(action.error).toEqualTypeOf<SerializedError>()
-            },
-            settled(state, action) {
-              expectTypeOf(state).toEqualTypeOf<TestState>()
-
-              expectTypeOf(action.meta.arg).toBeVoid()
-
-              if (isRejected(action)) {
-                expectTypeOf(action.error).toEqualTypeOf<SerializedError>()
-              } else {
-                expectTypeOf(action.payload).toBeVoid()
-              }
-            },
-          }),
-          testInfer: create.asyncThunk(
-            function payloadCreator(arg: TestArg, api) {
-              return Promise.resolve<TestReturned>({ payload: 'foo' })
-            },
-            {
-              pending(state, action) {
-                expectTypeOf(state).toEqualTypeOf<TestState>()
-
-                expectTypeOf(action.meta.arg).toEqualTypeOf<TestArg>()
-              },
-              fulfilled(state, action) {
-                expectTypeOf(state).toEqualTypeOf<TestState>()
-
-                expectTypeOf(action.meta.arg).toEqualTypeOf<TestArg>()
-
-                expectTypeOf(action.payload).toEqualTypeOf<TestReturned>()
-              },
-              rejected(state, action) {
-                expectTypeOf(state).toEqualTypeOf<TestState>()
-
-                expectTypeOf(action.meta.arg).toEqualTypeOf<TestArg>()
-
-                expectTypeOf(action.error).toEqualTypeOf<SerializedError>()
-              },
-              settled(state, action) {
-                expectTypeOf(state).toEqualTypeOf<TestState>()
->>>>>>> ff65194d
+
+            expectTypeOf(action.payload).toBeString()
+
+            expectTypeOf(action.meta).toEqualTypeOf<'meta'>()
 
             expectTypeOf(action.payload).toBeString()
 
@@ -767,37 +693,6 @@
         'meta'
       >
     >()
-<<<<<<< HEAD
-=======
-
-    expectTypeOf(slice.actions.testInferVoid).toEqualTypeOf<
-      AsyncThunk<void, void, {}>
-    >()
-
-    expectTypeOf(slice.actions.testInferVoid).toBeCallableWith()
-
-    expectTypeOf(slice.actions.testInfer).toEqualTypeOf<
-      AsyncThunk<TestReturned, TestArg, {}>
-    >()
-
-    expectTypeOf(slice.actions.testExplicitType).toEqualTypeOf<
-      AsyncThunk<TestReturned, TestArg, { rejectValue: TestReject }>
-    >()
-
-    type TestInferThunk = AsyncThunk<TestReturned, TestArg, {}>
-
-    expectTypeOf(slice.caseReducers.testInfer.pending).toEqualTypeOf<
-      CaseReducer<TestState, ReturnType<TestInferThunk['pending']>>
-    >()
-
-    expectTypeOf(slice.caseReducers.testInfer.fulfilled).toEqualTypeOf<
-      CaseReducer<TestState, ReturnType<TestInferThunk['fulfilled']>>
-    >()
-
-    expectTypeOf(slice.caseReducers.testInfer.rejected).toEqualTypeOf<
-      CaseReducer<TestState, ReturnType<TestInferThunk['rejected']>>
-    >()
->>>>>>> ff65194d
   })
 
   test('wrapping createSlice should be possible, with callback', () => {
