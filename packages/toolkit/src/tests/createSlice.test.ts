import { vi } from 'vitest'
import type { Draft, Patch } from 'immer'
import { applyPatches, enablePatches, produceWithPatches } from 'immer'
import type {
  Action,
  CaseReducer,
  CaseReducerDefinition,
  CreatorCaseReducers,
  PayloadAction,
  PayloadActionCreator,
  ReducerCreator,
  ReducerCreatorEntry,
  ReducerCreators,
  ReducerDefinition,
  ReducerDetails,
  ReducerHandlingContext,
  SliceActionType,
  ThunkAction,
  WithSlice,
} from '@reduxjs/toolkit'
import {
  buildCreateSlice,
  combineSlices,
  configureStore,
  createAction,
  createNextState,
  createSlice,
  isAnyOf,
  nanoid,
  preparedReducerCreator,
  reducerCreator,
} from '@reduxjs/toolkit'
import {
  createConsole,
  getLog,
  mockConsole,
} from 'console-testing-library/pure'
import type { IfMaybeUndefined, NoInfer } from '../tsHelpers'
enablePatches()

type CreateSlice = typeof createSlice

const loaderCreatorType = Symbol('loaderCreatorType')
const historyMethodsCreatorType = Symbol('historyMethodsCreatorType')
const undoableCreatorType = Symbol('undoableCreatorType')
const patchCreatorType = Symbol('patchCreatorType')

describe('createSlice', () => {
  let restore: () => void

  beforeEach(() => {
    restore = mockConsole(createConsole())
  })

  describe('when slice is undefined', () => {
    it('should throw an error', () => {
      expect(() =>
        // @ts-ignore
        createSlice({
          reducers: {
            increment: (state) => state + 1,
            multiply: (state, action: PayloadAction<number>) =>
              state * action.payload,
          },
          initialState: 0,
        }),
      ).toThrowError()
    })
  })

  describe('when slice is an empty string', () => {
    it('should throw an error', () => {
      expect(() =>
        createSlice({
          name: '',
          reducers: {
            increment: (state) => state + 1,
            multiply: (state, action: PayloadAction<number>) =>
              state * action.payload,
          },
          initialState: 0,
        }),
      ).toThrowError()
    })
  })

  describe('when initial state is undefined', () => {
    beforeEach(() => {
      vi.stubEnv('NODE_ENV', 'development')

      return vi.unstubAllEnvs
    })

    it('should throw an error', () => {
      createSlice({
        name: 'test',
        reducers: {},
        initialState: undefined,
      })

      expect(getLog().log).toBe(
        'You must provide an `initialState` value that is not `undefined`. You may have misspelled `initialState`',
      )
    })
  })

  describe('when passing slice', () => {
    const { actions, reducer, caseReducers } = createSlice({
      reducers: {
        increment: (state) => state + 1,
      },
      initialState: 0,
      name: 'cool',
    })

    it('should create increment action', () => {
      expect(actions.hasOwnProperty('increment')).toBe(true)
    })

    it('should have the correct action for increment', () => {
      expect(actions.increment()).toEqual({
        type: 'cool/increment',
        payload: undefined,
      })
    })

    it('should return the correct value from reducer', () => {
      expect(reducer(undefined, actions.increment())).toEqual(1)
    })

    it('should include the generated case reducers', () => {
      expect(caseReducers).toBeTruthy()
      expect(caseReducers.increment).toBeTruthy()
      expect(typeof caseReducers.increment).toBe('function')
    })

    it('getInitialState should return the state', () => {
      const initialState = 42
      const slice = createSlice({
        name: 'counter',
        initialState,
        reducers: {},
      })

      expect(slice.getInitialState()).toBe(initialState)
    })

    it('should allow non-draftable initial state', () => {
      expect(() =>
        createSlice({
          name: 'params',
          initialState: new URLSearchParams(),
          reducers: {},
        }),
      ).not.toThrowError()
    })
  })

  describe('when initialState is a function', () => {
    const initialState = () => ({ user: '' })

    const { actions, reducer } = createSlice({
      reducers: {
        setUserName: (state, action) => {
          state.user = action.payload
        },
      },
      initialState,
      name: 'user',
    })

    it('should set the username', () => {
      expect(reducer(undefined, actions.setUserName('eric'))).toEqual({
        user: 'eric',
      })
    })

    it('getInitialState should return the state', () => {
      const initialState = () => 42
      const slice = createSlice({
        name: 'counter',
        initialState,
        reducers: {},
      })

      expect(slice.getInitialState()).toBe(42)
    })

    it('should allow non-draftable initial state', () => {
      expect(() =>
        createSlice({
          name: 'params',
          initialState: () => new URLSearchParams(),
          reducers: {},
        }),
      ).not.toThrowError()
    })
  })

  describe('when mutating state object', () => {
    const initialState = { user: '' }

    const { actions, reducer } = createSlice({
      reducers: {
        setUserName: (state, action) => {
          state.user = action.payload
        },
      },
      initialState,
      name: 'user',
    })

    it('should set the username', () => {
      expect(reducer(initialState, actions.setUserName('eric'))).toEqual({
        user: 'eric',
      })
    })
  })

  describe('when passing extra reducers', () => {
    const addMore = createAction<{ amount: number }>('ADD_MORE')

    const { reducer } = createSlice({
      name: 'test',
      reducers: {
        increment: (state) => state + 1,
        multiply: (state, action) => state * action.payload,
      },
      extraReducers: (builder) => {
        builder.addCase(
          addMore,
          (state, action) => state + action.payload.amount,
        )
      },

      initialState: 0,
    })

    it('should call extra reducers when their actions are dispatched', () => {
      const result = reducer(10, addMore({ amount: 5 }))

      expect(result).toBe(15)
    })

    describe('builder callback for extraReducers', () => {
      const increment = createAction<number, 'increment'>('increment')

      test('can be used with actionCreators', () => {
        const slice = createSlice({
          name: 'counter',
          initialState: 0,
          reducers: {},
          extraReducers: (builder) =>
            builder.addCase(
              increment,
              (state, action) => state + action.payload,
            ),
        })
        expect(slice.reducer(0, increment(5))).toBe(5)
      })

      test('can be used with string action types', () => {
        const slice = createSlice({
          name: 'counter',
          initialState: 0,
          reducers: {},
          extraReducers: (builder) =>
            builder.addCase(
              'increment',
              (state, action: { type: 'increment'; payload: number }) =>
                state + action.payload,
            ),
        })
        expect(slice.reducer(0, increment(5))).toBe(5)
      })

      test('prevents the same action type from being specified twice', () => {
        expect(() => {
          const slice = createSlice({
            name: 'counter',
            initialState: 0,
            reducers: {},
            extraReducers: (builder) =>
              builder
                .addCase('increment', (state) => state + 1)
                .addCase('increment', (state) => state + 1),
          })
          slice.reducer(undefined, { type: 'unrelated' })
        }).toThrowErrorMatchingInlineSnapshot(
          `[Error: \`builder.addCase\` cannot be called with two reducers for the same action type 'increment']`,
        )
      })

      test('can be used with addMatcher and type guard functions', () => {
        const slice = createSlice({
          name: 'counter',
          initialState: 0,
          reducers: {},
          extraReducers: (builder) =>
            builder.addMatcher(
              increment.match,
              (state, action: { type: 'increment'; payload: number }) =>
                state + action.payload,
            ),
        })
        expect(slice.reducer(0, increment(5))).toBe(5)
      })

      test('can be used with addDefaultCase', () => {
        const slice = createSlice({
          name: 'counter',
          initialState: 0,
          reducers: {},
          extraReducers: (builder) =>
            builder.addDefaultCase(
              (state, action) =>
                state + (action as PayloadAction<number>).payload,
            ),
        })
        expect(slice.reducer(0, increment(5))).toBe(5)
      })

      // for further tests, see the test of createReducer that goes way more into depth on this
    })
  })

  describe('behaviour with enhanced case reducers', () => {
    it('should pass all arguments to the prepare function', () => {
      const prepare = vi.fn((payload, somethingElse) => ({ payload }))

      const testSlice = createSlice({
        name: 'test',
        initialState: 0,
        reducers: {
          testReducer: {
            reducer: (s) => s,
            prepare,
          },
        },
      })

      expect(testSlice.actions.testReducer('a', 1)).toEqual({
        type: 'test/testReducer',
        payload: 'a',
      })
      expect(prepare).toHaveBeenCalledWith('a', 1)
    })

    it('should call the reducer function', () => {
      const reducer = vi.fn(() => 5)

      const testSlice = createSlice({
        name: 'test',
        initialState: 0,
        reducers: {
          testReducer: {
            reducer,
            prepare: (payload: any) => ({ payload }),
          },
        },
      })

      testSlice.reducer(0, testSlice.actions.testReducer('testPayload'))
      expect(reducer).toHaveBeenCalledWith(
        0,
        expect.objectContaining({ payload: 'testPayload' }),
      )
    })
  })

  describe('circularity', () => {
    test('extraReducers can reference each other circularly', () => {
      const first = createSlice({
        name: 'first',
        initialState: 'firstInitial',
        reducers: {
          something() {
            return 'firstSomething'
          },
        },
        extraReducers(builder) {
          // eslint-disable-next-line @typescript-eslint/no-use-before-define
          builder.addCase(second.actions.other, () => {
            return 'firstOther'
          })
        },
      })
      const second = createSlice({
        name: 'second',
        initialState: 'secondInitial',
        reducers: {
          other() {
            return 'secondOther'
          },
        },
        extraReducers(builder) {
          builder.addCase(first.actions.something, () => {
            return 'secondSomething'
          })
        },
      })

      expect(first.reducer(undefined, { type: 'unrelated' })).toBe(
        'firstInitial',
      )
      expect(first.reducer(undefined, first.actions.something())).toBe(
        'firstSomething',
      )
      expect(first.reducer(undefined, second.actions.other())).toBe(
        'firstOther',
      )

      expect(second.reducer(undefined, { type: 'unrelated' })).toBe(
        'secondInitial',
      )
      expect(second.reducer(undefined, first.actions.something())).toBe(
        'secondSomething',
      )
      expect(second.reducer(undefined, second.actions.other())).toBe(
        'secondOther',
      )
    })
  })

  describe('Deprecation warnings', () => {
    let originalNodeEnv = process.env.NODE_ENV

    beforeEach(() => {
      vi.resetModules()
      restore = mockConsole(createConsole())
    })

    afterEach(() => {
      process.env.NODE_ENV = originalNodeEnv
    })

    // NOTE: This needs to be in front of the later `createReducer` call to check the one-time warning
    it('Throws an error if the legacy object notation is used', async () => {
      const { createSlice } = await import('../createSlice')

      let dummySlice = (createSlice as CreateSlice)({
        name: 'dummy',
        initialState: [],
        reducers: {},
        extraReducers: {
          // @ts-ignore
          a: () => [],
        },
      })
      let reducer: any
      // Have to trigger the lazy creation
      const wrapper = () => {
        reducer = dummySlice.reducer
        reducer(undefined, { type: 'dummy' })
      }

      expect(wrapper).toThrowError(
        /The object notation for `createSlice.extraReducers` has been removed/,
      )

      dummySlice = (createSlice as CreateSlice)({
        name: 'dummy',
        initialState: [],
        reducers: {},
        extraReducers: {
          // @ts-ignore
          a: () => [],
        },
      })
      expect(wrapper).toThrowError(
        /The object notation for `createSlice.extraReducers` has been removed/,
      )
    })

    // TODO Determine final production behavior here
    it.todo('Crashes in production', () => {
      vi.stubEnv('NODE_ENV', 'production')

      const { createSlice } = require('../createSlice')

      const dummySlice = (createSlice as CreateSlice)({
        name: 'dummy',
        initialState: [],
        reducers: {},
        // @ts-ignore
        extraReducers: {},
      })
      const wrapper = () => {
        const { reducer } = dummySlice
        reducer(undefined, { type: 'dummy' })
      }

      expect(wrapper).toThrowError(
        /The object notation for `createSlice.extraReducers` has been removed/,
      )

      vi.unstubAllEnvs()
    })
  })
  describe('slice selectors', () => {
    const slice = createSlice({
      name: 'counter',
      initialState: 42,
      reducers: {},
      selectors: {
        selectSlice: (state) => state,
        selectMultiple: Object.assign(
          (state: number, multiplier: number) => state * multiplier,
          { test: 0 },
        ),
      },
    })
    it('expects reducer under slice.reducerPath if no selectState callback passed', () => {
      const testState = {
        [slice.reducerPath]: slice.getInitialState(),
      }
      const { selectSlice, selectMultiple } = slice.selectors
      expect(selectSlice(testState)).toBe(slice.getInitialState())
      expect(selectMultiple(testState, 2)).toBe(slice.getInitialState() * 2)
    })
    it('allows passing a selector for a custom location', () => {
      const customState = {
        number: slice.getInitialState(),
      }
      const { selectSlice, selectMultiple } = slice.getSelectors(
        (state: typeof customState) => state.number,
      )
      expect(selectSlice(customState)).toBe(slice.getInitialState())
      expect(selectMultiple(customState, 2)).toBe(slice.getInitialState() * 2)
    })
    it('allows accessing properties on the selector', () => {
      expect(slice.selectors.selectMultiple.unwrapped.test).toBe(0)
    })
    it('has selectSlice attached to slice, which can go without this', () => {
      const slice = createSlice({
        name: 'counter',
        initialState: 42,
        reducers: {},
      })
      const { selectSlice } = slice
      expect(() => selectSlice({ counter: 42 })).not.toThrow()
      expect(selectSlice({ counter: 42 })).toBe(42)
    })
  })
  describe('slice injections', () => {
    it('uses injectInto to inject slice into combined reducer', () => {
      const slice = createSlice({
        name: 'counter',
        initialState: 42,
        reducers: {
          increment: (state) => ++state,
        },
        selectors: {
          selectMultiple: (state, multiplier: number) => state * multiplier,
        },
      })

      const { increment } = slice.actions

      const combinedReducer = combineSlices({
        static: slice.reducer,
      }).withLazyLoadedSlices<WithSlice<typeof slice>>()

      const uninjectedState = combinedReducer(undefined, increment())

      expect(uninjectedState.counter).toBe(undefined)

      const injectedSlice = slice.injectInto(combinedReducer)

      // selector returns initial state if undefined in real state
      expect(injectedSlice.selectSlice(uninjectedState)).toBe(
        slice.getInitialState(),
      )
      expect(injectedSlice.selectors.selectMultiple({}, 1)).toBe(
        slice.getInitialState(),
      )
      expect(injectedSlice.getSelectors().selectMultiple(undefined, 1)).toBe(
        slice.getInitialState(),
      )

      const injectedState = combinedReducer(undefined, increment())

      expect(injectedSlice.selectSlice(injectedState)).toBe(
        slice.getInitialState() + 1,
      )
      expect(injectedSlice.selectors.selectMultiple(injectedState, 1)).toBe(
        slice.getInitialState() + 1,
      )
    })
    it('allows providing a custom name to inject under', () => {
      const slice = createSlice({
        name: 'counter',
        reducerPath: 'injected',
        initialState: 42,
        reducers: {
          increment: (state) => ++state,
        },
        selectors: {
          selectMultiple: (state, multiplier: number) => state * multiplier,
        },
      })

      const { increment } = slice.actions

      const combinedReducer = combineSlices({
        static: slice.reducer,
      }).withLazyLoadedSlices<WithSlice<typeof slice> & { injected2: number }>()

      const uninjectedState = combinedReducer(undefined, increment())

      expect(uninjectedState.injected).toBe(undefined)

      const injected = slice.injectInto(combinedReducer)

      const injectedState = combinedReducer(undefined, increment())

      expect(injected.selectSlice(injectedState)).toBe(
        slice.getInitialState() + 1,
      )
      expect(injected.selectors.selectMultiple(injectedState, 2)).toBe(
        (slice.getInitialState() + 1) * 2,
      )

      const injected2 = slice.injectInto(combinedReducer, {
        reducerPath: 'injected2',
      })

      const injected2State = combinedReducer(undefined, increment())

      expect(injected2.selectSlice(injected2State)).toBe(
        slice.getInitialState() + 1,
      )
      expect(injected2.selectors.selectMultiple(injected2State, 2)).toBe(
        (slice.getInitialState() + 1) * 2,
      )
    })
    it('avoids incorrectly caching selectors', () => {
      const slice = createSlice({
        name: 'counter',
        reducerPath: 'injected',
        initialState: 42,
        reducers: {
          increment: (state) => ++state,
        },
        selectors: {
          selectMultiple: (state, multiplier: number) => state * multiplier,
        },
      })
      expect(slice.getSelectors()).toBe(slice.getSelectors())
      const combinedReducer = combineSlices({
        static: slice.reducer,
      }).withLazyLoadedSlices<WithSlice<typeof slice>>()

      const injected = slice.injectInto(combinedReducer)

      expect(injected.getSelectors()).not.toBe(slice.getSelectors())

      expect(injected.getSelectors().selectMultiple(undefined, 1)).toBe(42)

      expect(() =>
        // @ts-expect-error
        slice.getSelectors().selectMultiple(undefined, 1),
      ).toThrowErrorMatchingInlineSnapshot(
        `[Error: selectState returned undefined for an uninjected slice reducer]`,
      )

      const injected2 = slice.injectInto(combinedReducer, {
        reducerPath: 'other',
      })

      // can use same cache for localised selectors
      expect(injected.getSelectors()).toBe(injected2.getSelectors())
      // these should be different
      expect(injected.selectors).not.toBe(injected2.selectors)
    })
  })
  test('reducer and preparedReducer creators can be invoked for object syntax', () => {
    const counterSlice = createSlice({
      name: 'counter',
      initialState: 0,
      reducers: {
        incrementBy: reducerCreator.create<number>(
          (state, action) => state + action.payload,
        ),
        decrementBy: preparedReducerCreator.create(
          (amount: number) => ({
            payload: amount,
          }),
          (state, action) => state - action.payload,
        ),
      },
    })

    const { incrementBy, decrementBy } = counterSlice.actions
    expect(counterSlice.reducer(0, incrementBy(1))).toBe(1)
    expect(counterSlice.reducer(0, decrementBy(3))).toBe(-3)
  })
  describe('custom slice reducer creators', () => {
    const loaderCreator: ReducerCreator<typeof loaderCreatorType> = {
      type: loaderCreatorType,
      create(reducers) {
        return {
          _reducerDefinitionType: loaderCreatorType,
          ...reducers,
        }
      },
      handle({ reducerName, type }, { started, ended }, context) {
        const startedAction = createAction<string>(type + '/started')
        const endedAction = createAction<string>(type + '/ended')

        function thunkCreator(): ThunkAction<
          { loaderId: string; end: () => void },
          unknown,
          unknown,
          Action
        > {
          return (dispatch) => {
            const loaderId = nanoid()
            dispatch(startedAction(loaderId))
            return {
              loaderId,
              end: () => {
                dispatch(endedAction(loaderId))
              },
            }
          }
        }
        Object.assign(thunkCreator, {
          started: startedAction,
          ended: endedAction,
        })

        if (started) context.addCase(startedAction, started)
        if (ended) context.addCase(endedAction, ended)

        context.exposeAction(thunkCreator)
        context.exposeCaseReducer({ started, ended })
      },
    }
    test('allows passing custom reducer creators, which can add actions and case reducers', () => {
      expect(() =>
        createSlice({
          name: 'loader',
          initialState: {} as Partial<Record<string, true>>,
          reducers: () => ({
            addLoader: loaderCreator.create({}),
          }),
        }),
      ).toThrowErrorMatchingInlineSnapshot(`[Error: Unsupported reducer type: Symbol(loaderCreatorType)]`)
      const createAppSlice = buildCreateSlice({
        creators: { loader: loaderCreator },
      })

      const loaderSlice = createAppSlice({
        name: 'loader',
        initialState: {} as Partial<Record<string, true>>,
        reducers: (create) => ({
<<<<<<< HEAD
          addLoader: create.loader({
            started: (state, { payload }) => {
              state[payload] = true
=======
          thunkReducers: create.asyncThunk(
            function payloadCreator(arg: string, api) {
              return Promise.resolve('resolved payload')
>>>>>>> ff65194d
            },
            ended: (state, { payload }) => {
              delete state[payload]
            },
          }),
        }),
        selectors: {
          selectLoader: (state, id: string) => state[id],
        },
      })

      const { addLoader } = loaderSlice.actions
      const { selectLoader } = loaderSlice.selectors

      expect(addLoader).toEqual(expect.any(Function))
      expect(addLoader.started).toEqual(expect.any(Function))
      expect(addLoader.started.type).toBe('loader/addLoader/started')

      const isLoaderAction = isAnyOf(addLoader.started, addLoader.ended)

      const store = configureStore({
        reducer: {
          [loaderSlice.reducerPath]: loaderSlice.reducer,
          actions: (state: PayloadAction<string>[] = [], action) =>
            isLoaderAction(action) ? [...state, action] : state,
        },
      })

      expect(loaderSlice.selectSlice(store.getState())).toEqual({})

      const { loaderId, end } = store.dispatch(addLoader())
      expect(selectLoader(store.getState(), loaderId)).toBe(true)

      end()
      expect(selectLoader(store.getState(), loaderId)).toBe(undefined)

      expect(store.getState().actions).toEqual([
        addLoader.started(loaderId),
        addLoader.ended(loaderId),
      ])
    })

<<<<<<< HEAD
    describe('creators can return multiple definitions to be spread, or something else entirely', () => {
      function getInitialHistoryState<T>(initialState: T): HistoryState<T> {
        return {
          past: [],
          present: initialState,
          future: [],
        }
      }
      const historyMethodsCreator: ReducerCreator<
        typeof historyMethodsCreatorType
      > = {
        type: historyMethodsCreatorType,
        create() {
          return {
            undo: this.reducer((state: HistoryState<unknown>) => {
              const historyEntry = state.past.pop()
              if (historyEntry) {
                applyPatches(state, historyEntry.undo)
                state.future.unshift(historyEntry)
              }
            }),
            redo: this.reducer((state: HistoryState<unknown>) => {
              const historyEntry = state.future.shift()
              if (historyEntry) {
                applyPatches(state, historyEntry.redo)
                state.past.push(historyEntry)
              }
            }),
            reset: {
              _reducerDefinitionType: historyMethodsCreatorType,
              type: 'reset',
=======
    test('rejected thunk', async () => {
      const slice = createAppSlice({
        name: 'test',
        initialState: [] as any[],
        reducers: (create) => ({
          thunkReducers: create.asyncThunk(
            // payloadCreator isn't allowed to return never
            function payloadCreator(arg: string, api): any {
              throw new Error('')
>>>>>>> ff65194d
            },
          }
        },
        handle(details, definition, context) {
          if (definition.type !== 'reset') {
            throw new Error('unrecognised definition')
          }
          reducerCreator.handle(
            details,
            reducerCreator.create(() => context.getInitialState()),
            context,
          )
        },
      }

      const undoableCreator: ReducerCreator<typeof undoableCreatorType> = {
        type: undoableCreatorType,
        create: Object.assign(
          function makeUndoable<A extends Action & { meta?: UndoableOptions }>(
            reducer: CaseReducer<any, A>,
          ): CaseReducer<HistoryState<any>, A> {
            return (state, action) => {
              const [nextState, redoPatch, undoPatch] = produceWithPatches(
                state,
                (draft) => {
                  const result = reducer(draft.present, action)
                  if (typeof result !== 'undefined') {
                    draft.present = result
                  }
                },
              )
              let finalState = nextState
              const undoable = action.meta?.undoable ?? true
              if (undoable) {
                finalState = createNextState(finalState, (draft) => {
                  draft.past.push({
                    undo: undoPatch,
                    redo: redoPatch,
                  })
                  draft.future = []
                })
              }
              return finalState
            }
          },
          {
<<<<<<< HEAD
            withoutPayload() {
              return (options?: UndoableOptions) => ({
                payload: undefined,
                meta: options,
              })
=======
            type: 'test/thunkReducers/rejected',
            payload: undefined,
          },
        ],
      ])
    })

    test('with options', async () => {
      const slice = createAppSlice({
        name: 'test',
        initialState: [] as any[],
        reducers: (create) => ({
          thunkReducers: create.asyncThunk(
            function payloadCreator(arg: string, api) {
              return 'should not call this'
>>>>>>> ff65194d
            },
            withPayload<P>() {
              return (
                ...[payload, options]: IfMaybeUndefined<
                  P,
                  [payload?: P, options?: UndoableOptions],
                  [payload: P, options?: UndoableOptions]
                >
              ) => ({ payload: payload as P, meta: options })
            },
          },
        ),
      }

      const createAppSlice = buildCreateSlice({
        creators: {
          historyMethods: historyMethodsCreator,
          undoable: undoableCreator,
        },
      })
      test('history slice', () => {
        const historySlice = createAppSlice({
          name: 'history',
          initialState: getInitialHistoryState({ value: 1 }),
          reducers: (create) => ({
            ...create.historyMethods(),
            increment: create.preparedReducer(
              create.undoable.withoutPayload(),
              create.undoable((state) => {
                state.value++
              }),
            ),
            incrementBy: create.preparedReducer(
              create.undoable.withPayload<number>(),
              create.undoable((state, action) => {
                state.value += action.payload
              }),
            ),
          }),
          selectors: {
            selectValue: (state) => state.present.value,
          },
        })
        const {
          actions: { increment, incrementBy, undo, redo, reset },
          selectors: { selectValue },
        } = historySlice

        const store = configureStore({
          reducer: { [historySlice.reducerPath]: historySlice.reducer },
        })

        expect(selectValue(store.getState())).toBe(1)

        store.dispatch(increment())
        expect(selectValue(store.getState())).toBe(2)

        store.dispatch(undo())
        expect(selectValue(store.getState())).toBe(1)

        store.dispatch(incrementBy(3))
        expect(selectValue(store.getState())).toBe(4)

        store.dispatch(undo())
        expect(selectValue(store.getState())).toBe(1)

        store.dispatch(redo())
        expect(selectValue(store.getState())).toBe(4)

        store.dispatch(reset())
        expect(selectValue(store.getState())).toBe(1)
      })
    })
    describe('context methods throw errors if used incorrectly', () => {
      const makeSliceWithHandler = (
        handle: ReducerCreator<typeof loaderCreatorType>['handle'],
      ) => {
        const loaderCreator: ReducerCreator<typeof loaderCreatorType> = {
          type: loaderCreatorType,
          create(reducers) {
            return {
              _reducerDefinitionType: loaderCreatorType,
              ...reducers,
            }
          },
          handle,
        }
        const createAppSlice = buildCreateSlice({
          creators: {
            loader: loaderCreator,
          },
        })
        return createAppSlice({
          name: 'loader',
          initialState: {} as Partial<Record<string, true>>,
          reducers: (create) => ({
            addLoader: create.loader({}),
          }),
        })
      }
      test('context.addCase throws if called twice for same type', () => {
        expect(() =>
          makeSliceWithHandler((_details, _def, context) => {
            context.addCase('foo', () => {}).addCase('foo', () => {})
          }),
        ).toThrowErrorMatchingInlineSnapshot(
          `[Error: \`context.addCase\` cannot be called with two reducers for the same action type: foo]`,
        )
      })
      test('context.addCase throws if empty action type', () => {
        expect(() =>
          makeSliceWithHandler((_details, _def, context) => {
            context.addCase('', () => {})
          }),
        ).toThrowErrorMatchingInlineSnapshot(
          `[Error: \`context.addCase\` cannot be called with an empty action type]`,
        )
      })
      test('context.exposeAction throws if called twice for same reducer name', () => {
        expect(() =>
          makeSliceWithHandler((_details, _def, context) => {
            context.exposeAction(() => {}).exposeAction(() => {})
          }),
        ).toThrowErrorMatchingInlineSnapshot(
          `[Error: context.exposeAction cannot be called twice for the same reducer definition: addLoader]`,
        )
      })
      test('context.exposeCaseReducer throws if called twice for same reducer name', () => {
        expect(() =>
          makeSliceWithHandler((_details, _def, context) => {
            context.exposeCaseReducer({}).exposeCaseReducer({})
          }),
        ).toThrowErrorMatchingInlineSnapshot(
          `[Error: context.exposeCaseReducer cannot be called twice for the same reducer definition: addLoader]`,
        )
      })
      test('context.selectSlice throws if unable to find slice state', () => {
        const patchCreator: ReducerCreator<typeof patchCreatorType> = {
          type: patchCreatorType,
          create() {
            return { _reducerDefinitionType: patchCreatorType }
          },
          handle({ type }, _def, context) {
            const patchedAction = createAction<Patch[]>(type)
            function patchThunk(
              recipe: (draft: Draft<any>) => void,
            ): ThunkAction<void, Record<string, any>, unknown, Action> {
              return (dispatch, getState) => {
                const [, patches] = produceWithPatches(
                  context.selectSlice(getState()),
                  recipe,
                )
                dispatch(patchedAction(patches))
              }
            }
            Object.assign(patchThunk, { patched: patchedAction })

            function applyPatchesReducer(
              state: Objectish,
              action: PayloadAction<Patch[]>,
            ) {
              return applyPatches(state, action.payload)
            }

            ;(context as ReducerHandlingContext<Objectish>)
              .addCase(patchedAction, applyPatchesReducer)
              .exposeAction(patchThunk)
              .exposeCaseReducer(applyPatchesReducer)
          },
        }

<<<<<<< HEAD
        const createAppSlice = buildCreateSlice({
          creators: { patcher: patchCreator },
        })
=======
      expect(slice.caseReducers.thunkReducers.pending).toBe(pending)
      expect(slice.caseReducers.thunkReducers.fulfilled).toBe(fulfilled)
      expect(slice.caseReducers.thunkReducers.settled).toBe(settled)
      // even though it is not defined above, this should at least be a no-op function to match the TypeScript typings
      // and should be callable as a reducer even if it does nothing
      expect(() =>
        slice.caseReducers.thunkReducers.rejected(
          [],
          slice.actions.thunkReducers.rejected(
            new Error('test'),
            'fakeRequestId',
          ),
        ),
      ).not.toThrow()
    })
>>>>>>> ff65194d

        const personSlice = createAppSlice({
          name: 'person',
          initialState: { name: 'Alice' },
          reducers: (create) => ({
            patchPerson: create.patcher(),
          }),
        })

        const { patchPerson } = personSlice.actions

        const correctStore = configureStore({
          reducer: combineSlices(personSlice),
        })

        expect(correctStore.getState().person.name).toBe('Alice')

        expect(() =>
          correctStore.dispatch(
            patchPerson((person) => {
              person.name = 'Bob'
            }),
          ),
        ).not.toThrow()

        expect(correctStore.getState().person.name).toBe('Bob')

        const incorrectStore = configureStore({
          reducer: {
            somewhere: personSlice.reducer,
          },
        })

        expect(() =>
          incorrectStore.dispatch(
            // @ts-expect-error state mismatch
            patchPerson((person) => {
              person.name = 'Charlie'
            }),
          ),
        ).toThrowErrorMatchingInlineSnapshot(
          `[Error: Could not find "person" slice in state. In order for slice creators to use \`context.selectSlice\`, the slice must be nested in the state under its reducerPath: "person"]`,
        )
      })
    })
  })
})

interface LoaderReducerDefinition<State>
  extends ReducerDefinition<typeof loaderCreatorType> {
  started?: CaseReducer<State, PayloadAction<string>>
  ended?: CaseReducer<State, PayloadAction<string>>
}

interface LoaderThunk<Name extends string, ReducerName extends PropertyKey> {
  (): ThunkAction<
    { loaderId: string; end: () => void },
    unknown,
    unknown,
    Action
  >
  started: PayloadActionCreator<
    string,
    `${SliceActionType<Name, ReducerName>}/started`
  >
  ended: PayloadActionCreator<
    string,
    `${SliceActionType<Name, ReducerName>}/ended`
  >
}

interface PatchesState {
  undo: Patch[]
  redo: Patch[]
}

interface HistoryState<T> {
  past: PatchesState[]
  present: T
  future: PatchesState[]
}

interface UndoableOptions {
  undoable?: boolean
}

// nicked from immer
type Objectish = AnyObject | AnyArray | AnyMap | AnySet
type AnyObject = {
  [key: string]: any
}
type AnyArray = Array<any>
type AnySet = Set<any>
type AnyMap = Map<any, any>

type PatchThunk<
  Name extends string,
  ReducerName extends PropertyKey,
  ReducerPath extends string,
  State,
> = {
  (
    recipe: (draft: Draft<State>) => void,
  ): ThunkAction<void, Record<ReducerPath, State>, unknown, Action>
  patched: PayloadActionCreator<Patch[], SliceActionType<Name, ReducerName>>
}

declare module '@reduxjs/toolkit' {
  export interface SliceReducerCreators<
    State,
    CaseReducers extends CreatorCaseReducers<State>,
    Name extends string,
    ReducerPath extends string,
  > {
    [loaderCreatorType]: ReducerCreatorEntry<
      (
        reducers: Pick<LoaderReducerDefinition<State>, 'ended' | 'started'>,
      ) => LoaderReducerDefinition<State>,
      {
        actions: {
          [ReducerName in keyof CaseReducers]: CaseReducers[ReducerName] extends ReducerDefinition<
            typeof loaderCreatorType
          >
            ? LoaderThunk<Name, ReducerName>
            : never
        }
        caseReducers: {
          [ReducerName in keyof CaseReducers]: CaseReducers[ReducerName] extends ReducerDefinition<
            typeof loaderCreatorType
          >
            ? Required<
                Pick<LoaderReducerDefinition<State>, 'ended' | 'started'>
              >
            : never
        }
      }
    >
    [historyMethodsCreatorType]: ReducerCreatorEntry<
      State extends HistoryState<unknown>
        ? (this: ReducerCreators<State>) => {
            undo: CaseReducerDefinition<State, PayloadAction>
            redo: CaseReducerDefinition<State, PayloadAction>
            reset: ReducerDefinition<typeof historyMethodsCreatorType> & {
              type: 'reset'
            }
          }
        : never,
      {
        actions: {
          [ReducerName in keyof CaseReducers]: CaseReducers[ReducerName] extends ReducerDefinition<
            typeof historyMethodsCreatorType
          > & { type: 'reset' }
            ? PayloadActionCreator<void, SliceActionType<Name, ReducerName>>
            : never
        }
        caseReducers: {
          [ReducerName in keyof CaseReducers]: CaseReducers[ReducerName] extends ReducerDefinition<
            typeof historyMethodsCreatorType
          > & { type: 'reset' }
            ? CaseReducer<State, PayloadAction>
            : never
        }
      }
    >
    [undoableCreatorType]: ReducerCreatorEntry<
      State extends HistoryState<infer Data>
        ? {
            <A extends Action & { meta?: UndoableOptions }>(
              this: ReducerCreators<State>,
              reducer: CaseReducer<Data, NoInfer<A>>,
            ): CaseReducer<State, A>
            withoutPayload(): (options?: UndoableOptions) => {
              payload: undefined
              meta: UndoableOptions | undefined
            }
            withPayload<P>(): (
              ...args: IfMaybeUndefined<
                P,
                [payload?: P, options?: UndoableOptions],
                [payload: P, options?: UndoableOptions]
              >
            ) => { payload: P; meta: UndoableOptions | undefined }
          }
        : never
    >
    [patchCreatorType]: ReducerCreatorEntry<
      State extends Objectish
        ? () => ReducerDefinition<typeof patchCreatorType>
        : never,
      {
        actions: {
          [ReducerName in keyof CaseReducers]: CaseReducers[ReducerName] extends ReducerDefinition<
            typeof patchCreatorType
          >
            ? PatchThunk<Name, ReducerName, ReducerPath, State>
            : never
        }
        caseReducers: {
          [ReducerName in keyof CaseReducers]: CaseReducers[ReducerName] extends ReducerDefinition<
            typeof patchCreatorType
          >
            ? CaseReducer<State, PayloadAction<Patch[]>>
            : never
        }
      }
    >
  }
}<|MERGE_RESOLUTION|>--- conflicted
+++ resolved
@@ -12,7 +12,6 @@
   ReducerCreatorEntry,
   ReducerCreators,
   ReducerDefinition,
-  ReducerDetails,
   ReducerHandlingContext,
   SliceActionType,
   ThunkAction,
@@ -746,7 +745,9 @@
             addLoader: loaderCreator.create({}),
           }),
         }),
-      ).toThrowErrorMatchingInlineSnapshot(`[Error: Unsupported reducer type: Symbol(loaderCreatorType)]`)
+      ).toThrowErrorMatchingInlineSnapshot(
+        `[Error: Unsupported reducer type: Symbol(loaderCreatorType)]`,
+      )
       const createAppSlice = buildCreateSlice({
         creators: { loader: loaderCreator },
       })
@@ -755,15 +756,9 @@
         name: 'loader',
         initialState: {} as Partial<Record<string, true>>,
         reducers: (create) => ({
-<<<<<<< HEAD
           addLoader: create.loader({
             started: (state, { payload }) => {
               state[payload] = true
-=======
-          thunkReducers: create.asyncThunk(
-            function payloadCreator(arg: string, api) {
-              return Promise.resolve('resolved payload')
->>>>>>> ff65194d
             },
             ended: (state, { payload }) => {
               delete state[payload]
@@ -806,7 +801,6 @@
       ])
     })
 
-<<<<<<< HEAD
     describe('creators can return multiple definitions to be spread, or something else entirely', () => {
       function getInitialHistoryState<T>(initialState: T): HistoryState<T> {
         return {
@@ -838,17 +832,6 @@
             reset: {
               _reducerDefinitionType: historyMethodsCreatorType,
               type: 'reset',
-=======
-    test('rejected thunk', async () => {
-      const slice = createAppSlice({
-        name: 'test',
-        initialState: [] as any[],
-        reducers: (create) => ({
-          thunkReducers: create.asyncThunk(
-            // payloadCreator isn't allowed to return never
-            function payloadCreator(arg: string, api): any {
-              throw new Error('')
->>>>>>> ff65194d
             },
           }
         },
@@ -895,29 +878,11 @@
             }
           },
           {
-<<<<<<< HEAD
             withoutPayload() {
               return (options?: UndoableOptions) => ({
                 payload: undefined,
                 meta: options,
               })
-=======
-            type: 'test/thunkReducers/rejected',
-            payload: undefined,
-          },
-        ],
-      ])
-    })
-
-    test('with options', async () => {
-      const slice = createAppSlice({
-        name: 'test',
-        initialState: [] as any[],
-        reducers: (create) => ({
-          thunkReducers: create.asyncThunk(
-            function payloadCreator(arg: string, api) {
-              return 'should not call this'
->>>>>>> ff65194d
             },
             withPayload<P>() {
               return (
@@ -1089,27 +1054,9 @@
           },
         }
 
-<<<<<<< HEAD
         const createAppSlice = buildCreateSlice({
           creators: { patcher: patchCreator },
         })
-=======
-      expect(slice.caseReducers.thunkReducers.pending).toBe(pending)
-      expect(slice.caseReducers.thunkReducers.fulfilled).toBe(fulfilled)
-      expect(slice.caseReducers.thunkReducers.settled).toBe(settled)
-      // even though it is not defined above, this should at least be a no-op function to match the TypeScript typings
-      // and should be callable as a reducer even if it does nothing
-      expect(() =>
-        slice.caseReducers.thunkReducers.rejected(
-          [],
-          slice.actions.thunkReducers.rejected(
-            new Error('test'),
-            'fakeRequestId',
-          ),
-        ),
-      ).not.toThrow()
-    })
->>>>>>> ff65194d
 
         const personSlice = createAppSlice({
           name: 'person',
