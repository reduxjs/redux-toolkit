<<<<<<< HEAD
import { vi } from 'vitest'
import type { Draft, Patch } from 'immer'
import { applyPatches, enablePatches, produceWithPatches } from 'immer'
import type {
  Action,
  CaseReducer,
  CaseReducerDefinition,
  CreatorCaseReducers,
  PayloadAction,
  PayloadActionCreator,
  ReducerCreator,
  ReducerCreatorEntry,
  ReducerCreators,
  ReducerDefinition,
  ReducerHandlingContext,
  SliceActionType,
  ThunkAction,
  WithSlice,
} from '@reduxjs/toolkit'
=======
import { noop } from '@internal/listenerMiddleware/utils'
import type { PayloadAction, WithSlice } from '@reduxjs/toolkit'
>>>>>>> 68bf4b6e
import {
  buildCreateSlice,
  combineSlices,
  configureStore,
  createAction,
  createNextState,
  createSlice,
  isAnyOf,
  nanoid,
  preparedReducerCreator,
  reducerCreator,
} from '@reduxjs/toolkit'
<<<<<<< HEAD
import {
  createConsole,
  getLog,
  mockConsole,
} from 'console-testing-library/pure'
import type { IfMaybeUndefined, NoInfer } from '../tsHelpers'
enablePatches()
=======
>>>>>>> 68bf4b6e

type CreateSlice = typeof createSlice

const loaderCreatorType = Symbol('loaderCreatorType')
const historyMethodsCreatorType = Symbol('historyMethodsCreatorType')
const undoableCreatorType = Symbol('undoableCreatorType')
const patchCreatorType = Symbol('patchCreatorType')

describe('createSlice', () => {
  const consoleErrorSpy = vi.spyOn(console, 'error').mockImplementation(noop)

  beforeEach(() => {
    vi.clearAllMocks()
  })

  afterAll(() => {
    vi.restoreAllMocks()
  })

  describe('when slice is undefined', () => {
    it('should throw an error', () => {
      expect(() =>
        // @ts-ignore
        createSlice({
          reducers: {
            increment: (state) => state + 1,
            multiply: (state, action: PayloadAction<number>) =>
              state * action.payload,
          },
          initialState: 0,
        }),
      ).toThrowError()
    })
  })

  describe('when slice is an empty string', () => {
    it('should throw an error', () => {
      expect(() =>
        createSlice({
          name: '',
          reducers: {
            increment: (state) => state + 1,
            multiply: (state, action: PayloadAction<number>) =>
              state * action.payload,
          },
          initialState: 0,
        }),
      ).toThrowError()
    })
  })

  describe('when initial state is undefined', () => {
    beforeEach(() => {
      vi.stubEnv('NODE_ENV', 'development')
    })

    afterEach(() => {
      vi.unstubAllEnvs()
    })

    it('should throw an error', () => {
      createSlice({
        name: 'test',
        reducers: {},
        initialState: undefined,
      })

      expect(consoleErrorSpy).toHaveBeenCalledOnce()

      expect(consoleErrorSpy).toHaveBeenLastCalledWith(
        'You must provide an `initialState` value that is not `undefined`. You may have misspelled `initialState`',
      )
    })
  })

  describe('when passing slice', () => {
    const { actions, reducer, caseReducers } = createSlice({
      reducers: {
        increment: (state) => state + 1,
      },
      initialState: 0,
      name: 'cool',
    })

    it('should create increment action', () => {
      expect(actions.hasOwnProperty('increment')).toBe(true)
    })

    it('should have the correct action for increment', () => {
      expect(actions.increment()).toEqual({
        type: 'cool/increment',
        payload: undefined,
      })
    })

    it('should return the correct value from reducer', () => {
      expect(reducer(undefined, actions.increment())).toEqual(1)
    })

    it('should include the generated case reducers', () => {
      expect(caseReducers).toBeTruthy()
      expect(caseReducers.increment).toBeTruthy()
      expect(typeof caseReducers.increment).toBe('function')
    })

    it('getInitialState should return the state', () => {
      const initialState = 42
      const slice = createSlice({
        name: 'counter',
        initialState,
        reducers: {},
      })

      expect(slice.getInitialState()).toBe(initialState)
    })

    it('should allow non-draftable initial state', () => {
      expect(() =>
        createSlice({
          name: 'params',
          initialState: new URLSearchParams(),
          reducers: {},
        }),
      ).not.toThrowError()
    })
  })

  describe('when initialState is a function', () => {
    const initialState = () => ({ user: '' })

    const { actions, reducer } = createSlice({
      reducers: {
        setUserName: (state, action) => {
          state.user = action.payload
        },
      },
      initialState,
      name: 'user',
    })

    it('should set the username', () => {
      expect(reducer(undefined, actions.setUserName('eric'))).toEqual({
        user: 'eric',
      })
    })

    it('getInitialState should return the state', () => {
      const initialState = () => 42
      const slice = createSlice({
        name: 'counter',
        initialState,
        reducers: {},
      })

      expect(slice.getInitialState()).toBe(42)
    })

    it('should allow non-draftable initial state', () => {
      expect(() =>
        createSlice({
          name: 'params',
          initialState: () => new URLSearchParams(),
          reducers: {},
        }),
      ).not.toThrowError()
    })
  })

  describe('when mutating state object', () => {
    const initialState = { user: '' }

    const { actions, reducer } = createSlice({
      reducers: {
        setUserName: (state, action) => {
          state.user = action.payload
        },
      },
      initialState,
      name: 'user',
    })

    it('should set the username', () => {
      expect(reducer(initialState, actions.setUserName('eric'))).toEqual({
        user: 'eric',
      })
    })
  })

  describe('when passing extra reducers', () => {
    const addMore = createAction<{ amount: number }>('ADD_MORE')

    const { reducer } = createSlice({
      name: 'test',
      reducers: {
        increment: (state) => state + 1,
        multiply: (state, action) => state * action.payload,
      },
      extraReducers: (builder) => {
        builder.addCase(
          addMore,
          (state, action) => state + action.payload.amount,
        )
      },

      initialState: 0,
    })

    it('should call extra reducers when their actions are dispatched', () => {
      const result = reducer(10, addMore({ amount: 5 }))

      expect(result).toBe(15)
    })

    describe('builder callback for extraReducers', () => {
      const increment = createAction<number, 'increment'>('increment')

      test('can be used with actionCreators', () => {
        const slice = createSlice({
          name: 'counter',
          initialState: 0,
          reducers: {},
          extraReducers: (builder) =>
            builder.addCase(
              increment,
              (state, action) => state + action.payload,
            ),
        })
        expect(slice.reducer(0, increment(5))).toBe(5)
      })

      test('can be used with string action types', () => {
        const slice = createSlice({
          name: 'counter',
          initialState: 0,
          reducers: {},
          extraReducers: (builder) =>
            builder.addCase(
              'increment',
              (state, action: { type: 'increment'; payload: number }) =>
                state + action.payload,
            ),
        })
        expect(slice.reducer(0, increment(5))).toBe(5)
      })

      test('prevents the same action type from being specified twice', () => {
        expect(() => {
          const slice = createSlice({
            name: 'counter',
            initialState: 0,
            reducers: {},
            extraReducers: (builder) =>
              builder
                .addCase('increment', (state) => state + 1)
                .addCase('increment', (state) => state + 1),
          })
          slice.reducer(undefined, { type: 'unrelated' })
        }).toThrowErrorMatchingInlineSnapshot(
          `[Error: \`builder.addCase\` cannot be called with two reducers for the same action type 'increment']`,
        )
      })

      test('can be used with addMatcher and type guard functions', () => {
        const slice = createSlice({
          name: 'counter',
          initialState: 0,
          reducers: {},
          extraReducers: (builder) =>
            builder.addMatcher(
              increment.match,
              (state, action: { type: 'increment'; payload: number }) =>
                state + action.payload,
            ),
        })
        expect(slice.reducer(0, increment(5))).toBe(5)
      })

      test('can be used with addDefaultCase', () => {
        const slice = createSlice({
          name: 'counter',
          initialState: 0,
          reducers: {},
          extraReducers: (builder) =>
            builder.addDefaultCase(
              (state, action) =>
                state + (action as PayloadAction<number>).payload,
            ),
        })
        expect(slice.reducer(0, increment(5))).toBe(5)
      })

      // for further tests, see the test of createReducer that goes way more into depth on this
    })
  })

  describe('behavior with enhanced case reducers', () => {
    it('should pass all arguments to the prepare function', () => {
      const prepare = vi.fn((payload, somethingElse) => ({ payload }))

      const testSlice = createSlice({
        name: 'test',
        initialState: 0,
        reducers: {
          testReducer: {
            reducer: (s) => s,
            prepare,
          },
        },
      })

      expect(testSlice.actions.testReducer('a', 1)).toEqual({
        type: 'test/testReducer',
        payload: 'a',
      })
      expect(prepare).toHaveBeenCalledWith('a', 1)
    })

    it('should call the reducer function', () => {
      const reducer = vi.fn(() => 5)

      const testSlice = createSlice({
        name: 'test',
        initialState: 0,
        reducers: {
          testReducer: {
            reducer,
            prepare: (payload: any) => ({ payload }),
          },
        },
      })

      testSlice.reducer(0, testSlice.actions.testReducer('testPayload'))
      expect(reducer).toHaveBeenCalledWith(
        0,
        expect.objectContaining({ payload: 'testPayload' }),
      )
    })
  })

  describe('circularity', () => {
    test('extraReducers can reference each other circularly', () => {
      const first = createSlice({
        name: 'first',
        initialState: 'firstInitial',
        reducers: {
          something() {
            return 'firstSomething'
          },
        },
        extraReducers(builder) {
          // eslint-disable-next-line @typescript-eslint/no-use-before-define
          builder.addCase(second.actions.other, () => {
            return 'firstOther'
          })
        },
      })
      const second = createSlice({
        name: 'second',
        initialState: 'secondInitial',
        reducers: {
          other() {
            return 'secondOther'
          },
        },
        extraReducers(builder) {
          builder.addCase(first.actions.something, () => {
            return 'secondSomething'
          })
        },
      })

      expect(first.reducer(undefined, { type: 'unrelated' })).toBe(
        'firstInitial',
      )
      expect(first.reducer(undefined, first.actions.something())).toBe(
        'firstSomething',
      )
      expect(first.reducer(undefined, second.actions.other())).toBe(
        'firstOther',
      )

      expect(second.reducer(undefined, { type: 'unrelated' })).toBe(
        'secondInitial',
      )
      expect(second.reducer(undefined, first.actions.something())).toBe(
        'secondSomething',
      )
      expect(second.reducer(undefined, second.actions.other())).toBe(
        'secondOther',
      )
    })
  })

  describe('Deprecation warnings', () => {
    beforeEach(() => {
      vi.resetModules()
    })

    afterEach(() => {
      vi.unstubAllEnvs()
    })

    // NOTE: This needs to be in front of the later `createReducer` call to check the one-time warning
    it('Throws an error if the legacy object notation is used', async () => {
      const { createSlice } = await import('../createSlice')

      let dummySlice = (createSlice as CreateSlice)({
        name: 'dummy',
        initialState: [],
        reducers: {},
        extraReducers: {
          // @ts-ignore
          a: () => [],
        },
      })
      let reducer: any
      // Have to trigger the lazy creation
      const wrapper = () => {
        reducer = dummySlice.reducer
        reducer(undefined, { type: 'dummy' })
      }

      expect(wrapper).toThrowError(
        /The object notation for `createSlice.extraReducers` has been removed/,
      )

      dummySlice = (createSlice as CreateSlice)({
        name: 'dummy',
        initialState: [],
        reducers: {},
        extraReducers: {
          // @ts-ignore
          a: () => [],
        },
      })
      expect(wrapper).toThrowError(
        /The object notation for `createSlice.extraReducers` has been removed/,
      )
    })

    // TODO Determine final production behavior here
    it.todo('Crashes in production', () => {
      vi.stubEnv('NODE_ENV', 'production')

      const { createSlice } = require('../createSlice')

      const dummySlice = (createSlice as CreateSlice)({
        name: 'dummy',
        initialState: [],
        reducers: {},
        // @ts-ignore
        extraReducers: {},
      })
      const wrapper = () => {
        const { reducer } = dummySlice
        reducer(undefined, { type: 'dummy' })
      }

      expect(wrapper).toThrowError(
        /The object notation for `createSlice.extraReducers` has been removed/,
      )

      vi.unstubAllEnvs()
    })
  })
  describe('slice selectors', () => {
    const slice = createSlice({
      name: 'counter',
      initialState: 42,
      reducers: {},
      selectors: {
        selectSlice: (state) => state,
        selectMultiple: Object.assign(
          (state: number, multiplier: number) => state * multiplier,
          { test: 0 },
        ),
      },
    })
    it('expects reducer under slice.reducerPath if no selectState callback passed', () => {
      const testState = {
        [slice.reducerPath]: slice.getInitialState(),
      }
      const { selectSlice, selectMultiple } = slice.selectors
      expect(selectSlice(testState)).toBe(slice.getInitialState())
      expect(selectMultiple(testState, 2)).toBe(slice.getInitialState() * 2)
    })
    it('allows passing a selector for a custom location', () => {
      const customState = {
        number: slice.getInitialState(),
      }
      const { selectSlice, selectMultiple } = slice.getSelectors(
        (state: typeof customState) => state.number,
      )
      expect(selectSlice(customState)).toBe(slice.getInitialState())
      expect(selectMultiple(customState, 2)).toBe(slice.getInitialState() * 2)
    })
    it('allows accessing properties on the selector', () => {
      expect(slice.selectors.selectMultiple.unwrapped.test).toBe(0)
    })
    it('has selectSlice attached to slice, which can go without this', () => {
      const slice = createSlice({
        name: 'counter',
        initialState: 42,
        reducers: {},
      })
      const { selectSlice } = slice
      expect(() => selectSlice({ counter: 42 })).not.toThrow()
      expect(selectSlice({ counter: 42 })).toBe(42)
    })
  })
  describe('slice injections', () => {
    it('uses injectInto to inject slice into combined reducer', () => {
      const slice = createSlice({
        name: 'counter',
        initialState: 42,
        reducers: {
          increment: (state) => ++state,
        },
        selectors: {
          selectMultiple: (state, multiplier: number) => state * multiplier,
        },
      })

      const { increment } = slice.actions

      const combinedReducer = combineSlices({
        static: slice.reducer,
      }).withLazyLoadedSlices<WithSlice<typeof slice>>()

      const uninjectedState = combinedReducer(undefined, increment())

      expect(uninjectedState.counter).toBe(undefined)

      const injectedSlice = slice.injectInto(combinedReducer)

      // selector returns initial state if undefined in real state
      expect(injectedSlice.selectSlice(uninjectedState)).toBe(
        slice.getInitialState(),
      )
      expect(injectedSlice.selectors.selectMultiple({}, 1)).toBe(
        slice.getInitialState(),
      )
      expect(injectedSlice.getSelectors().selectMultiple(undefined, 1)).toBe(
        slice.getInitialState(),
      )

      const injectedState = combinedReducer(undefined, increment())

      expect(injectedSlice.selectSlice(injectedState)).toBe(
        slice.getInitialState() + 1,
      )
      expect(injectedSlice.selectors.selectMultiple(injectedState, 1)).toBe(
        slice.getInitialState() + 1,
      )
    })
    it('allows providing a custom name to inject under', () => {
      const slice = createSlice({
        name: 'counter',
        reducerPath: 'injected',
        initialState: 42,
        reducers: {
          increment: (state) => ++state,
        },
        selectors: {
          selectMultiple: (state, multiplier: number) => state * multiplier,
        },
      })

      const { increment } = slice.actions

      const combinedReducer = combineSlices({
        static: slice.reducer,
      }).withLazyLoadedSlices<WithSlice<typeof slice> & { injected2: number }>()

      const uninjectedState = combinedReducer(undefined, increment())

      expect(uninjectedState.injected).toBe(undefined)

      const injected = slice.injectInto(combinedReducer)

      const injectedState = combinedReducer(undefined, increment())

      expect(injected.selectSlice(injectedState)).toBe(
        slice.getInitialState() + 1,
      )
      expect(injected.selectors.selectMultiple(injectedState, 2)).toBe(
        (slice.getInitialState() + 1) * 2,
      )

      const injected2 = slice.injectInto(combinedReducer, {
        reducerPath: 'injected2',
      })

      const injected2State = combinedReducer(undefined, increment())

      expect(injected2.selectSlice(injected2State)).toBe(
        slice.getInitialState() + 1,
      )
      expect(injected2.selectors.selectMultiple(injected2State, 2)).toBe(
        (slice.getInitialState() + 1) * 2,
      )
    })
    it('avoids incorrectly caching selectors', () => {
      const slice = createSlice({
        name: 'counter',
        reducerPath: 'injected',
        initialState: 42,
        reducers: {
          increment: (state) => ++state,
        },
        selectors: {
          selectMultiple: (state, multiplier: number) => state * multiplier,
        },
      })
      expect(slice.getSelectors()).toBe(slice.getSelectors())
      const combinedReducer = combineSlices({
        static: slice.reducer,
      }).withLazyLoadedSlices<WithSlice<typeof slice>>()

      const injected = slice.injectInto(combinedReducer)

      expect(injected.getSelectors()).not.toBe(slice.getSelectors())

      expect(injected.getSelectors().selectMultiple(undefined, 1)).toBe(42)

      expect(() =>
        // @ts-expect-error
        slice.getSelectors().selectMultiple(undefined, 1),
      ).toThrowErrorMatchingInlineSnapshot(
        `[Error: selectState returned undefined for an uninjected slice reducer]`,
      )

      const injected2 = slice.injectInto(combinedReducer, {
        reducerPath: 'other',
      })

      // can use same cache for localised selectors
      expect(injected.getSelectors()).toBe(injected2.getSelectors())
      // these should be different
      expect(injected.selectors).not.toBe(injected2.selectors)
    })
    it('caches initial states for selectors', () => {
      const slice = createSlice({
        name: 'counter',
        initialState: () => ({ value: 0 }),
        reducers: {},
        selectors: {
          selectObj: (state) => state,
        },
      })
      // not cached
      expect(slice.getInitialState()).not.toBe(slice.getInitialState())
      expect(slice.reducer(undefined, { type: 'dummy' })).not.toBe(
        slice.reducer(undefined, { type: 'dummy' }),
      )

      const combinedReducer = combineSlices({
        static: slice.reducer,
      }).withLazyLoadedSlices<WithSlice<typeof slice>>()

      const injected = slice.injectInto(combinedReducer)

      // still not cached
      expect(injected.getInitialState()).not.toBe(injected.getInitialState())
      expect(injected.reducer(undefined, { type: 'dummy' })).not.toBe(
        injected.reducer(undefined, { type: 'dummy' }),
      )
      // cached
      expect(injected.selectSlice({})).toBe(injected.selectSlice({}))
      expect(injected.selectors.selectObj({})).toBe(
        injected.selectors.selectObj({}),
      )
    })
  })
  test('reducer and preparedReducer creators can be invoked for object syntax', () => {
    const counterSlice = createSlice({
      name: 'counter',
      initialState: 0,
      reducers: {
        incrementBy: reducerCreator.create<number>(
          (state, action) => state + action.payload,
        ),
        decrementBy: preparedReducerCreator.create(
          (amount: number) => ({
            payload: amount,
          }),
          (state, action) => state - action.payload,
        ),
      },
    })

    const { incrementBy, decrementBy } = counterSlice.actions
    expect(counterSlice.reducer(0, incrementBy(1))).toBe(1)
    expect(counterSlice.reducer(0, decrementBy(3))).toBe(-3)
  })
  describe('custom slice reducer creators', () => {
    const loaderCreator: ReducerCreator<typeof loaderCreatorType> = {
      type: loaderCreatorType,
      create(reducers) {
        return {
          _reducerDefinitionType: loaderCreatorType,
          ...reducers,
        }
      },
      handle({ reducerName, type }, { started, ended }, context) {
        const startedAction = createAction<string>(type + '/started')
        const endedAction = createAction<string>(type + '/ended')

        function thunkCreator(): ThunkAction<
          { loaderId: string; end: () => void },
          unknown,
          unknown,
          Action
        > {
          return (dispatch) => {
            const loaderId = nanoid()
            dispatch(startedAction(loaderId))
            return {
              loaderId,
              end: () => {
                dispatch(endedAction(loaderId))
              },
            }
          }
        }
        Object.assign(thunkCreator, {
          started: startedAction,
          ended: endedAction,
        })

        if (started) context.addCase(startedAction, started)
        if (ended) context.addCase(endedAction, ended)

        context.exposeAction(thunkCreator)
        context.exposeCaseReducer({ started, ended })
      },
    }
    test('allows passing custom reducer creators, which can add actions and case reducers', () => {
      expect(() =>
        createSlice({
          name: 'loader',
          initialState: {} as Partial<Record<string, true>>,
          reducers: () => ({
            addLoader: loaderCreator.create({}),
          }),
        }),
      ).toThrowErrorMatchingInlineSnapshot(
        `[Error: Unsupported reducer type: Symbol(loaderCreatorType)]`,
      )
      const createAppSlice = buildCreateSlice({
        creators: { loader: loaderCreator },
      })

      const loaderSlice = createAppSlice({
        name: 'loader',
        initialState: {} as Partial<Record<string, true>>,
        reducers: (create) => ({
          addLoader: create.loader({
            started: (state, { payload }) => {
              state[payload] = true
            },
            ended: (state, { payload }) => {
              delete state[payload]
            },
          }),
        }),
        selectors: {
          selectLoader: (state, id: string) => state[id],
        },
      })

      const { addLoader } = loaderSlice.actions
      const { selectLoader } = loaderSlice.selectors

      expect(addLoader).toEqual(expect.any(Function))
      expect(addLoader.started).toEqual(expect.any(Function))
      expect(addLoader.started.type).toBe('loader/addLoader/started')

      const isLoaderAction = isAnyOf(addLoader.started, addLoader.ended)

      const store = configureStore({
        reducer: {
          [loaderSlice.reducerPath]: loaderSlice.reducer,
          actions: (state: PayloadAction<string>[] = [], action) =>
            isLoaderAction(action) ? [...state, action] : state,
        },
      })

      expect(loaderSlice.selectSlice(store.getState())).toEqual({})

      const { loaderId, end } = store.dispatch(addLoader())
      expect(selectLoader(store.getState(), loaderId)).toBe(true)

      end()
      expect(selectLoader(store.getState(), loaderId)).toBe(undefined)

      expect(store.getState().actions).toEqual([
        addLoader.started(loaderId),
        addLoader.ended(loaderId),
      ])
    })

    describe('creators can return multiple definitions to be spread, or something else entirely', () => {
      function getInitialHistoryState<T>(initialState: T): HistoryState<T> {
        return {
          past: [],
          present: initialState,
          future: [],
        }
      }
      const historyMethodsCreator: ReducerCreator<
        typeof historyMethodsCreatorType
      > = {
        type: historyMethodsCreatorType,
        create() {
          return {
            undo: this.reducer((state: HistoryState<unknown>) => {
              const historyEntry = state.past.pop()
              if (historyEntry) {
                applyPatches(state, historyEntry.undo)
                state.future.unshift(historyEntry)
              }
            }),
            redo: this.reducer((state: HistoryState<unknown>) => {
              const historyEntry = state.future.shift()
              if (historyEntry) {
                applyPatches(state, historyEntry.redo)
                state.past.push(historyEntry)
              }
            }),
            reset: {
              _reducerDefinitionType: historyMethodsCreatorType,
              type: 'reset',
            },
          }
        },
        handle(details, definition, context) {
          if (definition.type !== 'reset') {
            throw new Error('unrecognised definition')
          }
          reducerCreator.handle(
            details,
            reducerCreator.create(() => context.getInitialState()),
            context,
          )
        },
      }

      const undoableCreator: ReducerCreator<typeof undoableCreatorType> = {
        type: undoableCreatorType,
        create: Object.assign(
          function makeUndoable<A extends Action & { meta?: UndoableOptions }>(
            reducer: CaseReducer<any, A>,
          ): CaseReducer<HistoryState<any>, A> {
            return (state, action) => {
              const [nextState, redoPatch, undoPatch] = produceWithPatches(
                state,
                (draft) => {
                  const result = reducer(draft.present, action)
                  if (typeof result !== 'undefined') {
                    draft.present = result
                  }
                },
              )
              let finalState = nextState
              const undoable = action.meta?.undoable ?? true
              if (undoable) {
                finalState = createNextState(finalState, (draft) => {
                  draft.past.push({
                    undo: undoPatch,
                    redo: redoPatch,
                  })
                  draft.future = []
                })
              }
              return finalState
            }
          },
          {
            withoutPayload() {
              return (options?: UndoableOptions) => ({
                payload: undefined,
                meta: options,
              })
            },
            withPayload<P>() {
              return (
                ...[payload, options]: IfMaybeUndefined<
                  P,
                  [payload?: P, options?: UndoableOptions],
                  [payload: P, options?: UndoableOptions]
                >
              ) => ({ payload: payload as P, meta: options })
            },
          },
        ),
      }

      const createAppSlice = buildCreateSlice({
        creators: {
          historyMethods: historyMethodsCreator,
          undoable: undoableCreator,
        },
      })
      test('history slice', () => {
        const historySlice = createAppSlice({
          name: 'history',
          initialState: getInitialHistoryState({ value: 1 }),
          reducers: (create) => ({
            ...create.historyMethods(),
            increment: create.preparedReducer(
              create.undoable.withoutPayload(),
              create.undoable((state) => {
                state.value++
              }),
            ),
            incrementBy: create.preparedReducer(
              create.undoable.withPayload<number>(),
              create.undoable((state, action) => {
                state.value += action.payload
              }),
            ),
          }),
          selectors: {
            selectValue: (state) => state.present.value,
          },
        })
        const {
          actions: { increment, incrementBy, undo, redo, reset },
          selectors: { selectValue },
        } = historySlice

        const store = configureStore({
          reducer: { [historySlice.reducerPath]: historySlice.reducer },
        })

        expect(selectValue(store.getState())).toBe(1)

        store.dispatch(increment())
        expect(selectValue(store.getState())).toBe(2)

        store.dispatch(undo())
        expect(selectValue(store.getState())).toBe(1)

        store.dispatch(incrementBy(3))
        expect(selectValue(store.getState())).toBe(4)

        store.dispatch(undo())
        expect(selectValue(store.getState())).toBe(1)

        store.dispatch(redo())
        expect(selectValue(store.getState())).toBe(4)

        store.dispatch(reset())
        expect(selectValue(store.getState())).toBe(1)
      })
    })
    describe('context methods throw errors if used incorrectly', () => {
      const makeSliceWithHandler = (
        handle: ReducerCreator<typeof loaderCreatorType>['handle'],
      ) => {
        const loaderCreator: ReducerCreator<typeof loaderCreatorType> = {
          type: loaderCreatorType,
          create(reducers) {
            return {
              _reducerDefinitionType: loaderCreatorType,
              ...reducers,
            }
          },
          handle,
        }
        const createAppSlice = buildCreateSlice({
          creators: {
            loader: loaderCreator,
          },
        })
        return createAppSlice({
          name: 'loader',
          initialState: {} as Partial<Record<string, true>>,
          reducers: (create) => ({
            addLoader: create.loader({}),
          }),
        })
      }
      test('context.addCase throws if called twice for same type', () => {
        expect(() =>
          makeSliceWithHandler((_details, _def, context) => {
            context.addCase('foo', () => {}).addCase('foo', () => {})
          }),
        ).toThrowErrorMatchingInlineSnapshot(
          `[Error: \`context.addCase\` cannot be called with two reducers for the same action type: foo]`,
        )
      })
      test('context.addCase throws if empty action type', () => {
        expect(() =>
          makeSliceWithHandler((_details, _def, context) => {
            context.addCase('', () => {})
          }),
        ).toThrowErrorMatchingInlineSnapshot(
          `[Error: \`context.addCase\` cannot be called with an empty action type]`,
        )
      })
      test('context.exposeAction throws if called twice for same reducer name', () => {
        expect(() =>
          makeSliceWithHandler((_details, _def, context) => {
            context.exposeAction(() => {}).exposeAction(() => {})
          }),
        ).toThrowErrorMatchingInlineSnapshot(
          `[Error: context.exposeAction cannot be called twice for the same reducer definition: addLoader]`,
        )
      })
      test('context.exposeCaseReducer throws if called twice for same reducer name', () => {
        expect(() =>
          makeSliceWithHandler((_details, _def, context) => {
            context.exposeCaseReducer({}).exposeCaseReducer({})
          }),
        ).toThrowErrorMatchingInlineSnapshot(
          `[Error: context.exposeCaseReducer cannot be called twice for the same reducer definition: addLoader]`,
        )
      })
      test('context.selectSlice throws if unable to find slice state', () => {
        const patchCreator: ReducerCreator<typeof patchCreatorType> = {
          type: patchCreatorType,
          create: { _reducerDefinitionType: patchCreatorType },
          handle({ type }, _def, context) {
            const patchedAction = createAction<Patch[]>(type)
            function patchThunk(
              recipe: (draft: Draft<any>) => void,
            ): ThunkAction<void, Record<string, any>, unknown, Action> {
              return (dispatch, getState) => {
                const [, patches] = produceWithPatches(
                  context.selectSlice(getState()),
                  recipe,
                )
                dispatch(patchedAction(patches))
              }
            }
            Object.assign(patchThunk, { patched: patchedAction })

            function applyPatchesReducer(
              state: Objectish,
              action: PayloadAction<Patch[]>,
            ) {
              return applyPatches(state, action.payload)
            }

            ;(context as ReducerHandlingContext<Objectish>)
              .addCase(patchedAction, applyPatchesReducer)
              .exposeAction(patchThunk)
              .exposeCaseReducer(applyPatchesReducer)
          },
        }

        const createAppSlice = buildCreateSlice({
          creators: { patcher: patchCreator },
        })

        const personSlice = createAppSlice({
          name: 'person',
          initialState: { name: 'Alice' },
          reducers: (create) => ({
            patchPerson: create.patcher,
          }),
        })

        const { patchPerson } = personSlice.actions

        const correctStore = configureStore({
          reducer: combineSlices(personSlice),
        })

        expect(correctStore.getState().person.name).toBe('Alice')

        expect(() =>
          correctStore.dispatch(
            patchPerson((person) => {
              person.name = 'Bob'
            }),
          ),
        ).not.toThrow()

        expect(correctStore.getState().person.name).toBe('Bob')

        const incorrectStore = configureStore({
          reducer: {
            somewhere: personSlice.reducer,
          },
        })

        expect(() =>
          incorrectStore.dispatch(
            // @ts-expect-error state mismatch
            patchPerson((person) => {
              person.name = 'Charlie'
            }),
          ),
        ).toThrowErrorMatchingInlineSnapshot(
          `[Error: Could not find "person" slice in state. In order for slice creators to use \`context.selectSlice\`, the slice must be nested in the state under its reducerPath: "person"]`,
        )
      })
    })
  })
})

interface LoaderReducerDefinition<State>
  extends ReducerDefinition<typeof loaderCreatorType> {
  started?: CaseReducer<State, PayloadAction<string>>
  ended?: CaseReducer<State, PayloadAction<string>>
}

interface LoaderThunk<Name extends string, ReducerName extends PropertyKey> {
  (): ThunkAction<
    { loaderId: string; end: () => void },
    unknown,
    unknown,
    Action
  >
  started: PayloadActionCreator<
    string,
    `${SliceActionType<Name, ReducerName>}/started`
  >
  ended: PayloadActionCreator<
    string,
    `${SliceActionType<Name, ReducerName>}/ended`
  >
}

interface PatchesState {
  undo: Patch[]
  redo: Patch[]
}

interface HistoryState<T> {
  past: PatchesState[]
  present: T
  future: PatchesState[]
}

interface UndoableOptions {
  undoable?: boolean
}

// nicked from immer
type Objectish = AnyObject | AnyArray | AnyMap | AnySet
type AnyObject = {
  [key: string]: any
}
type AnyArray = Array<any>
type AnySet = Set<any>
type AnyMap = Map<any, any>

type PatchThunk<
  Name extends string,
  ReducerName extends PropertyKey,
  ReducerPath extends string,
  State,
> = {
  (
    recipe: (draft: Draft<State>) => void,
  ): ThunkAction<void, Record<ReducerPath, State>, unknown, Action>
  patched: PayloadActionCreator<Patch[], SliceActionType<Name, ReducerName>>
}

declare module '@reduxjs/toolkit' {
  export interface SliceReducerCreators<
    State,
    CaseReducers extends CreatorCaseReducers<State>,
    Name extends string,
    ReducerPath extends string,
  > {
    [loaderCreatorType]: ReducerCreatorEntry<
      (
        reducers: Pick<LoaderReducerDefinition<State>, 'ended' | 'started'>,
      ) => LoaderReducerDefinition<State>,
      {
        actions: {
          [ReducerName in keyof CaseReducers]: CaseReducers[ReducerName] extends ReducerDefinition<
            typeof loaderCreatorType
          >
            ? LoaderThunk<Name, ReducerName>
            : never
        }
        caseReducers: {
          [ReducerName in keyof CaseReducers]: CaseReducers[ReducerName] extends ReducerDefinition<
            typeof loaderCreatorType
          >
            ? Required<
                Pick<LoaderReducerDefinition<State>, 'ended' | 'started'>
              >
            : never
        }
      }
    >
    [historyMethodsCreatorType]: ReducerCreatorEntry<
      State extends HistoryState<unknown>
        ? (this: ReducerCreators<State>) => {
            undo: CaseReducerDefinition<State, PayloadAction>
            redo: CaseReducerDefinition<State, PayloadAction>
            reset: ReducerDefinition<typeof historyMethodsCreatorType> & {
              type: 'reset'
            }
          }
        : never,
      {
        actions: {
          [ReducerName in keyof CaseReducers]: CaseReducers[ReducerName] extends ReducerDefinition<
            typeof historyMethodsCreatorType
          > & { type: 'reset' }
            ? PayloadActionCreator<void, SliceActionType<Name, ReducerName>>
            : never
        }
        caseReducers: {
          [ReducerName in keyof CaseReducers]: CaseReducers[ReducerName] extends ReducerDefinition<
            typeof historyMethodsCreatorType
          > & { type: 'reset' }
            ? CaseReducer<State, PayloadAction>
            : never
        }
      }
    >
    [undoableCreatorType]: ReducerCreatorEntry<
      State extends HistoryState<infer Data>
        ? {
            <A extends Action & { meta?: UndoableOptions }>(
              this: ReducerCreators<State>,
              reducer: CaseReducer<Data, NoInfer<A>>,
            ): CaseReducer<State, A>
            withoutPayload(): (options?: UndoableOptions) => {
              payload: undefined
              meta: UndoableOptions | undefined
            }
            withPayload<P>(): (
              ...args: IfMaybeUndefined<
                P,
                [payload?: P, options?: UndoableOptions],
                [payload: P, options?: UndoableOptions]
              >
            ) => { payload: P; meta: UndoableOptions | undefined }
          }
        : never
    >
    [patchCreatorType]: ReducerCreatorEntry<
      State extends Objectish
        ? ReducerDefinition<typeof patchCreatorType>
        : never,
      {
        actions: {
          [ReducerName in keyof CaseReducers]: CaseReducers[ReducerName] extends ReducerDefinition<
            typeof patchCreatorType
          >
            ? PatchThunk<Name, ReducerName, ReducerPath, State>
            : never
        }
        caseReducers: {
          [ReducerName in keyof CaseReducers]: CaseReducers[ReducerName] extends ReducerDefinition<
            typeof patchCreatorType
          >
            ? CaseReducer<State, PayloadAction<Patch[]>>
            : never
        }
      }
    >
  }
}<|MERGE_RESOLUTION|>--- conflicted
+++ resolved
@@ -1,4 +1,3 @@
-<<<<<<< HEAD
 import { vi } from 'vitest'
 import type { Draft, Patch } from 'immer'
 import { applyPatches, enablePatches, produceWithPatches } from 'immer'
@@ -18,10 +17,6 @@
   ThunkAction,
   WithSlice,
 } from '@reduxjs/toolkit'
-=======
-import { noop } from '@internal/listenerMiddleware/utils'
-import type { PayloadAction, WithSlice } from '@reduxjs/toolkit'
->>>>>>> 68bf4b6e
 import {
   buildCreateSlice,
   combineSlices,
@@ -34,16 +29,10 @@
   preparedReducerCreator,
   reducerCreator,
 } from '@reduxjs/toolkit'
-<<<<<<< HEAD
-import {
-  createConsole,
-  getLog,
-  mockConsole,
-} from 'console-testing-library/pure'
+import { noop } from '@internal/listenerMiddleware/utils'
+
 import type { IfMaybeUndefined, NoInfer } from '../tsHelpers'
 enablePatches()
-=======
->>>>>>> 68bf4b6e
 
 type CreateSlice = typeof createSlice
 
