--- conflicted
+++ resolved
@@ -35,15 +35,9 @@
  */
 export interface ConfigureStoreOptions<
   S = any,
-<<<<<<< HEAD
   A extends Action = UnknownAction,
-  M extends Middlewares<S> = Middlewares<S>,
-  E extends Enhancers = Enhancers,
-=======
-  A extends Action = AnyAction,
   M extends Tuple<Middlewares<S>> = Tuple<Middlewares<S>>,
   E extends Tuple<Enhancers> = Tuple<Enhancers>,
->>>>>>> a2f3c9a7
   P = S
 > {
   /**
@@ -116,15 +110,9 @@
  */
 export function configureStore<
   S = any,
-<<<<<<< HEAD
   A extends Action = UnknownAction,
-  M extends Middlewares<S> = MiddlewareArray<[ThunkMiddlewareFor<S>]>,
-  E extends Enhancers = EnhancerArray<
-=======
-  A extends Action = AnyAction,
   M extends Tuple<Middlewares<S>> = Tuple<[ThunkMiddlewareFor<S>]>,
   E extends Tuple<Enhancers> = Tuple<
->>>>>>> a2f3c9a7
     [StoreEnhancer<{ dispatch: ExtractDispatchExtensions<M> }>, StoreEnhancer]
   >,
   P = S
