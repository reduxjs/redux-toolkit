--- conflicted
+++ resolved
@@ -23,11 +23,7 @@
   ExtractStoreExtensions,
   ExtractStateExtensions,
 } from './tsHelpers'
-<<<<<<< HEAD
-import type { MiddlewareArray, EnhancerArray } from './utils'
-=======
 import type { Tuple } from './utils'
->>>>>>> 4e119dff
 import type { GetDefaultEnhancers } from './getDefaultEnhancers'
 import { buildGetDefaultEnhancers } from './getDefaultEnhancers'
 
