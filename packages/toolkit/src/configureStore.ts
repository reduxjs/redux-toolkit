--- conflicted
+++ resolved
@@ -36,13 +36,8 @@
  * @public
  */
 export type ConfigureEnhancersCallback<E extends Enhancers = Enhancers> = (
-<<<<<<< HEAD
-  defaultEnhancers: readonly StoreEnhancer[]
-) => [...E]
-=======
   defaultEnhancers: EnhancerArray<[StoreEnhancer<{}, {}>]>
 ) => E
->>>>>>> 5ad74aa5
 
 /**
  * Options for `configureStore()`.
