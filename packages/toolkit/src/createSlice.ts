--- conflicted
+++ resolved
@@ -21,14 +21,9 @@
 import { createReducer, makeGetInitialState } from './createReducer'
 import type { ActionReducerMapBuilder, TypedActionCreator } from './mapBuilders'
 import { executeReducerBuilderCallback } from './mapBuilders'
-<<<<<<< HEAD
 import type { CastAny, Id, TypeGuard, UnionToIntersection } from './tsHelpers'
-=======
-import type { Id, TypeGuard } from './tsHelpers'
->>>>>>> ff65194d
 import type { InjectConfig } from './combineSlices'
 import { emplace } from './utils'
-import { DistributiveOmit } from 'react-redux'
 
 export enum ReducerType {
   reducer = 'reducer',
@@ -651,21 +646,11 @@
  *
  * @public
  */
-<<<<<<< HEAD
 export type SliceCaseReducers<State> = Record<
   string,
   | CaseReducer<State, PayloadAction<any>>
   | CaseReducerWithPrepare<State, PayloadAction<any, string, any, any>>
 >
-=======
-export type SliceCaseReducers<State> =
-  | Record<string, ReducerDefinition>
-  | Record<
-      string,
-      | CaseReducer<State, PayloadAction<any>>
-      | CaseReducerWithPrepare<State, PayloadAction<any, string, any, any>>
-    >
->>>>>>> ff65194d
 
 /**
  * The type describing a slice's `selectors` option.
@@ -1064,11 +1049,7 @@
         handle(
           reducerDetails,
           reducerDefinition as any,
-<<<<<<< HEAD
           getContext(reducerDetails),
-=======
-          contextMethods,
->>>>>>> ff65194d
         )
       }
     }
