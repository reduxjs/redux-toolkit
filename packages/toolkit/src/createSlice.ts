--- conflicted
+++ resolved
@@ -25,7 +25,6 @@
 import { createReducer, makeGetInitialState } from './createReducer'
 import type { ActionReducerMapBuilder, TypedActionCreator } from './mapBuilders'
 import { executeReducerBuilderCallback } from './mapBuilders'
-<<<<<<< HEAD
 import type {
   Id,
   Increment,
@@ -34,10 +33,6 @@
   TypeGuard,
   UnionToIntersection,
 } from './tsHelpers'
-import type { InjectConfig } from './combineSlices'
-=======
-import type { Id, TypeGuard } from './tsHelpers'
->>>>>>> 5edd11cf
 import { emplace } from './utils'
 
 export enum ReducerType {
@@ -53,9 +48,9 @@
   any
 >
 
-export interface ReducerDefinition<
+export type ReducerDefinition<
   T extends RegisteredReducerType = RegisteredReducerType,
-> {
+> = {
   _reducerDefinitionType: T
 }
 
@@ -284,7 +279,6 @@
   type: string
 }
 
-<<<<<<< HEAD
 type DefinitionFromValue<
   T extends object,
   Type extends RegisteredReducerType,
@@ -335,10 +329,7 @@
       ): void
     })
 
-interface InjectIntoConfig<NewReducerPath extends string> extends InjectConfig {
-=======
 type InjectIntoConfig<NewReducerPath extends string> = InjectConfig & {
->>>>>>> 5edd11cf
   reducerPath?: NewReducerPath
 }
 
@@ -590,21 +581,7 @@
   selectors?: Selectors
 }
 
-<<<<<<< HEAD
-export interface CaseReducerDefinition<
-=======
-export enum ReducerType {
-  reducer = 'reducer',
-  reducerWithPrepare = 'reducerWithPrepare',
-  asyncThunk = 'asyncThunk',
-}
-
-type ReducerDefinition<T extends ReducerType = ReducerType> = {
-  _reducerDefinitionType: T
-}
-
 export type CaseReducerDefinition<
->>>>>>> 5edd11cf
   S = any,
   A extends Action = UnknownAction,
 > = CaseReducer<S, A> & ReducerDefinition<ReducerType.reducer>
@@ -619,142 +596,21 @@
   prepare: PrepareAction<Action['payload']>
 }
 
-export interface CaseReducerWithPrepareDefinition<
+export type CaseReducerWithPrepareDefinition<
   State,
   Action extends PayloadAction,
-> extends CaseReducerWithPrepare<State, Action>,
-    ReducerDefinition<ReducerType.reducerWithPrepare> {}
-
-<<<<<<< HEAD
-export interface PreparedCaseReducerDefinition<
+> = CaseReducerWithPrepare<State, Action> &
+  ReducerDefinition<ReducerType.reducerWithPrepare>
+
+export type PreparedCaseReducerDefinition<
   State,
   Prepare extends PrepareAction<any>,
-> extends ReducerDefinition<ReducerType.reducerWithPrepare> {
+> = ReducerDefinition<ReducerType.reducerWithPrepare> & {
   prepare: Prepare
   reducer: CaseReducer<
-=======
-type AsyncThunkSliceReducerConfig<
-  State,
-  ThunkArg extends any,
-  Returned = unknown,
-  ThunkApiConfig extends AsyncThunkConfig = {},
-> = {
-  pending?: CaseReducer<
-    State,
-    ReturnType<AsyncThunk<Returned, ThunkArg, ThunkApiConfig>['pending']>
-  >
-  rejected?: CaseReducer<
-    State,
-    ReturnType<AsyncThunk<Returned, ThunkArg, ThunkApiConfig>['rejected']>
-  >
-  fulfilled?: CaseReducer<
->>>>>>> 5edd11cf
     State,
     ReturnType<_ActionCreatorWithPreparedPayload<Prepare>>
   >
-<<<<<<< HEAD
-=======
-  settled?: CaseReducer<
-    State,
-    ReturnType<
-      AsyncThunk<Returned, ThunkArg, ThunkApiConfig>['rejected' | 'fulfilled']
-    >
-  >
-  options?: AsyncThunkOptions<ThunkArg, ThunkApiConfig>
-}
-
-type AsyncThunkSliceReducerDefinition<
-  State,
-  ThunkArg extends any,
-  Returned = unknown,
-  ThunkApiConfig extends AsyncThunkConfig = {},
-> = AsyncThunkSliceReducerConfig<State, ThunkArg, Returned, ThunkApiConfig> &
-  ReducerDefinition<ReducerType.asyncThunk> & {
-    payloadCreator: AsyncThunkPayloadCreator<Returned, ThunkArg, ThunkApiConfig>
-  }
-
-/**
- * Providing these as part of the config would cause circular types, so we disallow passing them
- */
-type PreventCircular<ThunkApiConfig> = {
-  [K in keyof ThunkApiConfig]: K extends 'state' | 'dispatch'
-    ? never
-    : ThunkApiConfig[K]
-}
-
-interface AsyncThunkCreator<
-  State,
-  CurriedThunkApiConfig extends
-    PreventCircular<AsyncThunkConfig> = PreventCircular<AsyncThunkConfig>,
-> {
-  <Returned, ThunkArg = void>(
-    payloadCreator: AsyncThunkPayloadCreator<
-      Returned,
-      ThunkArg,
-      CurriedThunkApiConfig
-    >,
-    config?: AsyncThunkSliceReducerConfig<
-      State,
-      ThunkArg,
-      Returned,
-      CurriedThunkApiConfig
-    >,
-  ): AsyncThunkSliceReducerDefinition<
-    State,
-    ThunkArg,
-    Returned,
-    CurriedThunkApiConfig
-  >
-  <
-    Returned,
-    ThunkArg,
-    ThunkApiConfig extends PreventCircular<AsyncThunkConfig> = {},
-  >(
-    payloadCreator: AsyncThunkPayloadCreator<
-      Returned,
-      ThunkArg,
-      ThunkApiConfig
-    >,
-    config?: AsyncThunkSliceReducerConfig<
-      State,
-      ThunkArg,
-      Returned,
-      ThunkApiConfig
-    >,
-  ): AsyncThunkSliceReducerDefinition<State, ThunkArg, Returned, ThunkApiConfig>
-  withTypes<
-    ThunkApiConfig extends PreventCircular<AsyncThunkConfig>,
-  >(): AsyncThunkCreator<
-    State,
-    OverrideThunkApiConfigs<CurriedThunkApiConfig, ThunkApiConfig>
-  >
-}
-
-export interface ReducerCreators<State> {
-  reducer(
-    caseReducer: CaseReducer<State, PayloadAction>,
-  ): CaseReducerDefinition<State, PayloadAction>
-  reducer<Payload>(
-    caseReducer: CaseReducer<State, PayloadAction<Payload>>,
-  ): CaseReducerDefinition<State, PayloadAction<Payload>>
-
-  asyncThunk: AsyncThunkCreator<State>
-
-  preparedReducer<Prepare extends PrepareAction<any>>(
-    prepare: Prepare,
-    reducer: CaseReducer<
-      State,
-      ReturnType<_ActionCreatorWithPreparedPayload<Prepare>>
-    >,
-  ): {
-    _reducerDefinitionType: ReducerType.reducerWithPrepare
-    prepare: Prepare
-    reducer: CaseReducer<
-      State,
-      ReturnType<_ActionCreatorWithPreparedPayload<Prepare>>
-    >
-  }
->>>>>>> 5edd11cf
 }
 
 /**
@@ -837,7 +693,6 @@
  *
  * @internal
  */
-<<<<<<< HEAD
 type SliceDefinedCaseReducers<
   CaseReducers extends CreatorCaseReducers<State>,
   SliceName extends string = string,
@@ -855,24 +710,6 @@
     >
   >
 >
-=======
-type SliceDefinedCaseReducers<CaseReducers extends SliceCaseReducers<any>> = {
-  [Type in keyof CaseReducers]: CaseReducers[Type] extends infer Definition
-    ? Definition extends AsyncThunkSliceReducerDefinition<any, any, any>
-      ? Id<
-          Pick<
-            Required<Definition>,
-            'fulfilled' | 'rejected' | 'pending' | 'settled'
-          >
-        >
-      : Definition extends {
-            reducer: infer Reducer
-          }
-        ? Reducer
-        : Definition
-    : never
-}
->>>>>>> 5edd11cf
 
 type RemappedSelector<S extends Selector, NewState> =
   S extends Selector<any, infer R, infer P>
