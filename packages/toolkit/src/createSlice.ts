--- conflicted
+++ resolved
@@ -706,7 +706,6 @@
       return _reducer.getInitialState()
     },
     getSelectors(selectState: (rootState: any) => State = selectSelf) {
-<<<<<<< HEAD
       const result: Record<string, (rootState: any) => any> = {}
       for (const [name, maybeSelector] of Object.entries(
         options.selectors ?? {}
@@ -716,7 +715,7 @@
             ? maybeSelector.factory()
             : maybeSelector
         result[name] = (rootState: any, ...args: any[]) => {
-          let sliceState = selectState(rootState)
+          let sliceState = selectState.call(this, rootState)
           if (typeof sliceState === 'undefined') {
             // check if injectInto has been called
             if (this !== slice) {
@@ -725,30 +724,6 @@
               throw new Error(
                 'selectState returned undefined for an uninjected slice reducer'
               )
-=======
-      let selectorCache = injectedSelectorCache.get(this)
-      if (!selectorCache) {
-        selectorCache = new WeakMap()
-        injectedSelectorCache.set(this, selectorCache)
-      }
-      let cached = selectorCache.get(selectState)
-      if (!cached) {
-        cached = {}
-        for (const [name, selector] of Object.entries(
-          options.selectors ?? {}
-        )) {
-          cached[name] = (rootState: any, ...args: any[]) => {
-            let sliceState = selectState.call(this, rootState)
-            if (typeof sliceState === 'undefined') {
-              // check if injectInto has been called
-              if (this !== slice) {
-                sliceState = this.getInitialState()
-              } else if (process.env.NODE_ENV !== 'production') {
-                throw new Error(
-                  'selectState returned undefined for an uninjected slice reducer'
-                )
-              }
->>>>>>> 759581f2
             }
           }
           return selector(sliceState, ...args)
@@ -771,16 +746,12 @@
       return sliceState
     },
     get selectors() {
-<<<<<<< HEAD
       let cached = selectorCache.get(this)
       if (!cached) {
-        cached = this.getSelectors(defaultSelectSlice)
+        cached = this.getSelectors(this.selectSlice)
         selectorCache.set(this, cached)
       }
       return cached as any
-=======
-      return this.getSelectors(this.selectSlice)
->>>>>>> 759581f2
     },
     injectInto(injectable, { reducerPath: pathOpt, ...config } = {}) {
       const reducerPath = pathOpt ?? this.reducerPath
@@ -788,17 +759,6 @@
       return {
         ...this,
         reducerPath,
-<<<<<<< HEAD
-        get selectors() {
-          let cached = selectorCache.get(this)
-          if (!cached) {
-            cached = (this as Slice).getSelectors(selectSlice)
-            selectorCache.set(this, cached)
-          }
-          return cached
-        },
-=======
->>>>>>> 759581f2
       } as any
     },
   }
