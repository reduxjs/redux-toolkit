--- conflicted
+++ resolved
@@ -191,7 +191,6 @@
   >
 
   /**
-<<<<<<< HEAD
    * Get localised slice selectors (expects to be called with *just* the slice's state as the first parameter)
    */
   getSelectorFactories(): Id<
@@ -217,13 +216,13 @@
       { [K in ReducerPath]: State }
     >
   >
-=======
+
+  /**
    * Select the slice state, using the slice's current reducerPath.
    *
    * Returns initial state if slice is not found.
    */
   selectSlice(state: { [K in ReducerPath]?: State | undefined }): State
->>>>>>> 759581f2
 }
 
 /**
@@ -834,7 +833,6 @@
 
       return _reducer.getInitialState()
     },
-<<<<<<< HEAD
     getSelectors(selectState: Selector<any, State> = selectSelf) {
       const selectorCache = emplace(injectedSelectorCache, this, {
         insert: () => new WeakMap(),
@@ -846,37 +844,11 @@
             options.selectors ?? {}
           )) {
             map[name] = wrapSelector(
+              this,
               selector,
               selectState,
-              this !== slice ? this : undefined
+              this !== slice
             )
-=======
-    getSelectors(selectState: (rootState: any) => State = selectSelf) {
-      let selectorCache = injectedSelectorCache.get(this)
-      if (!selectorCache) {
-        selectorCache = new WeakMap()
-        injectedSelectorCache.set(this, selectorCache)
-      }
-      let cached = selectorCache.get(selectState)
-      if (!cached) {
-        cached = {}
-        for (const [name, selector] of Object.entries(
-          options.selectors ?? {}
-        )) {
-          cached[name] = (rootState: any, ...args: any[]) => {
-            let sliceState = selectState.call(this, rootState)
-            if (typeof sliceState === 'undefined') {
-              // check if injectInto has been called
-              if (this !== slice) {
-                sliceState = this.getInitialState()
-              } else if (process.env.NODE_ENV !== 'production') {
-                throw new Error(
-                  'selectState returned undefined for an uninjected slice reducer'
-                )
-              }
-            }
-            return selector(sliceState, ...args)
->>>>>>> 759581f2
           }
           return map
         },
@@ -906,15 +878,6 @@
       return {
         ...this,
         reducerPath,
-<<<<<<< HEAD
-        get selectors() {
-          return this.getSelectors(selectSlice)
-        },
-        get selectorFactories() {
-          return this.getSelectorFactories(selectSlice)
-        },
-=======
->>>>>>> 759581f2
       } as any
     },
     getSelectorFactories(selectState: Selector<any, State> = selectSelf) {
@@ -930,11 +893,7 @@
             map[`make${capitalize(name)}`] = Object.assign(
               (...args: any[]) => {
                 const selector = selectorFactory(...args)
-                return wrapSelector(
-                  selector,
-                  selectState,
-                  this !== slice ? this : undefined
-                )
+                return wrapSelector(this, selector, selectState, this !== slice)
               },
               { unwrapped: selectorFactory }
             )
@@ -945,23 +904,23 @@
       return cached as any
     },
     get selectorFactories() {
-      return this.getSelectorFactories(defaultSelectSlice)
+      return this.getSelectorFactories(this.selectSlice)
     },
   }
   return slice
 }
 
 function wrapSelector<State, NewState, S extends Selector<State>>(
+  slice: Slice,
   selector: S,
   selectState: Selector<NewState, State>,
-  slice?: { getInitialState(): State }
+  injected?: boolean
 ) {
-  function wrapper(rootState: NewState, ...args: any[]) {
-    let sliceState = selectState(rootState)
+  function wrapper(this: Slice, rootState: NewState, ...args: any[]) {
+    let sliceState = selectState.call(this, rootState)
     if (typeof sliceState === 'undefined') {
-      // check if injectInto has been called (slice is only provided for injected slices)
-      if (slice) {
-        sliceState = slice.getInitialState()
+      if (injected) {
+        sliceState = this.getInitialState()
       } else if (process.env.NODE_ENV !== 'production') {
         throw new Error(
           'selectState returned undefined for an uninjected slice reducer'
@@ -971,7 +930,7 @@
     return selector(sliceState, ...args)
   }
   wrapper.unwrapped = selector
-  return wrapper as RemappedSelector<S, NewState>
+  return wrapper.bind(slice) as RemappedSelector<S, NewState>
 }
 
 interface ReducerHandlingContext<State> {
