import type { Action, Reducer, UnknownAction } from 'redux'
import type { Selector } from 'reselect'
import type {
  AsyncThunkCreator,
  AsyncThunkCreatorExposes,
} from './asyncThunkCreator'
import type { InjectConfig } from './combineSlices'
import type {
  ActionCreatorWithoutPayload,
  PayloadAction,
  PayloadActionCreator,
  PrepareAction,
  _ActionCreatorWithPreparedPayload,
} from './createAction'
import { createAction } from './createAction'
import { createAsyncThunk as _createAsyncThunk } from './createAsyncThunk'
import type {
  ActionMatcherDescriptionCollection,
  CaseReducer,
  ReducerWithInitialState,
} from './createReducer'
import { createReducer, makeGetInitialState } from './createReducer'
<<<<<<< HEAD
import type { EntityMethodsCreator } from './entities/slice_creator'
=======
>>>>>>> 2d7def13
import type { ActionReducerMapBuilder, TypedActionCreator } from './mapBuilders'
import { executeReducerBuilderCallback } from './mapBuilders'
import type {
  Id,
  Increment,
  IsAny,
  OverloadedReturnType,
  TypeGuard,
  UnionToIntersection,
} from './tsHelpers'
<<<<<<< HEAD
import { emplace } from './utils'
=======
import { getOrInsertComputed } from './utils'
>>>>>>> 2d7def13

export enum ReducerType {
  reducer = 'reducer',
  reducerWithPrepare = 'reducerWithPrepare',
  asyncThunk = 'asyncThunk',
<<<<<<< HEAD
  entityMethods = 'entityMethods',
}

export type RegisteredReducerType = keyof SliceReducerCreators<
  any,
  any,
  any,
  any
>

export type ReducerDefinition<
  T extends RegisteredReducerType = RegisteredReducerType,
> = {
  _reducerDefinitionType: T
}

export type ReducerCreatorEntry<
  Create,
  Exposes extends {
    actions?: Record<string, unknown>
    caseReducers?: Record<string, unknown>
  } = {},
> = {
  create: Create
  actions: Exposes extends { actions: NonNullable<unknown> }
    ? Exposes['actions']
    : {}
  caseReducers: Exposes extends { caseReducers: NonNullable<unknown> }
    ? Exposes['caseReducers']
    : {}
}

export type CreatorCaseReducers<State> =
  | Record<string, ReducerDefinition>
  | SliceCaseReducers<State>

export interface SliceReducerCreators<
  State,
  CaseReducers extends CreatorCaseReducers<State>,
  Name extends string,
  ReducerPath extends string,
> {
  [ReducerType.reducer]: ReducerCreatorEntry<
    {
      (
        caseReducer: CaseReducer<State, PayloadAction>,
      ): CaseReducerDefinition<State, PayloadAction>
      <Payload = any>(
        caseReducer: CaseReducer<State, PayloadAction<Payload>>,
      ): CaseReducerDefinition<State, PayloadAction<Payload>>
    },
    {
      actions: {
        [ReducerName in keyof CaseReducers]: CaseReducers[ReducerName] extends CaseReducer<
          State,
          any
        >
          ? ActionCreatorForCaseReducer<
              CaseReducers[ReducerName],
              SliceActionType<Name, ReducerName>
            >
          : never
      }
      caseReducers: {
        [ReducerName in keyof CaseReducers]: CaseReducers[ReducerName] extends CaseReducer<
          State,
          any
        >
          ? CaseReducers[ReducerName]
          : never
      }
    }
  >
  [ReducerType.reducerWithPrepare]: ReducerCreatorEntry<
    <Prepare extends PrepareAction<any>>(
      prepare: Prepare,
      reducer: CaseReducer<
        State,
        ReturnType<_ActionCreatorWithPreparedPayload<Prepare>>
      >,
    ) => PreparedCaseReducerDefinition<State, Prepare>,
    {
      actions: {
        [ReducerName in keyof CaseReducers as ReducerName]: CaseReducers[ReducerName] extends CaseReducerWithPrepare<
          State,
          any
        >
          ? CaseReducers[ReducerName] extends { prepare: any }
            ? ActionCreatorForCaseReducerWithPrepare<
                CaseReducers[ReducerName],
                SliceActionType<Name, ReducerName>
              >
            : never
          : never
      }
      caseReducers: {
        [ReducerName in keyof CaseReducers]: CaseReducers[ReducerName] extends CaseReducerWithPrepare<
          State,
          any
        >
          ? CaseReducers[ReducerName] extends { reducer: infer Reducer }
            ? Reducer
            : never
          : never
      }
    }
  >
  [ReducerType.asyncThunk]: ReducerCreatorEntry<
    AsyncThunkCreator<State>,
    AsyncThunkCreatorExposes<State, CaseReducers>
  >
  [ReducerType.entityMethods]: ReducerCreatorEntry<EntityMethodsCreator<State>>
}

export type ReducerCreators<
  State,
  Name extends string = string,
  ReducerPath extends string = Name,
  CreatorMap extends Record<string, RegisteredReducerType> = {},
> = {
  reducer: SliceReducerCreators<
    State,
    any,
    Name,
    ReducerPath
  >[ReducerType.reducer]['create']
  preparedReducer: SliceReducerCreators<
    State,
    any,
    Name,
    ReducerPath
  >[ReducerType.reducerWithPrepare]['create']
} & {
  [CreatorName in keyof CreatorMap as SliceReducerCreators<
    State,
    never,
    Name,
    ReducerPath
  >[CreatorMap[CreatorName]]['create'] extends never
    ? never
    : CreatorName]: SliceReducerCreators<
    State,
    never,
    Name,
    ReducerPath
  >[CreatorMap[CreatorName]]['create']
}

interface InternalReducerHandlingContext<State> {
  sliceCaseReducersByType: Record<string, CaseReducer<State, any>>
  sliceMatchers: ActionMatcherDescriptionCollection<State>

  sliceCaseReducersByName: Record<string, any>
  actionCreators: Record<string, any>
}

=======
}

export type RegisteredReducerType = keyof SliceReducerCreators<
  any,
  any,
  any,
  any
>

export type ReducerDefinition<
  T extends RegisteredReducerType = RegisteredReducerType,
> = {
  _reducerDefinitionType: T
}

export type ReducerCreatorEntry<
  Create,
  Exposes extends {
    actions?: Record<string, unknown>
    caseReducers?: Record<string, unknown>
  } = {},
> = {
  create: Create
  actions: Exposes extends { actions: NonNullable<unknown> }
    ? Exposes['actions']
    : {}
  caseReducers: Exposes extends { caseReducers: NonNullable<unknown> }
    ? Exposes['caseReducers']
    : {}
}

export type CreatorCaseReducers<State> =
  | Record<string, ReducerDefinition>
  | SliceCaseReducers<State>

export interface SliceReducerCreators<
  State,
  CaseReducers extends CreatorCaseReducers<State>,
  Name extends string,
  ReducerPath extends string,
> {
  [ReducerType.reducer]: ReducerCreatorEntry<
    {
      (
        caseReducer: CaseReducer<State, PayloadAction>,
      ): CaseReducerDefinition<State, PayloadAction>
      <Payload = any>(
        caseReducer: CaseReducer<State, PayloadAction<Payload>>,
      ): CaseReducerDefinition<State, PayloadAction<Payload>>
    },
    {
      actions: {
        [ReducerName in keyof CaseReducers]: CaseReducers[ReducerName] extends CaseReducer<
          State,
          any
        >
          ? ActionCreatorForCaseReducer<
              CaseReducers[ReducerName],
              SliceActionType<Name, ReducerName>
            >
          : never
      }
      caseReducers: {
        [ReducerName in keyof CaseReducers]: CaseReducers[ReducerName] extends CaseReducer<
          State,
          any
        >
          ? CaseReducers[ReducerName]
          : never
      }
    }
  >
  [ReducerType.reducerWithPrepare]: ReducerCreatorEntry<
    <Prepare extends PrepareAction<any>>(
      prepare: Prepare,
      reducer: CaseReducer<
        State,
        ReturnType<_ActionCreatorWithPreparedPayload<Prepare>>
      >,
    ) => PreparedCaseReducerDefinition<State, Prepare>,
    {
      actions: {
        [ReducerName in keyof CaseReducers as ReducerName]: CaseReducers[ReducerName] extends CaseReducerWithPrepare<
          State,
          any
        >
          ? CaseReducers[ReducerName] extends { prepare: any }
            ? ActionCreatorForCaseReducerWithPrepare<
                CaseReducers[ReducerName],
                SliceActionType<Name, ReducerName>
              >
            : never
          : never
      }
      caseReducers: {
        [ReducerName in keyof CaseReducers]: CaseReducers[ReducerName] extends CaseReducerWithPrepare<
          State,
          any
        >
          ? CaseReducers[ReducerName] extends { reducer: infer Reducer }
            ? Reducer
            : never
          : never
      }
    }
  >
  [ReducerType.asyncThunk]: ReducerCreatorEntry<
    AsyncThunkCreator<State>,
    AsyncThunkCreatorExposes<State, CaseReducers>
  >
}

export type ReducerCreators<
  State,
  Name extends string = string,
  ReducerPath extends string = Name,
  CreatorMap extends Record<string, RegisteredReducerType> = {},
> = {
  reducer: SliceReducerCreators<
    State,
    any,
    Name,
    ReducerPath
  >[ReducerType.reducer]['create']
  preparedReducer: SliceReducerCreators<
    State,
    any,
    Name,
    ReducerPath
  >[ReducerType.reducerWithPrepare]['create']
} & {
  [CreatorName in keyof CreatorMap as SliceReducerCreators<
    State,
    never,
    Name,
    ReducerPath
  >[CreatorMap[CreatorName]]['create'] extends never
    ? never
    : CreatorName]: SliceReducerCreators<
    State,
    never,
    Name,
    ReducerPath
  >[CreatorMap[CreatorName]]['create']
}

interface InternalReducerHandlingContext<State> {
  sliceCaseReducersByType: Record<string, CaseReducer<State, any>>
  sliceMatchers: ActionMatcherDescriptionCollection<State>

  sliceCaseReducersByName: Record<string, any>
  actionCreators: Record<string, any>
}

>>>>>>> 2d7def13
export interface ReducerHandlingContext<State> {
  /**
   * Adds a case reducer to handle a single action type.
   * @param actionCreator - Either a plain action type string, or an action creator generated by [`createAction`](./createAction) that can be used to determine the action type.
   * @param reducer - The actual case reducer function.
   */
  addCase<ActionCreator extends TypedActionCreator<string>>(
    actionCreator: ActionCreator,
    reducer: CaseReducer<State, ReturnType<ActionCreator>>,
  ): ReducerHandlingContext<State>
  /**
   * Adds a case reducer to handle a single action type.
   * @param actionCreator - Either a plain action type string, or an action creator generated by [`createAction`](./createAction) that can be used to determine the action type.
   * @param reducer - The actual case reducer function.
   */
  addCase<Type extends string, A extends Action<Type>>(
    type: Type,
    reducer: CaseReducer<State, A>,
  ): ReducerHandlingContext<State>

  /**
   * Allows you to match incoming actions against your own filter function instead of only the `action.type` property.
   * @remarks
   * If multiple matcher reducers match, all of them will be executed in the order
   * they were defined in - even if a case reducer already matched.
   * @param matcher - A matcher function. In TypeScript, this should be a [type predicate](https://www.typescriptlang.org/docs/handbook/2/narrowing.html#using-type-predicates)
   *   function
   * @param reducer - The actual case reducer function.
   *
   */
  addMatcher<A>(
    matcher: TypeGuard<A>,
    reducer: CaseReducer<State, A extends Action ? A : A & Action>,
  ): ReducerHandlingContext<State>
  /**
   * Add an action to be exposed under the final `slice.actions[reducerName]` key.
   *
   * Should only be called once per handler.
   *
   * @param actionCreator The action to expose.
   * @example
   * context.exposeAction(createAction<Post>(type));
   *
   * export const { addPost } = slice.actions
   *
   * dispatch(addPost(post))
   */
  exposeAction(actionCreator: unknown): ReducerHandlingContext<State>

  /**
   * Add a case reducer to be exposed under the final `slice.caseReducers[reducerName]` key.
   *
   * Should only be called once per handler.
   *
   * @param reducer The reducer to expose.
   * @example
   * context.exposeCaseReducer((state, action: PayloadAction<Post>) => {
   *   state.push(action.payload)
   * })
   *
   * slice.caseReducers.addPost([], addPost(post))
   */
  exposeCaseReducer(reducer: unknown): ReducerHandlingContext<State>

  /**
   * Provides access to the initial state value given to the slice.
   * If a lazy state initializer was provided, it will be called and a fresh value returned.
   */
  getInitialState(): State

  /**
   * Tries to select the slice's state from a possible root state shape, using `reducerPath`.
   * Throws an error if slice's state is not found.
   *
   * *Note that only the original `reducerPath` option is used - if a different `reducerPath` is used when injecting, this will not be reflected.*
   */
  selectSlice(state: Record<string, unknown>): State
}

export interface ReducerDetails {
  /** The name of the slice */
  sliceName: string
  /** The reducerPath option passed for the slice. Defaults to `sliceName` if not provided. */
  reducerPath: string
  /** The key the reducer was defined under */
  reducerName: string
  /** The predefined action type, i.e. `${sliceName}/${reducerName}` */
  type: string
}

type DefinitionFromValue<
  T extends object,
  Type extends RegisteredReducerType,
  RecursionDepth extends number = 0,
> = RecursionDepth extends 5
  ? never
  : IsAny<
      T,
      never,
      | Extract<T, ReducerDefinition<Type>>
      | {
          [K in keyof T]-?: T[K] extends object
            ? DefinitionFromValue<T[K], Type, Increment<RecursionDepth>>
            : never
        }[keyof T]
      | (T extends (...args: any[]) => object
          ? DefinitionFromValue<
              OverloadedReturnType<T>,
              Type,
              Increment<RecursionDepth>
            >
          : never)
    >

type ReducerDefinitionsForType<Type extends RegisteredReducerType> = {
  [CreatorType in RegisteredReducerType]: DefinitionFromValue<
    SliceReducerCreators<any, any, any, any>[CreatorType]['create'],
    Type
  >
}[RegisteredReducerType]

export type ReducerCreator<Type extends RegisteredReducerType> = {
  type: Type
  create: SliceReducerCreators<any, any, any, any>[Type]['create']
} & (ReducerDefinitionsForType<Type> extends never
  ? {
      handle?<State>(
        details: ReducerDetails,
        definition: unknown,
        context: ReducerHandlingContext<State>,
      ): void
    }
  : {
      handle<State>(
        details: ReducerDetails,
        definition: ReducerDefinitionsForType<Type>,
        context: ReducerHandlingContext<State>,
      ): void
    })

type InjectIntoConfig<NewReducerPath extends string> = InjectConfig & {
  reducerPath?: NewReducerPath
}

/**
 * The return value of `createSlice`
 *
 * @public
 */
export interface Slice<
  State = any,
  CaseReducers extends CreatorCaseReducers<State> = SliceCaseReducers<State>,
  Name extends string = string,
  ReducerPath extends string = Name,
  Selectors extends SliceSelectors<State> = SliceSelectors<State>,
> {
  /**
   * The slice name.
   */
  name: Name

  /**
   *  The slice reducer path.
   */
  reducerPath: ReducerPath

  /**
   * The slice's reducer.
   */
  reducer: Reducer<State>

  /**
   * Action creators for the types of actions that are handled by the slice
   * reducer.
   */
  actions: CaseReducerActions<CaseReducers, Name, ReducerPath, State>

  /**
   * The individual case reducer functions that were passed in the `reducers` parameter.
   * This enables reuse and testing if they were defined inline when calling `createSlice`.
   */
  caseReducers: SliceDefinedCaseReducers<CaseReducers, Name, ReducerPath, State>

  /**
   * Provides access to the initial state value given to the slice.
   * If a lazy state initializer was provided, it will be called and a fresh value returned.
   */
  getInitialState: () => State

  /**
   * Get localised slice selectors (expects to be called with *just* the slice's state as the first parameter)
   */
  getSelectors(): Id<SliceDefinedSelectors<State, Selectors, State>>

  /**
   * Get globalised slice selectors (`selectState` callback is expected to receive first parameter and return slice state)
   */
  getSelectors<RootState>(
    selectState: (rootState: RootState) => State,
  ): Id<SliceDefinedSelectors<State, Selectors, RootState>>

  /**
   * Selectors that assume the slice's state is `rootState[slice.reducerPath]` (which is usually the case)
   *
   * Equivalent to `slice.getSelectors((state: RootState) => state[slice.reducerPath])`.
   */
  get selectors(): Id<
    SliceDefinedSelectors<State, Selectors, Record<ReducerPath, State>>
  >

  /**
   * Inject slice into provided reducer (return value from `combineSlices`), and return injected slice.
   */
  injectInto<NewReducerPath extends string = ReducerPath>(
    this: this,
    injectable: {
      inject: (
        slice: { reducerPath: string; reducer: Reducer },
        config?: InjectConfig,
      ) => void
    },
    config?: InjectIntoConfig<NewReducerPath>,
  ): InjectedSlice<State, CaseReducers, Name, NewReducerPath, Selectors>

  /**
   * Select the slice state, using the slice's current reducerPath.
   *
   * Will throw an error if slice is not found.
   */
  selectSlice(state: Record<ReducerPath, State>): State
}

/**
 * A slice after being called with `injectInto(reducer)`.
 *
 * Selectors can now be called with an `undefined` value, in which case they use the slice's initial state.
 */
type InjectedSlice<
  State = any,
  CaseReducers extends CreatorCaseReducers<State> = SliceCaseReducers<State>,
  Name extends string = string,
  ReducerPath extends string = Name,
  Selectors extends SliceSelectors<State> = SliceSelectors<State>,
> = Omit<
  Slice<State, CaseReducers, Name, ReducerPath, Selectors>,
  'getSelectors' | 'selectors'
> & {
  /**
   * Get localised slice selectors (expects to be called with *just* the slice's state as the first parameter)
   */
  getSelectors(): Id<SliceDefinedSelectors<State, Selectors, State | undefined>>

  /**
   * Get globalised slice selectors (`selectState` callback is expected to receive first parameter and return slice state)
   */
  getSelectors<RootState>(
    selectState: (rootState: RootState) => State | undefined,
  ): Id<SliceDefinedSelectors<State, Selectors, RootState>>

  /**
   * Selectors that assume the slice's state is `rootState[slice.name]` (which is usually the case)
   *
   * Equivalent to `slice.getSelectors((state: RootState) => state[slice.name])`.
   */
  get selectors(): Id<
    SliceDefinedSelectors<
      State,
      Selectors,
      { [K in ReducerPath]?: State | undefined }
    >
  >

  /**
   * Select the slice state, using the slice's current reducerPath.
   *
   * Returns initial state if slice is not found.
   */
  selectSlice(state: { [K in ReducerPath]?: State | undefined }): State
}

type CreatorCallback<
  State,
  Name extends string,
  ReducerPath extends string,
  CreatorMap extends Record<string, RegisteredReducerType>,
> = (
  create: ReducerCreators<State, Name, ReducerPath, CreatorMap>,
) => Record<string, ReducerDefinition>

type GetCaseReducers<
  State,
  Name extends string,
  ReducerPath extends string,
  CreatorMap extends Record<string, RegisteredReducerType>,
  CR extends SliceCaseReducers<State> | CreatorCallback<State, any, any, any>,
> =
  CR extends CreatorCallback<State, Name, ReducerPath, CreatorMap>
    ? ReturnType<CR>
    : CR

/**
 * Options for `createSlice()`.
 *
 * @public
 */
export interface CreateSliceOptions<
  State = any,
  CR extends
    | SliceCaseReducers<State>
    | CreatorCallback<
        State,
        Name,
        ReducerPath,
        CreatorMap
      > = SliceCaseReducers<State>,
  Name extends string = string,
  ReducerPath extends string = Name,
  Selectors extends SliceSelectors<State> = SliceSelectors<State>,
  CreatorMap extends Record<string, RegisteredReducerType> = {},
> {
  /**
   * The slice's name. Used to namespace the generated action types.
   */
  name: Name

  /**
   * The slice's reducer path. Used when injecting into a combined slice reducer.
   */
  reducerPath?: ReducerPath

  /**
   * The initial state that should be used when the reducer is called the first time. This may also be a "lazy initializer" function, which should return an initial state value when called. This will be used whenever the reducer is called with `undefined` as its state value, and is primarily useful for cases like reading initial state from `localStorage`.
   */
  initialState: State | (() => State)

  /**
   * A mapping from action types to action-type-specific *case reducer*
   * functions. For every action type, a matching action creator will be
   * generated using `createAction()`.
   */
  reducers: ValidateSliceCaseReducers<State, CR>

  /**
   * A callback that receives a *builder* object to define
   * case reducers via calls to `builder.addCase(actionCreatorOrType, reducer)`.
   *
   *
   * @example
```ts
import { createAction, createSlice, Action } from '@reduxjs/toolkit'
const incrementBy = createAction<number>('incrementBy')
const decrement = createAction('decrement')

interface RejectedAction extends Action {
  error: Error
}

function isRejectedAction(action: Action): action is RejectedAction {
  return action.type.endsWith('rejected')
}

createSlice({
  name: 'counter',
  initialState: 0,
  reducers: {},
  extraReducers: builder => {
    builder
      .addCase(incrementBy, (state, action) => {
        // action is inferred correctly here if using TS
      })
      // You can chain calls, or have separate `builder.addCase()` lines each time
      .addCase(decrement, (state, action) => {})
      // You can match a range of action types
      .addMatcher(
        isRejectedAction,
        // `action` will be inferred as a RejectedAction due to isRejectedAction being defined as a type guard
        (state, action) => {}
      )
      // and provide a default case if no other handlers matched
      .addDefaultCase((state, action) => {})
    }
})
```
   */
  extraReducers?: (builder: ActionReducerMapBuilder<State>) => void

  /**
   * A map of selectors that receive the slice's state and any additional arguments, and return a result.
   */
  selectors?: Selectors
}

export type CaseReducerDefinition<
  S = any,
  A extends Action = UnknownAction,
> = CaseReducer<S, A> & ReducerDefinition<ReducerType.reducer>

/**
 * A CaseReducer with a `prepare` method.
 *
 * @public
 */
export type CaseReducerWithPrepare<State, Action extends PayloadAction> = {
  reducer: CaseReducer<State, Action>
  prepare: PrepareAction<Action['payload']>
}

export type CaseReducerWithPrepareDefinition<
  State,
  Action extends PayloadAction,
> = CaseReducerWithPrepare<State, Action> &
  ReducerDefinition<ReducerType.reducerWithPrepare>

export type PreparedCaseReducerDefinition<
  State,
  Prepare extends PrepareAction<any>,
> = ReducerDefinition<ReducerType.reducerWithPrepare> & {
  prepare: Prepare
  reducer: CaseReducer<
    State,
    ReturnType<_ActionCreatorWithPreparedPayload<Prepare>>
  >
}

/**
 * The type describing a slice's `reducers` option.
 *
 * @public
 */
export type SliceCaseReducers<State> = Record<
  string,
  | CaseReducer<State, PayloadAction<any>>
  | CaseReducerWithPrepare<State, PayloadAction<any, string, any, any>>
>

/**
 * The type describing a slice's `selectors` option.
 */
export type SliceSelectors<State> = {
  [K: string]: (sliceState: State, ...args: any[]) => any
}

export type SliceActionType<
  SliceName extends string,
  ActionName extends keyof any,
> = ActionName extends string | number ? `${SliceName}/${ActionName}` : string

type ConvertNeverKeysToUnknown<T> = T extends any
  ? { [K in keyof T]: T[K] extends never ? unknown : T[K] }
  : never

/**
 * Derives the slice's `actions` property from the `reducers` options
 *
 * @public
 */
export type CaseReducerActions<
  CaseReducers extends CreatorCaseReducers<State>,
  SliceName extends string,
  ReducerPath extends string = SliceName,
  State = any,
> = Id<
  UnionToIntersection<
    ConvertNeverKeysToUnknown<
      SliceReducerCreators<
        State,
        CaseReducers,
        SliceName,
        ReducerPath
      >[RegisteredReducerType]['actions']
    >
  >
>

/**
 * Get a `PayloadActionCreator` type for a passed `CaseReducerWithPrepare`
 *
 * @internal
 */
type ActionCreatorForCaseReducerWithPrepare<
  CR extends { prepare: any },
  Type extends string,
> = _ActionCreatorWithPreparedPayload<CR['prepare'], Type>

/**
 * Get a `PayloadActionCreator` type for a passed `CaseReducer`
 *
 * @internal
 */
type ActionCreatorForCaseReducer<CR, Type extends string> = CR extends (
  state: any,
  action: infer Action,
) => any
  ? Action extends { payload: infer P }
    ? PayloadActionCreator<P, Type>
    : ActionCreatorWithoutPayload<Type>
  : ActionCreatorWithoutPayload<Type>

/**
 * Extracts the CaseReducers out of a `reducers` object, even if they are
 * tested into a `CaseReducerWithPrepare`.
 *
 * @internal
 */
type SliceDefinedCaseReducers<
  CaseReducers extends CreatorCaseReducers<State>,
  SliceName extends string = string,
  ReducerPath extends string = SliceName,
  State = any,
> = Id<
  UnionToIntersection<
    ConvertNeverKeysToUnknown<
      SliceReducerCreators<
        State,
        CaseReducers,
        SliceName,
        ReducerPath
      >[RegisteredReducerType]['caseReducers']
    >
  >
>

type RemappedSelector<S extends Selector, NewState> =
  S extends Selector<any, infer R, infer P>
    ? Selector<NewState, R, P> & { unwrapped: S }
    : never

/**
 * Extracts the final selector type from the `selectors` object.
 *
 * Removes the `string` index signature from the default value.
 */
type SliceDefinedSelectors<
  State,
  Selectors extends SliceSelectors<State>,
  RootState,
> = {
  [K in keyof Selectors as string extends K ? never : K]: RemappedSelector<
    Selectors[K],
    RootState
  >
}

/**
 * Used on a SliceCaseReducers object.
 * Ensures that if a CaseReducer is a `CaseReducerWithPrepare`, that
 * the `reducer` and the `prepare` function use the same type of `payload`.
 *
 * Might do additional such checks in the future.
 *
 * This type is only ever useful if you want to write your own wrapper around
 * `createSlice`. Please don't use it otherwise!
 *
 * @public
 */
export type ValidateSliceCaseReducers<
  S,
  ACR extends SliceCaseReducers<S> | CreatorCallback<S, any, any, any>,
> = ACR & {
  [T in keyof ACR]: ACR[T] extends {
    reducer(s: S, action?: infer A): any
  }
    ? {
        prepare(...a: never[]): Omit<A, 'type'>
      }
    : {}
}

function getType(slice: string, actionKey: string): string {
  return `${slice}/${actionKey}`
}

export const reducerCreator: ReducerCreator<ReducerType.reducer> = {
  type: ReducerType.reducer,
  create(caseReducer: CaseReducer<any, any>) {
    return Object.assign(
      {
        // hack so the wrapping function has the same name as the original
        // we need to create a wrapper so the `reducerDefinitionType` is not assigned to the original
        [caseReducer.name](...args: Parameters<typeof caseReducer>) {
          return caseReducer(...args)
        },
      }[caseReducer.name],
      {
        _reducerDefinitionType: ReducerType.reducer,
      } as const,
    )
  },
  handle({ type }, reducer, context) {
    context
      .addCase(type, reducer as any)
      .exposeCaseReducer(reducer)
      .exposeAction(createAction(type))
  },
}

export const preparedReducerCreator: ReducerCreator<ReducerType.reducerWithPrepare> =
  {
    type: ReducerType.reducerWithPrepare,
    create(prepare, reducer) {
      return {
        _reducerDefinitionType: ReducerType.reducerWithPrepare,
        prepare,
        reducer,
      }
    },
    handle({ type }, { prepare, reducer }, context) {
      context
        .addCase(type, reducer)
        .exposeCaseReducer(reducer)
        .exposeAction(createAction(type, prepare))
    },
  }

const isCreatorCallback = (
  reducers: unknown,
): reducers is CreatorCallback<any, any, any, any> =>
  typeof reducers === 'function'

interface BuildCreateSliceConfig<
  CreatorMap extends Record<string, RegisteredReducerType>,
> {
  creators?: {
    [Name in keyof CreatorMap]: Name extends 'reducer' | 'preparedReducer'
      ? never
      : ReducerCreator<CreatorMap[Name]>
  } & { asyncThunk?: ReducerCreator<ReducerType.asyncThunk> }
}

export function buildCreateSlice<
  CreatorMap extends Record<string, RegisteredReducerType> = {},
>({
  creators: creatorMap = {} as NonNullable<
    BuildCreateSliceConfig<CreatorMap>['creators']
  >,
}: BuildCreateSliceConfig<CreatorMap> = {}) {
  const creators: Record<
    string,
    ReducerCreator<RegisteredReducerType>['create']
  > = {
    reducer: reducerCreator.create,
    preparedReducer: preparedReducerCreator.create,
  }
  const handlers: Partial<
    Record<
      RegisteredReducerType,
      ReducerCreator<RegisteredReducerType>['handle']
    >
  > = {
    [ReducerType.reducer]: reducerCreator.handle,
    [ReducerType.reducerWithPrepare]: preparedReducerCreator.handle,
  }

  for (const [name, creator] of Object.entries<
    ReducerCreator<RegisteredReducerType>
  >(creatorMap as any)) {
    if (name === 'reducer' || name === 'preparedReducer') {
      throw new Error('Cannot use reserved creator name: ' + name)
    }
    if (
      creator.type === ReducerType.reducer ||
      creator.type === ReducerType.reducerWithPrepare
    ) {
      throw new Error(
        `Cannot use reserved creator type: ${String(creator.type)}`,
      )
    } else if (
      name === 'asyncThunk' &&
      creator.type !== ReducerType.asyncThunk
    ) {
      throw new Error(
        "If provided, `asyncThunk` creator must be `asyncThunkCreator` from '@reduxjs/toolkit'",
      )
    }
    creators[name] = creator.create
    if ('handle' in creator) {
      handlers[creator.type] = creator.handle
    }
  }
  return function createSlice<
    State,
    CaseReducers extends
      | SliceCaseReducers<State>
      | CreatorCallback<State, Name, ReducerPath, CreatorMap>,
    Name extends string,
    Selectors extends SliceSelectors<State>,
    ReducerPath extends string = Name,
  >(
    options: CreateSliceOptions<
      State,
      CaseReducers,
      Name,
      ReducerPath,
      Selectors,
      CreatorMap
    >,
  ): Slice<
    State,
    GetCaseReducers<State, Name, ReducerPath, CreatorMap, CaseReducers>,
    Name,
    ReducerPath,
    Selectors
  > {
    const { name, reducerPath = name as unknown as ReducerPath } = options
    if (!name) {
      throw new Error('`name` is a required option for createSlice')
    }

    if (
      typeof process !== 'undefined' &&
      process.env.NODE_ENV === 'development'
    ) {
      if (options.initialState === undefined) {
        console.error(
          'You must provide an `initialState` value that is not `undefined`. You may have misspelled `initialState`',
        )
      }
    }

    const getInitialState = makeGetInitialState(options.initialState)

    const internalContext: InternalReducerHandlingContext<State> = {
      sliceCaseReducersByName: {},
      sliceCaseReducersByType: {},
      actionCreators: {},
      sliceMatchers: [],
    }

    function getContext({ reducerName }: ReducerDetails) {
      const context: ReducerHandlingContext<State> = {
        addCase(
          typeOrActionCreator: string | TypedActionCreator<any>,
          reducer: CaseReducer<State>,
        ) {
          const type =
            typeof typeOrActionCreator === 'string'
              ? typeOrActionCreator
              : typeOrActionCreator.type
          if (!type) {
            throw new Error(
              '`context.addCase` cannot be called with an empty action type',
            )
          }
          if (type in internalContext.sliceCaseReducersByType) {
            throw new Error(
              '`context.addCase` cannot be called with two reducers for the same action type: ' +
                type,
            )
          }
          internalContext.sliceCaseReducersByType[type] = reducer
          return context
        },
        addMatcher(matcher, reducer) {
          internalContext.sliceMatchers.push({ matcher, reducer })
          return context
        },
        exposeAction(actionCreator) {
          if (reducerName in internalContext.actionCreators) {
            throw new Error(
              'context.exposeAction cannot be called twice for the same reducer definition: ' +
                reducerName,
            )
          }
          internalContext.actionCreators[reducerName] = actionCreator
          return context
        },
        exposeCaseReducer(reducer) {
          if (reducerName in internalContext.sliceCaseReducersByName) {
            throw new Error(
              'context.exposeCaseReducer cannot be called twice for the same reducer definition: ' +
                reducerName,
            )
          }
          internalContext.sliceCaseReducersByName[reducerName] = reducer
          return context
        },
        getInitialState,
        selectSlice(state) {
          const sliceState = state[reducerPath]
          if (typeof sliceState === 'undefined') {
            throw new Error(
              `Could not find "${name}" slice in state. In order for slice creators to use \`context.selectSlice\`, the slice must be nested in the state under its reducerPath: "${reducerPath}"`,
            )
          }
          return sliceState as State
        },
      }
      return context
    }

    if (isCreatorCallback(options.reducers)) {
      const reducers = options.reducers(creators as any)
      for (const [reducerName, reducerDefinition] of Object.entries(reducers)) {
        const { _reducerDefinitionType: type } = reducerDefinition
        if (typeof type === 'undefined') {
          throw new Error(
            'Please use reducer creators passed to callback. Each reducer definition must have a `_reducerDefinitionType` property indicating which handler to use.',
          )
        }
        const handle = handlers[type]
        if (!handle) {
          throw new Error(`Unsupported reducer type: ${String(type)}`)
        }
        const reducerDetails: ReducerDetails = {
          sliceName: name,
          reducerName,
          reducerPath,
          type: getType(name, reducerName),
        }
        handle(
          reducerDetails,
          reducerDefinition as any,
          getContext(reducerDetails),
        )
      }
    } else {
      for (const [reducerName, reducerDefinition] of Object.entries(
        options.reducers as SliceCaseReducers<State>,
      )) {
        const reducerDetails: ReducerDetails = {
          sliceName: name,
          reducerName,
          reducerPath,
          type: getType(name, reducerName),
        }
        const { handle } =
          'reducer' in reducerDefinition
            ? preparedReducerCreator
            : reducerCreator
        handle(
          reducerDetails,
          reducerDefinition as any,
          getContext(reducerDetails),
        )
      }
    }

    function buildReducer() {
      if (process.env.NODE_ENV !== 'production') {
        if (typeof options.extraReducers === 'object') {
          throw new Error(
            "The object notation for `createSlice.extraReducers` has been removed. Please use the 'builder callback' notation instead: https://redux-toolkit.js.org/api/createSlice",
          )
        }
      }
      const [
        extraReducers = {},
        actionMatchers = [],
        defaultCaseReducer = undefined,
      ] =
        typeof options.extraReducers === 'function'
          ? executeReducerBuilderCallback(options.extraReducers)
          : [options.extraReducers]

      const finalCaseReducers = {
        ...extraReducers,
        ...internalContext.sliceCaseReducersByType,
      }

      return createReducer(options.initialState, (builder) => {
        for (let key in finalCaseReducers) {
          builder.addCase(key, finalCaseReducers[key] as CaseReducer)
        }
        for (let sM of internalContext.sliceMatchers) {
          builder.addMatcher(sM.matcher, sM.reducer)
        }
        for (let m of actionMatchers) {
          builder.addMatcher(m.matcher, m.reducer)
        }
        if (defaultCaseReducer) {
          builder.addDefaultCase(defaultCaseReducer)
        }
      })
    }

    const selectSelf = (state: State) => state

    const injectedSelectorCache = new Map<
      boolean,
      WeakMap<
        (rootState: any) => State | undefined,
        Record<string, (rootState: any) => any>
      >
    >()

    let _reducer: ReducerWithInitialState<State>

    function reducer(state: State | undefined, action: UnknownAction) {
      if (!_reducer) _reducer = buildReducer()

      return _reducer(state, action)
    }

    function makeSelectorProps<CurrentReducerPath extends string = ReducerPath>(
      reducerPath: CurrentReducerPath,
      injected = false,
    ): Pick<
      Slice<
        State,
        GetCaseReducers<State, Name, ReducerPath, CreatorMap, CaseReducers>,
        Name,
        CurrentReducerPath,
        Selectors
      >,
      'getSelectors' | 'selectors' | 'selectSlice' | 'reducerPath'
    > {
      function selectSlice(state: { [K in CurrentReducerPath]: State }) {
        let sliceState = state[reducerPath]
        if (typeof sliceState === 'undefined') {
          if (injected) {
            sliceState = getInitialState()
          } else if (process.env.NODE_ENV !== 'production') {
            throw new Error(
              'selectSlice returned undefined for an uninjected slice reducer',
            )
          }
        }
        return sliceState
      }
      function getSelectors(
        selectState: (rootState: any) => State = selectSelf,
      ) {
        const selectorCache = getOrInsertComputed(
          injectedSelectorCache,
          injected,
          () => new WeakMap(),
        )

        return getOrInsertComputed(selectorCache, selectState, () => {
          const map: Record<string, Selector<any, any>> = {}
          for (const [name, selector] of Object.entries(
            options.selectors ?? {},
          )) {
            map[name] = wrapSelector(
              selector,
              selectState,
              getInitialState,
              injected,
            )
          }
          return map
        }) as any
      }
      return {
        reducerPath,
        getSelectors,
        get selectors() {
          return getSelectors(selectSlice)
        },
        selectSlice,
      }
    }

    const slice: Slice<
      State,
      GetCaseReducers<State, Name, ReducerPath, CreatorMap, CaseReducers>,
      Name,
      ReducerPath,
      Selectors
    > = {
      name,
      reducer,
      actions: internalContext.actionCreators as any,
      caseReducers: internalContext.sliceCaseReducersByName as any,
      getInitialState,
      ...makeSelectorProps(reducerPath),
      injectInto(
        injectable,
        { reducerPath: newReducerPath = reducerPath, ...config } = {},
      ) {
        injectable.inject({ reducerPath: newReducerPath, reducer }, config)
        return {
          ...slice,
          ...makeSelectorProps(newReducerPath, true),
        } as any
      },
    }
    return slice
  }
}

function wrapSelector<State, NewState, S extends Selector<State>>(
  selector: S,
  selectState: Selector<NewState, State>,
  getInitialState: () => State,
  injected?: boolean,
) {
  function wrapper(rootState: NewState, ...args: any[]) {
    let sliceState = selectState(rootState)
    if (typeof sliceState === 'undefined') {
      if (injected) {
        sliceState = getInitialState()
      } else if (process.env.NODE_ENV !== 'production') {
        throw new Error(
          'selectState returned undefined for an uninjected slice reducer',
        )
      }
    }
    return selector(sliceState, ...args)
  }
  wrapper.unwrapped = selector
  return wrapper as RemappedSelector<S, NewState>
}

/**
 * A function that accepts an initial state, an object full of reducer
 * functions, and a "slice name", and automatically generates
 * action creators and action types that correspond to the
 * reducers and state.
 *
 * @public
 */
export const createSlice = /*@__PURE__*/ buildCreateSlice()<|MERGE_RESOLUTION|>--- conflicted
+++ resolved
@@ -20,10 +20,7 @@
   ReducerWithInitialState,
 } from './createReducer'
 import { createReducer, makeGetInitialState } from './createReducer'
-<<<<<<< HEAD
 import type { EntityMethodsCreator } from './entities/slice_creator'
-=======
->>>>>>> 2d7def13
 import type { ActionReducerMapBuilder, TypedActionCreator } from './mapBuilders'
 import { executeReducerBuilderCallback } from './mapBuilders'
 import type {
@@ -34,17 +31,12 @@
   TypeGuard,
   UnionToIntersection,
 } from './tsHelpers'
-<<<<<<< HEAD
-import { emplace } from './utils'
-=======
 import { getOrInsertComputed } from './utils'
->>>>>>> 2d7def13
 
 export enum ReducerType {
   reducer = 'reducer',
   reducerWithPrepare = 'reducerWithPrepare',
   asyncThunk = 'asyncThunk',
-<<<<<<< HEAD
   entityMethods = 'entityMethods',
 }
 
@@ -201,162 +193,6 @@
   actionCreators: Record<string, any>
 }
 
-=======
-}
-
-export type RegisteredReducerType = keyof SliceReducerCreators<
-  any,
-  any,
-  any,
-  any
->
-
-export type ReducerDefinition<
-  T extends RegisteredReducerType = RegisteredReducerType,
-> = {
-  _reducerDefinitionType: T
-}
-
-export type ReducerCreatorEntry<
-  Create,
-  Exposes extends {
-    actions?: Record<string, unknown>
-    caseReducers?: Record<string, unknown>
-  } = {},
-> = {
-  create: Create
-  actions: Exposes extends { actions: NonNullable<unknown> }
-    ? Exposes['actions']
-    : {}
-  caseReducers: Exposes extends { caseReducers: NonNullable<unknown> }
-    ? Exposes['caseReducers']
-    : {}
-}
-
-export type CreatorCaseReducers<State> =
-  | Record<string, ReducerDefinition>
-  | SliceCaseReducers<State>
-
-export interface SliceReducerCreators<
-  State,
-  CaseReducers extends CreatorCaseReducers<State>,
-  Name extends string,
-  ReducerPath extends string,
-> {
-  [ReducerType.reducer]: ReducerCreatorEntry<
-    {
-      (
-        caseReducer: CaseReducer<State, PayloadAction>,
-      ): CaseReducerDefinition<State, PayloadAction>
-      <Payload = any>(
-        caseReducer: CaseReducer<State, PayloadAction<Payload>>,
-      ): CaseReducerDefinition<State, PayloadAction<Payload>>
-    },
-    {
-      actions: {
-        [ReducerName in keyof CaseReducers]: CaseReducers[ReducerName] extends CaseReducer<
-          State,
-          any
-        >
-          ? ActionCreatorForCaseReducer<
-              CaseReducers[ReducerName],
-              SliceActionType<Name, ReducerName>
-            >
-          : never
-      }
-      caseReducers: {
-        [ReducerName in keyof CaseReducers]: CaseReducers[ReducerName] extends CaseReducer<
-          State,
-          any
-        >
-          ? CaseReducers[ReducerName]
-          : never
-      }
-    }
-  >
-  [ReducerType.reducerWithPrepare]: ReducerCreatorEntry<
-    <Prepare extends PrepareAction<any>>(
-      prepare: Prepare,
-      reducer: CaseReducer<
-        State,
-        ReturnType<_ActionCreatorWithPreparedPayload<Prepare>>
-      >,
-    ) => PreparedCaseReducerDefinition<State, Prepare>,
-    {
-      actions: {
-        [ReducerName in keyof CaseReducers as ReducerName]: CaseReducers[ReducerName] extends CaseReducerWithPrepare<
-          State,
-          any
-        >
-          ? CaseReducers[ReducerName] extends { prepare: any }
-            ? ActionCreatorForCaseReducerWithPrepare<
-                CaseReducers[ReducerName],
-                SliceActionType<Name, ReducerName>
-              >
-            : never
-          : never
-      }
-      caseReducers: {
-        [ReducerName in keyof CaseReducers]: CaseReducers[ReducerName] extends CaseReducerWithPrepare<
-          State,
-          any
-        >
-          ? CaseReducers[ReducerName] extends { reducer: infer Reducer }
-            ? Reducer
-            : never
-          : never
-      }
-    }
-  >
-  [ReducerType.asyncThunk]: ReducerCreatorEntry<
-    AsyncThunkCreator<State>,
-    AsyncThunkCreatorExposes<State, CaseReducers>
-  >
-}
-
-export type ReducerCreators<
-  State,
-  Name extends string = string,
-  ReducerPath extends string = Name,
-  CreatorMap extends Record<string, RegisteredReducerType> = {},
-> = {
-  reducer: SliceReducerCreators<
-    State,
-    any,
-    Name,
-    ReducerPath
-  >[ReducerType.reducer]['create']
-  preparedReducer: SliceReducerCreators<
-    State,
-    any,
-    Name,
-    ReducerPath
-  >[ReducerType.reducerWithPrepare]['create']
-} & {
-  [CreatorName in keyof CreatorMap as SliceReducerCreators<
-    State,
-    never,
-    Name,
-    ReducerPath
-  >[CreatorMap[CreatorName]]['create'] extends never
-    ? never
-    : CreatorName]: SliceReducerCreators<
-    State,
-    never,
-    Name,
-    ReducerPath
-  >[CreatorMap[CreatorName]]['create']
-}
-
-interface InternalReducerHandlingContext<State> {
-  sliceCaseReducersByType: Record<string, CaseReducer<State, any>>
-  sliceMatchers: ActionMatcherDescriptionCollection<State>
-
-  sliceCaseReducersByName: Record<string, any>
-  actionCreators: Record<string, any>
-}
-
->>>>>>> 2d7def13
 export interface ReducerHandlingContext<State> {
   /**
    * Adds a case reducer to handle a single action type.
