import type { Action, UnknownAction, Reducer } from 'redux'
import type { Selector } from 'reselect'
import type {
  ActionCreatorWithoutPayload,
  PayloadAction,
  PayloadActionCreator,
  PrepareAction,
  _ActionCreatorWithPreparedPayload,
} from './createAction'
import { createAction } from './createAction'
import type {
  ActionMatcherDescriptionCollection,
  CaseReducer,
  ReducerWithInitialState,
} from './createReducer'
import { createReducer, makeGetInitialState } from './createReducer'
import type { ActionReducerMapBuilder, TypedActionCreator } from './mapBuilders'
import { executeReducerBuilderCallback } from './mapBuilders'
import type {
  Id,
  IfMaybeUndefined,
  TypeGuard,
  UnionToIntersection,
} from './tsHelpers'
import type { InjectConfig } from './combineSlices'
import type {
  AsyncThunk,
  AsyncThunkConfig,
  AsyncThunkOptions,
  AsyncThunkPayloadCreator,
  OverrideThunkApiConfigs,
} from './createAsyncThunk'
import { createAsyncThunk } from './createAsyncThunk'
import { emplace } from './utils'

export enum ReducerType {
  reducer = 'reducer',
  reducerWithPrepare = 'reducerWithPrepare',
  asyncThunk = 'asyncThunk',
}

export type RegisteredReducerType = keyof SliceReducerCreators

export interface ReducerDefinition<
  T extends RegisteredReducerType = RegisteredReducerType
> {
  _reducerDefinitionType: T
}

export type ReducerCreatorEntry<
  Create extends (...args: any[]) => any,
  Exposes extends {
    actions?: Record<string, unknown>
    caseReducers?: Record<string, unknown>
  } = {}
> = {
  create: Create
  actions: Exposes extends { actions: NonNullable<unknown> }
    ? Exposes['actions']
    : {}
  caseReducers: Exposes extends { caseReducers: NonNullable<unknown> }
    ? Exposes['caseReducers']
    : {}
}

export interface SliceReducerCreators<
  State = any,
  CaseReducers extends SliceCaseReducers<State> = SliceCaseReducers<State>,
  Name extends string = string
> {
  [ReducerType.reducer]: ReducerCreatorEntry<
    {
      (caseReducer: CaseReducer<State, PayloadAction>): CaseReducerDefinition<
        State,
        PayloadAction
      >
      <Payload = any>(
        caseReducer: CaseReducer<State, PayloadAction<Payload>>
      ): CaseReducerDefinition<State, PayloadAction<Payload>>
    },
    {
      actions: {
        [ReducerName in keyof CaseReducers as CaseReducers[ReducerName] extends CaseReducer<
          State,
          any
        >
          ? ReducerName
          : never]: ActionCreatorForCaseReducer<
          CaseReducers[ReducerName],
          SliceActionType<Name, ReducerName>
        >
      }
      caseReducers: {
        [ReducerName in keyof CaseReducers as CaseReducers[ReducerName] extends CaseReducer<
          State,
          any
        >
          ? ReducerName
          : never]: CaseReducers[ReducerName]
      }
    }
  >
  [ReducerType.reducerWithPrepare]: ReducerCreatorEntry<
    <Prepare extends PrepareAction<any>>(
      prepare: Prepare,
      reducer: CaseReducer<
        State,
        ReturnType<_ActionCreatorWithPreparedPayload<Prepare>>
      >
    ) => PreparedCaseReducerDefinition<State, Prepare>,
    {
      actions: {
        [ReducerName in keyof CaseReducers as CaseReducers[ReducerName] extends CaseReducerWithPrepare<
          State,
          any
        >
          ? ReducerName
          : never]: CaseReducers[ReducerName] extends { prepare: any }
          ? ActionCreatorForCaseReducerWithPrepare<
              CaseReducers[ReducerName],
              SliceActionType<Name, ReducerName>
            >
          : never
      }
      caseReducers: {
        [ReducerName in keyof CaseReducers as CaseReducers[ReducerName] extends CaseReducerWithPrepare<
          State,
          any
        >
          ? ReducerName
          : never]: CaseReducers[ReducerName] extends { reducer: infer Reducer }
          ? Reducer
          : never
      }
    }
  >
  [ReducerType.asyncThunk]: ReducerCreatorEntry<
    AsyncThunkCreator<State>,
    {
      actions: {
        [ReducerName in ReducerNamesOfType<
          CaseReducers,
          ReducerType.asyncThunk
        >]: CaseReducers[ReducerName] extends AsyncThunkSliceReducerDefinition<
          State,
          infer ThunkArg,
          infer Returned,
          infer ThunkApiConfig
        >
          ? AsyncThunk<Returned, ThunkArg, ThunkApiConfig>
          : never
      }
      caseReducers: {
        [ReducerName in ReducerNamesOfType<
          CaseReducers,
          ReducerType.asyncThunk
        >]: CaseReducers[ReducerName] extends AsyncThunkSliceReducerDefinition<
          State,
          any,
          any,
          any
        >
          ? Id<
              Pick<
                Required<CaseReducers[ReducerName]>,
                'fulfilled' | 'rejected' | 'pending' | 'settled'
              >
            >
          : never
      }
    }
  >
}

export type ReducerCreators<
  State,
  CreatorMap extends Record<string, RegisteredReducerType> = {}
> = {
  reducer: SliceReducerCreators<State>[ReducerType.reducer]['create']
  preparedReducer: SliceReducerCreators<State>[ReducerType.reducerWithPrepare]['create']
} & {
  [Name in keyof CreatorMap as SliceReducerCreators<State>[CreatorMap[Name]]['create'] extends never
    ? never
    : Name]: SliceReducerCreators<State>[CreatorMap[Name]]['create']
}

interface ReducerHandlingContext<State> {
  sliceCaseReducersByType: Record<string, CaseReducer<State, any>>
  sliceMatchers: ActionMatcherDescriptionCollection<State>

  sliceCaseReducersByName: Record<string, any>
  actionCreators: Record<string, any>
}

interface ReducerHandlingContextMethods<State> {
  /**
   * Adds a case reducer to handle a single action type.
   * @param actionCreator - Either a plain action type string, or an action creator generated by [`createAction`](./createAction) that can be used to determine the action type.
   * @param reducer - The actual case reducer function.
   */
  addCase<ActionCreator extends TypedActionCreator<string>>(
    actionCreator: ActionCreator,
    reducer: CaseReducer<State, ReturnType<ActionCreator>>
  ): ReducerHandlingContextMethods<State>
  /**
   * Adds a case reducer to handle a single action type.
   * @param actionCreator - Either a plain action type string, or an action creator generated by [`createAction`](./createAction) that can be used to determine the action type.
   * @param reducer - The actual case reducer function.
   */
  addCase<Type extends string, A extends Action<Type>>(
    type: Type,
    reducer: CaseReducer<State, A>
  ): ReducerHandlingContextMethods<State>

  /**
   * Allows you to match incoming actions against your own filter function instead of only the `action.type` property.
   * @remarks
   * If multiple matcher reducers match, all of them will be executed in the order
   * they were defined in - even if a case reducer already matched.
   * All calls to `builder.addMatcher` must come after any calls to `builder.addCase` and before any calls to `builder.addDefaultCase`.
   * @param matcher - A matcher function. In TypeScript, this should be a [type predicate](https://www.typescriptlang.org/docs/handbook/2/narrowing.html#using-type-predicates)
   *   function
   * @param reducer - The actual case reducer function.
   *
   */
  addMatcher<A>(
    matcher: TypeGuard<A>,
    reducer: CaseReducer<State, A extends Action ? A : A & Action>
  ): ReducerHandlingContextMethods<State>
  /**
   * Add an action to be exposed under the final `slice.actions` key.
   * @param name The key to be exposed as.
   * @param actionCreator The action to expose.
   * @example
   * context.exposeAction("addPost", createAction<Post>("addPost"));
   *
   * export const { addPost } = slice.actions
   *
   * dispatch(addPost(post))
   */
  exposeAction(
    name: string,
    // TODO: see if there's a way to get the actual type cleanly
    actionCreator: unknown
  ): ReducerHandlingContextMethods<State>
  /**
   * Add a case reducer to be exposed under the final `slice.caseReducers` key.
   * @param name The key to be exposed as.
   * @param reducer The reducer to expose.
   * @example
   * context.exposeCaseReducer("addPost", (state, action: PayloadAction<Post>) => {
   *   state.push(action.payload)
   * })
   *
   * slice.caseReducers.addPost([], addPost(post))
   */
  exposeCaseReducer(
    name: string,
    // TODO: see if there's a way to get the actual type cleanly
    reducer: unknown
  ): ReducerHandlingContextMethods<State>
  /**
   * Provides access to the initial state value given to the slice.
   * If a lazy state initializer was provided, it will be called and a fresh value returned.
   */
  getInitialState(): State
}

interface ReducerDetails {
  /** The key the reducer was defined under */
  reducerName: string
  /** The predefined action type, i.e. `${slice.name}/${reducerName}` */
  type: string
}

type RecursiveExtractDefinition<
  Definitions,
  Type extends RegisteredReducerType
> =
  | Extract<Definitions, ReducerDefinition<Type>>
  | (Definitions extends object
      ? {
          [K in keyof Definitions]-?: RecursiveExtractDefinition<
            Definitions[K],
            Type
          >
        }[keyof Definitions]
      : never)

type ReducerDefinitionsForType<Type extends RegisteredReducerType> = {
  [CreatorType in keyof SliceReducerCreators]:
    | RecursiveExtractDefinition<
        ReturnType<SliceReducerCreators[CreatorType]['create']>,
        Type
      >
    | {
        [K in keyof SliceReducerCreators[CreatorType]['create']]: SliceReducerCreators[CreatorType]['create'][K] extends (
          ...args: any[]
        ) => infer Definitions
          ? RecursiveExtractDefinition<Definitions, Type>
          : never
      }[keyof SliceReducerCreators[CreatorType]['create']]
}[keyof SliceReducerCreators]

export type ReducerCreator<Type extends RegisteredReducerType> = {
  type: Type
  create: SliceReducerCreators[Type]['create']
} & (ReducerDefinitionsForType<Type> extends never
  ? {}
  : {
      handle<State>(
        details: ReducerDetails,
        definition: ReducerDefinitionsForType<Type>,
        context: ReducerHandlingContextMethods<State>
      ): void
    })

export type ReducerNamesOfType<
  CaseReducers extends SliceCaseReducers<any>,
  Type extends RegisteredReducerType
> = {
  [ReducerName in keyof CaseReducers]: CaseReducers[ReducerName] extends ReducerDefinition<Type>
    ? ReducerName
    : never
}[keyof CaseReducers]

interface InjectIntoConfig<NewReducerPath extends string> extends InjectConfig {
  reducerPath?: NewReducerPath
}

/**
 * The return value of `createSlice`
 *
 * @public
 */
export interface Slice<
  State = any,
  CaseReducers extends SliceCaseReducers<State> = SliceCaseReducers<State>,
  Name extends string = string,
  ReducerPath extends string = Name,
  Selectors extends SliceSelectors<State> = SliceSelectors<State>
> {
  /**
   * The slice name.
   */
  name: Name

  /**
   *  The slice reducer path.
   */
  reducerPath: ReducerPath

  /**
   * The slice's reducer.
   */
  reducer: Reducer<State>

  /**
   * Action creators for the types of actions that are handled by the slice
   * reducer.
   */
  actions: CaseReducerActions<CaseReducers, Name>

  /**
   * The individual case reducer functions that were passed in the `reducers` parameter.
   * This enables reuse and testing if they were defined inline when calling `createSlice`.
   */
  caseReducers: SliceDefinedCaseReducers<CaseReducers>

  /**
   * Provides access to the initial state value given to the slice.
   * If a lazy state initializer was provided, it will be called and a fresh value returned.
   */
  getInitialState: () => State

  /**
   * Get localised slice selectors (expects to be called with *just* the slice's state as the first parameter)
   */
  getSelectors(): Id<SliceDefinedSelectors<State, Selectors, State>>

  /**
   * Get globalised slice selectors (`selectState` callback is expected to receive first parameter and return slice state)
   */
  getSelectors<RootState>(
    selectState: (rootState: RootState) => State
  ): Id<SliceDefinedSelectors<State, Selectors, RootState>>

  /**
   * Selectors that assume the slice's state is `rootState[slice.reducerPath]` (which is usually the case)
   *
   * Equivalent to `slice.getSelectors((state: RootState) => state[slice.reducerPath])`.
   */
  get selectors(): Id<
    SliceDefinedSelectors<State, Selectors, { [K in ReducerPath]: State }>
  >

  /**
   * Inject slice into provided reducer (return value from `combineSlices`), and return injected slice.
   */
  injectInto<NewReducerPath extends string = ReducerPath>(
    this: this,
    injectable: {
      inject: (
        slice: { reducerPath: string; reducer: Reducer },
        config?: InjectConfig
      ) => void
    },
    config?: InjectIntoConfig<NewReducerPath>
  ): InjectedSlice<State, CaseReducers, Name, NewReducerPath, Selectors>

  /**
   * Select the slice state, using the slice's current reducerPath.
   *
   * Will throw an error if slice is not found.
   */
  selectSlice(state: { [K in ReducerPath]: State }): State
}

/**
 * A slice after being called with `injectInto(reducer)`.
 *
 * Selectors can now be called with an `undefined` value, in which case they use the slice's initial state.
 */
interface InjectedSlice<
  State = any,
  CaseReducers extends SliceCaseReducers<State> = SliceCaseReducers<State>,
  Name extends string = string,
  ReducerPath extends string = Name,
  Selectors extends SliceSelectors<State> = SliceSelectors<State>
> extends Omit<
    Slice<State, CaseReducers, Name, ReducerPath, Selectors>,
    'getSelectors' | 'selectors'
  > {
  /**
   * Get localised slice selectors (expects to be called with *just* the slice's state as the first parameter)
   */
  getSelectors(): Id<SliceDefinedSelectors<State, Selectors, State | undefined>>

  /**
   * Get globalised slice selectors (`selectState` callback is expected to receive first parameter and return slice state)
   */
  getSelectors<RootState>(
    selectState: (rootState: RootState) => State | undefined
  ): Id<SliceDefinedSelectors<State, Selectors, RootState>>

  /**
   * Selectors that assume the slice's state is `rootState[slice.name]` (which is usually the case)
   *
   * Equivalent to `slice.getSelectors((state: RootState) => state[slice.name])`.
   */
  get selectors(): Id<
    SliceDefinedSelectors<
      State,
      Selectors,
      { [K in ReducerPath]?: State | undefined }
    >
  >

  /**
   * Select the slice state, using the slice's current reducerPath.
   *
   * Returns initial state if slice is not found.
   */
  selectSlice(state: { [K in ReducerPath]?: State | undefined }): State
}

/**
 * Options for `createSlice()`.
 *
 * @public
 */
export interface CreateSliceOptions<
  State = any,
  CR extends SliceCaseReducers<State> = SliceCaseReducers<State>,
  Name extends string = string,
  ReducerPath extends string = Name,
  Selectors extends SliceSelectors<State> = SliceSelectors<State>,
  CreatorMap extends Record<string, RegisteredReducerType> = {}
> {
  /**
   * The slice's name. Used to namespace the generated action types.
   */
  name: Name

  /**
   * The slice's reducer path. Used when injecting into a combined slice reducer.
   */
  reducerPath?: ReducerPath

  /**
   * The initial state that should be used when the reducer is called the first time. This may also be a "lazy initializer" function, which should return an initial state value when called. This will be used whenever the reducer is called with `undefined` as its state value, and is primarily useful for cases like reading initial state from `localStorage`.
   */
  initialState: State | (() => State)

  /**
   * A mapping from action types to action-type-specific *case reducer*
   * functions. For every action type, a matching action creator will be
   * generated using `createAction()`.
   */
  reducers:
    | ValidateSliceCaseReducers<State, CR>
    | ((create: ReducerCreators<State, CreatorMap>) => CR)

  /**
   * A callback that receives a *builder* object to define
   * case reducers via calls to `builder.addCase(actionCreatorOrType, reducer)`.
   *
   *
   * @example
```ts
import { createAction, createSlice, Action } from '@reduxjs/toolkit'
const incrementBy = createAction<number>('incrementBy')
const decrement = createAction('decrement')

interface RejectedAction extends Action {
  error: Error
}

function isRejectedAction(action: Action): action is RejectedAction {
  return action.type.endsWith('rejected')
}

createSlice({
  name: 'counter',
  initialState: 0,
  reducers: {},
  extraReducers: builder => {
    builder
      .addCase(incrementBy, (state, action) => {
        // action is inferred correctly here if using TS
      })
      // You can chain calls, or have separate `builder.addCase()` lines each time
      .addCase(decrement, (state, action) => {})
      // You can match a range of action types
      .addMatcher(
        isRejectedAction,
        // `action` will be inferred as a RejectedAction due to isRejectedAction being defined as a type guard
        (state, action) => {}
      )
      // and provide a default case if no other handlers matched
      .addDefaultCase((state, action) => {})
    }
})
```
   */
  extraReducers?: (builder: ActionReducerMapBuilder<State>) => void

  /**
   * A map of selectors that receive the slice's state and any additional arguments, and return a result.
   */
  selectors?: Selectors
}

export interface CaseReducerDefinition<
  S = any,
  A extends Action = UnknownAction
> extends CaseReducer<S, A>,
    ReducerDefinition<ReducerType.reducer> {}

/**
 * A CaseReducer with a `prepare` method.
 *
 * @public
 */
export type CaseReducerWithPrepare<State, Action extends PayloadAction> = {
  reducer: CaseReducer<State, Action>
  prepare: PrepareAction<Action['payload']>
}

export interface CaseReducerWithPrepareDefinition<
  State,
  Action extends PayloadAction
> extends CaseReducerWithPrepare<State, Action>,
    ReducerDefinition<ReducerType.reducerWithPrepare> {}

export interface PreparedCaseReducerDefinition<
  State,
  Prepare extends PrepareAction<any>
> extends ReducerDefinition<ReducerType.reducerWithPrepare> {
  prepare: Prepare
  reducer: CaseReducer<
    State,
    ReturnType<_ActionCreatorWithPreparedPayload<Prepare>>
  >
}

export interface AsyncThunkSliceReducerConfig<
  State,
  ThunkArg extends any,
  Returned = unknown,
  ThunkApiConfig extends AsyncThunkConfig = {}
> {
  pending?: CaseReducer<
    State,
    ReturnType<AsyncThunk<Returned, ThunkArg, ThunkApiConfig>['pending']>
  >
  rejected?: CaseReducer<
    State,
    ReturnType<AsyncThunk<Returned, ThunkArg, ThunkApiConfig>['rejected']>
  >
  fulfilled?: CaseReducer<
    State,
    ReturnType<AsyncThunk<Returned, ThunkArg, ThunkApiConfig>['fulfilled']>
  >
  settled?: CaseReducer<
    State,
    ReturnType<
      AsyncThunk<Returned, ThunkArg, ThunkApiConfig>['rejected' | 'fulfilled']
    >
  >
  options?: AsyncThunkOptions<ThunkArg, ThunkApiConfig>
}

export interface AsyncThunkSliceReducerDefinition<
  State,
  ThunkArg extends any,
  Returned = unknown,
  ThunkApiConfig extends AsyncThunkConfig = {}
> extends AsyncThunkSliceReducerConfig<
      State,
      ThunkArg,
      Returned,
      ThunkApiConfig
    >,
    ReducerDefinition<ReducerType.asyncThunk> {
  payloadCreator: AsyncThunkPayloadCreator<Returned, ThunkArg, ThunkApiConfig>
}

/**
 * Providing these as part of the config would cause circular types, so we disallow passing them
 */
type PreventCircular<ThunkApiConfig> = {
  [K in keyof ThunkApiConfig]: K extends 'state' | 'dispatch'
    ? never
    : ThunkApiConfig[K]
}

interface AsyncThunkCreator<
  State,
  CurriedThunkApiConfig extends PreventCircular<AsyncThunkConfig> = PreventCircular<AsyncThunkConfig>
> {
  <Returned, ThunkArg = void>(
    payloadCreator: AsyncThunkPayloadCreator<
      Returned,
      ThunkArg,
      CurriedThunkApiConfig
    >,
    config?: AsyncThunkSliceReducerConfig<
      State,
      ThunkArg,
      Returned,
      CurriedThunkApiConfig
    >
  ): AsyncThunkSliceReducerDefinition<
    State,
    ThunkArg,
    Returned,
    CurriedThunkApiConfig
  >
  <
    Returned,
    ThunkArg,
    ThunkApiConfig extends PreventCircular<AsyncThunkConfig> = {}
  >(
    payloadCreator: AsyncThunkPayloadCreator<
      Returned,
      ThunkArg,
      ThunkApiConfig
    >,
    config?: AsyncThunkSliceReducerConfig<
      State,
      ThunkArg,
      Returned,
      ThunkApiConfig
    >
  ): AsyncThunkSliceReducerDefinition<State, ThunkArg, Returned, ThunkApiConfig>
  withTypes<
    ThunkApiConfig extends PreventCircular<AsyncThunkConfig>
  >(): AsyncThunkCreator<
    State,
    OverrideThunkApiConfigs<CurriedThunkApiConfig, ThunkApiConfig>
  >
}

/**
 * The type describing a slice's `reducers` option.
 *
 * @public
 */
export type SliceCaseReducers<State> =
  | Record<string, ReducerDefinition>
  | Record<
      string,
      | CaseReducer<State, PayloadAction<any>>
      | CaseReducerWithPrepare<State, PayloadAction<any, string, any, any>>
    >

/**
 * The type describing a slice's `selectors` option.
 */
export type SliceSelectors<State> = {
  [K: string]: (sliceState: State, ...args: any[]) => any
}

export type SliceActionType<
  SliceName extends string,
  ActionName extends keyof any
> = ActionName extends string | number ? `${SliceName}/${ActionName}` : string

/**
 * Derives the slice's `actions` property from the `reducers` options
 *
 * @public
 */
export type CaseReducerActions<
  CaseReducers extends SliceCaseReducers<any>,
  SliceName extends string
> = Id<
  UnionToIntersection<
    SliceReducerCreators<
      any,
      CaseReducers,
      SliceName
    >[RegisteredReducerType]['actions']
  >
>

/**
 * Get a `PayloadActionCreator` type for a passed `CaseReducerWithPrepare`
 *
 * @internal
 */
type ActionCreatorForCaseReducerWithPrepare<
  CR extends { prepare: any },
  Type extends string
> = _ActionCreatorWithPreparedPayload<CR['prepare'], Type>

/**
 * Get a `PayloadActionCreator` type for a passed `CaseReducer`
 *
 * @internal
 */
type ActionCreatorForCaseReducer<CR, Type extends string> = CR extends (
  state: any,
  action: infer Action
) => any
  ? Action extends { payload: infer P }
    ? PayloadActionCreator<P, Type>
    : ActionCreatorWithoutPayload<Type>
  : ActionCreatorWithoutPayload<Type>

/**
 * Extracts the CaseReducers out of a `reducers` object, even if they are
 * tested into a `CaseReducerWithPrepare`.
 *
 * @internal
 */
type SliceDefinedCaseReducers<CaseReducers extends SliceCaseReducers<any>> = Id<
  UnionToIntersection<
    SliceReducerCreators<
      any,
      CaseReducers,
      any
    >[RegisteredReducerType]['caseReducers']
  >
>

type RemappedSelector<S extends Selector, NewState> = S extends Selector<
  any,
  infer R,
  infer P
>
  ? Selector<NewState, R, P> & { unwrapped: S }
  : never

/**
 * Extracts the final selector type from the `selectors` object.
 *
 * Removes the `string` index signature from the default value.
 */
type SliceDefinedSelectors<
  State,
  Selectors extends SliceSelectors<State>,
  RootState
> = {
  [K in keyof Selectors as string extends K ? never : K]: RemappedSelector<
    Selectors[K],
    RootState
  >
}

/**
 * Used on a SliceCaseReducers object.
 * Ensures that if a CaseReducer is a `CaseReducerWithPrepare`, that
 * the `reducer` and the `prepare` function use the same type of `payload`.
 *
 * Might do additional such checks in the future.
 *
 * This type is only ever useful if you want to write your own wrapper around
 * `createSlice`. Please don't use it otherwise!
 *
 * @public
 */
export type ValidateSliceCaseReducers<
  S,
  ACR extends SliceCaseReducers<S>
> = ACR &
  {
    [T in keyof ACR]: ACR[T] extends {
      reducer(s: S, action?: infer A): any
    }
      ? {
          prepare(...a: never[]): Omit<A, 'type'>
        }
      : {}
  }

function getType(slice: string, actionKey: string): string {
  return `${slice}/${actionKey}`
}

export const reducerCreator: ReducerCreator<ReducerType.reducer> = {
  type: ReducerType.reducer,
  create(caseReducer: CaseReducer<any, any>) {
    return Object.assign(
      {
        // hack so the wrapping function has the same name as the original
        // we need to create a wrapper so the `reducerDefinitionType` is not assigned to the original
        [caseReducer.name](...args: Parameters<typeof caseReducer>) {
          return caseReducer(...args)
        },
      }[caseReducer.name],
      {
        _reducerDefinitionType: ReducerType.reducer,
      } as const
    )
  },
  handle({ type, reducerName }, reducer, context) {
    context
      .addCase(type, reducer)
      .exposeCaseReducer(reducerName, reducer)
      .exposeAction(reducerName, createAction(type))
  },
}

export const preparedReducerCreator: ReducerCreator<ReducerType.reducerWithPrepare> =
  {
    type: ReducerType.reducerWithPrepare,
    create(prepare, reducer) {
      return {
        _reducerDefinitionType: ReducerType.reducerWithPrepare,
        prepare,
        reducer,
      }
    },
    handle({ type, reducerName }, { prepare, reducer }, context) {
      context
        .addCase(type, reducer)
        .exposeCaseReducer(reducerName, reducer)
        .exposeAction(reducerName, createAction(type, prepare))
    },
  }

export const asyncThunkCreator: ReducerCreator<ReducerType.asyncThunk> = {
  type: ReducerType.asyncThunk,
  create: /* @__PURE__ */ (() => {
    function asyncThunk(
      payloadCreator: AsyncThunkPayloadCreator<any, any>,
      config: AsyncThunkSliceReducerConfig<any, any>
    ): AsyncThunkSliceReducerDefinition<any, any> {
      return {
        _reducerDefinitionType: ReducerType.asyncThunk,
        payloadCreator,
        ...config,
      }
    }
    asyncThunk.withTypes = () => asyncThunk
    return asyncThunk as AsyncThunkCreator<any>
  })(),
  handle({ type, reducerName }, definition, context) {
    const { payloadCreator, fulfilled, pending, rejected, settled, options } =
      definition
    const thunk = createAsyncThunk(type, payloadCreator, options as any)
    context.exposeAction(reducerName, thunk)

    if (fulfilled) {
      context.addCase(thunk.fulfilled, fulfilled)
    }
    if (pending) {
      context.addCase(thunk.pending, pending)
    }
    if (rejected) {
      context.addCase(thunk.rejected, rejected)
    }
    if (settled) {
      context.addMatcher(thunk.settled, settled)
    }

    context.exposeCaseReducer(reducerName, {
      fulfilled: fulfilled || noop,
      pending: pending || noop,
      rejected: rejected || noop,
      settled: settled || noop,
    })
  },
}

function noop() {}

interface BuildCreateSliceConfig<
  CreatorMap extends Record<string, RegisteredReducerType>
> {
  creators?: {
    [Name in keyof CreatorMap]: Name extends 'reducer' | 'preparedReducer'
      ? never
      : ReducerCreator<CreatorMap[Name]>
  } & { asyncThunk?: ReducerCreator<ReducerType.asyncThunk> }
}

export function buildCreateSlice<
  CreatorMap extends Record<string, RegisteredReducerType> = {}
>({
  creators: creatorMap = {} as NonNullable<
    BuildCreateSliceConfig<CreatorMap>['creators']
  >,
}: BuildCreateSliceConfig<CreatorMap> = {}) {
  const creators: Record<
    string,
    ReducerCreator<RegisteredReducerType>['create']
  > = {
    reducer: reducerCreator.create,
    preparedReducer: preparedReducerCreator.create,
  }
  const handlers: Partial<
    Record<
      RegisteredReducerType,
      ReducerCreator<RegisteredReducerType>['handle']
    >
  > = {
    [ReducerType.reducer]: reducerCreator.handle,
    [ReducerType.reducerWithPrepare]: preparedReducerCreator.handle,
  }

  for (const [name, creator] of Object.entries<
    ReducerCreator<CreatorMap[string]>
  >(creatorMap)) {
    if (name === 'reducer' || name === 'preparedReducer') {
      throw new Error('Cannot use reserved creator name: ' + name)
    }
    if (
      creator.type === ReducerType.reducer ||
      creator.type === ReducerType.reducerWithPrepare
    ) {
      throw new Error(
        `Cannot use reserved creator type: ${String(creator.type)}`
      )
    }
    creators[name] = creator.create
    if ('handle' in creator) {
      handlers[creator.type] = creator.handle
    }
  }
  return function createSlice<
    State,
    CaseReducers extends SliceCaseReducers<State>,
    Name extends string,
    Selectors extends SliceSelectors<State>,
    ReducerPath extends string = Name
  >(
    options: CreateSliceOptions<
      State,
      CaseReducers,
      Name,
      ReducerPath,
      Selectors,
      CreatorMap
    >
  ): Slice<State, CaseReducers, Name, ReducerPath, Selectors> {
    const { name, reducerPath = name as unknown as ReducerPath } = options
    if (!name) {
      throw new Error('`name` is a required option for createSlice')
    }

    if (
      typeof process !== 'undefined' &&
      process.env.NODE_ENV === 'development'
    ) {
      if (options.initialState === undefined) {
        console.error(
          'You must provide an `initialState` value that is not `undefined`. You may have misspelled `initialState`'
        )
      }
    }

    const getInitialState = makeGetInitialState(options.initialState)

    const context: ReducerHandlingContext<State> = {
      sliceCaseReducersByName: {},
      sliceCaseReducersByType: {},
      actionCreators: {},
      sliceMatchers: [],
    }

    const contextMethods: ReducerHandlingContextMethods<State> = {
      addCase(
        typeOrActionCreator: string | TypedActionCreator<any>,
        reducer: CaseReducer<State>
      ) {
        const type =
          typeof typeOrActionCreator === 'string'
            ? typeOrActionCreator
            : typeOrActionCreator.type
        if (!type) {
          throw new Error(
            '`context.addCase` cannot be called with an empty action type'
          )
        }
        if (type in context.sliceCaseReducersByType) {
          throw new Error(
            '`context.addCase` cannot be called with two reducers for the same action type: ' +
              type
          )
        }
        context.sliceCaseReducersByType[type] = reducer
        return contextMethods
      },
      addMatcher(matcher, reducer) {
        context.sliceMatchers.push({ matcher, reducer })
        return contextMethods
      },
      exposeAction(name, actionCreator) {
        context.actionCreators[name] = actionCreator
        return contextMethods
      },
      exposeCaseReducer(name, reducer) {
        context.sliceCaseReducersByName[name] = reducer
        return contextMethods
      },
      getInitialState,
    }

    if (typeof options.reducers === 'function') {
      const reducers = options.reducers(creators as any)
      for (const [reducerName, reducerDefinition] of Object.entries(reducers)) {
        const { _reducerDefinitionType: type } = reducerDefinition
        if (typeof type === 'undefined') {
          throw new Error(
            'Please use reducer creators passed to callback. Each reducer definition must have a `_reducerDefinitionType` property indicating which handler to use.'
          )
        }
        const handler = handlers[type as RegisteredReducerType]
        if (!handler) {
          throw new Error(`Unsupported reducer type: ${String(type)}`)
        }
        const reducerDetails: ReducerDetails = {
          reducerName,
          type: getType(name, reducerName),
        }
        handler(reducerDetails, reducerDefinition, contextMethods)
      }
    } else {
      for (const [reducerName, reducerDefinition] of Object.entries(
        options.reducers
      )) {
        const reducerDetails: ReducerDetails = {
          reducerName,
          type: getType(name, reducerName),
        }
        if ('reducer' in reducerDefinition) {
          preparedReducerCreator.handle(
            reducerDetails,
            reducerDefinition,
            contextMethods
          )
        } else {
          reducerCreator.handle(
            reducerDetails,
            reducerDefinition,
            contextMethods
          )
        }
      }
    }

    function buildReducer() {
      if (process.env.NODE_ENV !== 'production') {
        if (typeof options.extraReducers === 'object') {
          throw new Error(
            "The object notation for `createSlice.extraReducers` has been removed. Please use the 'builder callback' notation instead: https://redux-toolkit.js.org/api/createSlice"
          )
        }
      }
      const [
        extraReducers = {},
        actionMatchers = [],
        defaultCaseReducer = undefined,
      ] =
        typeof options.extraReducers === 'function'
          ? executeReducerBuilderCallback(options.extraReducers)
          : [options.extraReducers]

      const finalCaseReducers = {
        ...extraReducers,
        ...context.sliceCaseReducersByType,
      }

      return createReducer(options.initialState, (builder) => {
        for (let key in finalCaseReducers) {
          builder.addCase(key, finalCaseReducers[key] as CaseReducer)
        }
        for (let sM of context.sliceMatchers) {
          builder.addMatcher(sM.matcher, sM.reducer)
        }
        for (let m of actionMatchers) {
          builder.addMatcher(m.matcher, m.reducer)
        }
        if (defaultCaseReducer) {
          builder.addDefaultCase(defaultCaseReducer)
        }
      })
    }

    const selectSelf = (state: State) => state

    const injectedSelectorCache = new Map<
      boolean,
      WeakMap<
        (rootState: any) => State | undefined,
        Record<string, (rootState: any) => any>
      >
    >()

    let _reducer: ReducerWithInitialState<State>

    function reducer(state: State | undefined, action: UnknownAction) {
      if (!_reducer) _reducer = buildReducer()

<<<<<<< HEAD
        return _reducer(state, action)
      },
      actions: context.actionCreators as any,
      caseReducers: context.sliceCaseReducersByName as any,
      getInitialState,
      getSelectors(selectState: (rootState: any) => State = selectSelf) {
        const selectorCache = emplace(injectedSelectorCache, this, {
=======
      return _reducer(state, action)
    }

    function getInitialState() {
      if (!_reducer) _reducer = buildReducer()

      return _reducer.getInitialState()
    }

    function makeSelectorProps<CurrentReducerPath extends string = ReducerPath>(
      reducerPath: CurrentReducerPath,
      injected = false
    ): Pick<
      Slice<State, CaseReducers, Name, CurrentReducerPath, Selectors>,
      'getSelectors' | 'selectors' | 'selectSlice' | 'reducerPath'
    > {
      function selectSlice(state: { [K in CurrentReducerPath]: State }) {
        let sliceState = state[reducerPath]
        if (typeof sliceState === 'undefined') {
          if (injected) {
            sliceState = getInitialState()
          } else if (process.env.NODE_ENV !== 'production') {
            throw new Error(
              'selectSlice returned undefined for an uninjected slice reducer'
            )
          }
        }
        return sliceState
      }
      function getSelectors(
        selectState: (rootState: any) => State = selectSelf
      ) {
        const selectorCache = emplace(injectedSelectorCache, injected, {
>>>>>>> b80dd94e
          insert: () => new WeakMap(),
        })

        return emplace(selectorCache, selectState, {
          insert: () => {
            const map: Record<string, Selector<any, any>> = {}
            for (const [name, selector] of Object.entries(
              options.selectors ?? {}
            )) {
              map[name] = wrapSelector(
                selector,
                selectState,
                getInitialState,
                injected
              )
            }
            return map
          },
        }) as any
      }
      return {
        reducerPath,
        getSelectors,
        get selectors() {
          return getSelectors(selectSlice)
        },
        selectSlice,
      }
    }

    const slice: Slice<State, CaseReducers, Name, ReducerPath, Selectors> = {
      name,
      reducer,
      actions: context.actionCreators as any,
      caseReducers: context.sliceCaseReducersByName as any,
      getInitialState,
      ...makeSelectorProps(reducerPath),
      injectInto(injectable, { reducerPath: pathOpt, ...config } = {}) {
        const newReducerPath = pathOpt ?? reducerPath
        injectable.inject({ reducerPath: newReducerPath, reducer }, config)
        return {
          ...slice,
          ...makeSelectorProps(newReducerPath, true),
        } as any
      },
    }
    return slice
  }
}

function wrapSelector<State, NewState, S extends Selector<State>>(
<<<<<<< HEAD
  slice: { getInitialState(): State; reducerPath: string },
  selector: S,
  selectState: (this: typeof slice, rootState: NewState) => State,
=======
  selector: S,
  selectState: Selector<NewState, State>,
  getInitialState: () => State,
>>>>>>> b80dd94e
  injected?: boolean
) {
  function wrapper(rootState: NewState, ...args: any[]) {
    let sliceState = selectState(rootState)
    if (typeof sliceState === 'undefined') {
      if (injected) {
        sliceState = getInitialState()
      } else if (process.env.NODE_ENV !== 'production') {
        throw new Error(
          'selectState returned undefined for an uninjected slice reducer'
        )
      }
    }
    return selector(sliceState, ...args)
  }
  wrapper.unwrapped = selector
  return wrapper as RemappedSelector<S, NewState>
}

/**
 * A function that accepts an initial state, an object full of reducer
 * functions, and a "slice name", and automatically generates
 * action creators and action types that correspond to the
 * reducers and state.
 *
 * @public
 */
export const createSlice = buildCreateSlice()<|MERGE_RESOLUTION|>--- conflicted
+++ resolved
@@ -1135,22 +1135,7 @@
     function reducer(state: State | undefined, action: UnknownAction) {
       if (!_reducer) _reducer = buildReducer()
 
-<<<<<<< HEAD
-        return _reducer(state, action)
-      },
-      actions: context.actionCreators as any,
-      caseReducers: context.sliceCaseReducersByName as any,
-      getInitialState,
-      getSelectors(selectState: (rootState: any) => State = selectSelf) {
-        const selectorCache = emplace(injectedSelectorCache, this, {
-=======
       return _reducer(state, action)
-    }
-
-    function getInitialState() {
-      if (!_reducer) _reducer = buildReducer()
-
-      return _reducer.getInitialState()
     }
 
     function makeSelectorProps<CurrentReducerPath extends string = ReducerPath>(
@@ -1177,7 +1162,6 @@
         selectState: (rootState: any) => State = selectSelf
       ) {
         const selectorCache = emplace(injectedSelectorCache, injected, {
->>>>>>> b80dd94e
           insert: () => new WeakMap(),
         })
 
@@ -1229,15 +1213,9 @@
 }
 
 function wrapSelector<State, NewState, S extends Selector<State>>(
-<<<<<<< HEAD
-  slice: { getInitialState(): State; reducerPath: string },
-  selector: S,
-  selectState: (this: typeof slice, rootState: NewState) => State,
-=======
   selector: S,
   selectState: Selector<NewState, State>,
   getInitialState: () => State,
->>>>>>> b80dd94e
   injected?: boolean
 ) {
   function wrapper(rootState: NewState, ...args: any[]) {
