--- conflicted
+++ resolved
@@ -1,16 +1,8 @@
 {
   "compilerOptions": {
     "target": "ESnext",
-<<<<<<< HEAD
-    "module": "esnext",
-    "lib": [
-      "dom",
-      "esnext"
-    ],
-=======
     "module": "ESnext",
     "lib": ["DOM", "ESNext"],
->>>>>>> c7be31f6
     "importHelpers": true,
     // output .d.ts declaration files for consumers
     "declaration": true,
@@ -40,13 +32,7 @@
     "allowSyntheticDefaultImports": true,
     "emitDeclarationOnly": true,
     "baseUrl": ".",
-<<<<<<< HEAD
-    "types": [
-      "vitest/globals"
-    ],
-=======
     "types": ["vitest/globals", "vitest/importMeta"],
->>>>>>> c7be31f6
     "paths": {
       "@reduxjs/toolkit": ["src/index.ts"], // @remap-prod-remove-line
       "@reduxjs/toolkit/react": ["src/react/index.ts"], // @remap-prod-remove-line
