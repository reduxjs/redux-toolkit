--- conflicted
+++ resolved
@@ -7,10 +7,6 @@
 import fs from 'fs-extra'
 import ts from 'typescript'
 import type { RawSourceMap } from 'source-map'
-<<<<<<< HEAD
-import { SourceMapConsumer } from 'source-map'
-=======
->>>>>>> 98d5718b
 import merge from 'merge-source-map'
 import type { ExtractorResult } from '@microsoft/api-extractor'
 import { Extractor, ExtractorConfig } from '@microsoft/api-extractor'
