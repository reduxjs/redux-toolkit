import { camelCase } from 'lodash';
import path from 'node:path';
import ApiGenerator, {
  getOperationName as _getOperationName,
  getReferenceName,
  isReference,
  supportDeepObjects,
  createPropertyAssignment,
  createQuestionToken,
  isValidIdentifier,
  keywordType,
} from 'oazapfts/generate';
import type { OpenAPIV3 } from 'openapi-types';
import ts from 'typescript';
import type { ObjectPropertyDefinitions } from './codegen';
import { generateCreateApiCall, generateEndpointDefinition, generateImportNode, generateTagTypes } from './codegen';
import { generateReactHooks } from './generators/react-hooks';
import type {
  EndpointMatcher,
  EndpointOverrides,
  GenerationOptions,
  OperationDefinition,
  ParameterDefinition,
  ParameterMatcher,
  TextMatcher,
} from './types';
import { capitalize, getOperationDefinitions, getV3Doc, removeUndefined, isQuery as testIsQuery } from './utils';
import { factory } from './utils/factory';

const generatedApiName = 'injectedRtkApi';
const v3DocCache: Record<string, OpenAPIV3.Document> = {};

function defaultIsDataResponse(code: string) {
  if (code === 'default') {
    return true;
  }
  const parsedCode = Number(code);
  return !Number.isNaN(parsedCode) && parsedCode >= 200 && parsedCode < 300;
}

function getOperationName({ verb, path, operation }: Pick<OperationDefinition, 'verb' | 'path' | 'operation'>) {
  return _getOperationName(verb, path, operation.operationId);
}

function getTags({ verb, pathItem }: Pick<OperationDefinition, 'verb' | 'pathItem'>): string[] {
  return verb ? pathItem[verb]?.tags || [] : [];
}

function patternMatches(pattern?: TextMatcher) {
  const filters = Array.isArray(pattern) ? pattern : [pattern];
  return function matcher(operationName: string) {
    if (!pattern) return true;
    return filters.some((filter) =>
      typeof filter === 'string' ? filter === operationName : filter?.test(operationName)
    );
  };
}

function operationMatches(pattern?: EndpointMatcher) {
  const checkMatch = typeof pattern === 'function' ? pattern : patternMatches(pattern);
  return function matcher(operationDefinition: OperationDefinition) {
    if (!pattern) return true;
    const operationName = getOperationName(operationDefinition);
    return checkMatch(operationName, operationDefinition);
  };
}

function argumentMatches(pattern?: ParameterMatcher) {
  const checkMatch = typeof pattern === 'function' ? pattern : patternMatches(pattern);
  return function matcher(argumentDefinition: ParameterDefinition) {
    if (!pattern || argumentDefinition.in === 'path') return true;
    const argumentName = argumentDefinition.name;
    return checkMatch(argumentName, argumentDefinition);
  };
}

function withQueryComment<T extends ts.Node>(node: T, def: QueryArgDefinition, hasTrailingNewLine: boolean): T {
  const comment = def.origin === 'param' ? def.param.description : def.body.description;
  if (comment) {
    return ts.addSyntheticLeadingComment(
      node,
      ts.SyntaxKind.MultiLineCommentTrivia,
      `* ${comment} `,
      hasTrailingNewLine
    );
  }
  return node;
}

export function getOverrides(
  operation: OperationDefinition,
  endpointOverrides?: EndpointOverrides[]
): EndpointOverrides | undefined {
  return endpointOverrides?.find((override) => operationMatches(override.pattern)(operation));
}

export async function generateApi(
  spec: string,
  {
    apiFile,
    apiImport = 'api',
    exportName = 'enhancedApi',
    argSuffix = 'ApiArg',
    responseSuffix = 'ApiResponse',
    hooks = false,
    tag = false,
    outputFile,
    isDataResponse = defaultIsDataResponse,
    filterEndpoints,
    endpointOverrides,
    unionUndefined,
    encodeParams = false,
    flattenArg = false,
    useEnumType = false,
    mergeReadWriteOnly = false,
    httpResolverOptions,
  }: GenerationOptions
) {
  const v3Doc = (v3DocCache[spec] ??= await getV3Doc(spec, httpResolverOptions));

  const apiGen = new ApiGenerator(v3Doc, {
    unionUndefined,
    useEnumType,
    mergeReadWriteOnly,
  });

  // temporary workaround for https://github.com/oazapfts/oazapfts/issues/491
  if (apiGen.spec.components?.schemas) {
    apiGen.preprocessComponents(apiGen.spec.components.schemas);
  }

  const operationDefinitions = getOperationDefinitions(v3Doc).filter(operationMatches(filterEndpoints));

  const resultFile = ts.createSourceFile(
    'someFileName.ts',
    '',
    ts.ScriptTarget.Latest,
    /*setParentNodes*/ false,
    ts.ScriptKind.TS
  );
  const printer = ts.createPrinter({ newLine: ts.NewLineKind.LineFeed });

  const interfaces: Record<string, ts.InterfaceDeclaration | ts.TypeAliasDeclaration> = {};
  function registerInterface(declaration: ts.InterfaceDeclaration | ts.TypeAliasDeclaration) {
    const name = declaration.name.escapedText.toString();
    if (name in interfaces) {
      throw new Error(`interface/type alias ${name} already registered`);
    }
    interfaces[name] = declaration;
    return declaration;
  }

  if (outputFile) {
    outputFile = path.resolve(process.cwd(), outputFile);
    if (apiFile.startsWith('.')) {
      apiFile = path.relative(path.dirname(outputFile), apiFile);
      apiFile = apiFile.replace(/\\/g, '/');
      if (!apiFile.startsWith('.')) apiFile = `./${apiFile}`;
    }
  }
  apiFile = apiFile.replace(/\.[jt]sx?$/, '');

  return printer.printNode(
    ts.EmitHint.Unspecified,
    factory.createSourceFile(
      [
        generateImportNode(apiFile, { [apiImport]: 'api' }),
        ...(tag ? [generateTagTypes({ addTagTypes: extractAllTagTypes({ operationDefinitions }) })] : []),
        generateCreateApiCall({
          tag,
          endpointDefinitions: factory.createObjectLiteralExpression(
            operationDefinitions.map((operationDefinition) =>
              generateEndpoint({
                operationDefinition,
                overrides: getOverrides(operationDefinition, endpointOverrides),
              })
            ),
            true
          ),
        }),
        factory.createExportDeclaration(
          undefined,
          false,
          factory.createNamedExports([
            factory.createExportSpecifier(
              factory.createIdentifier(generatedApiName),
              factory.createIdentifier(exportName)
            ),
          ]),
          undefined
        ),
        ...Object.values(interfaces),
        ...apiGen.aliases,
        ...apiGen.enumAliases,
        ...(hooks
          ? [
              generateReactHooks({
                exportName: generatedApiName,
                operationDefinitions,
                endpointOverrides,
                config: hooks,
              }),
            ]
          : []),
      ],
      factory.createToken(ts.SyntaxKind.EndOfFileToken),
      ts.NodeFlags.None
    ),
    resultFile
  );

  function extractAllTagTypes({ operationDefinitions }: { operationDefinitions: OperationDefinition[] }) {
    const allTagTypes = new Set<string>();

    for (const operationDefinition of operationDefinitions) {
      const { verb, pathItem } = operationDefinition;
      for (const tag of getTags({ verb, pathItem })) {
        allTagTypes.add(tag);
      }
    }
    return [...allTagTypes];
  }

  function generateEndpoint({
    operationDefinition,
    overrides,
  }: {
    operationDefinition: OperationDefinition;
    overrides?: EndpointOverrides;
  }) {
    const {
      verb,
      path,
      pathItem,
      operation,
      operation: { responses, requestBody },
    } = operationDefinition;
    const operationName = getOperationName({ verb, path, operation });
    const tags = tag ? getTags({ verb, pathItem }) : [];
    const isQuery = testIsQuery(verb, overrides);

    const returnsJson = apiGen.getResponseType(responses) === 'json';
    let ResponseType: ts.TypeNode = factory.createKeywordTypeNode(ts.SyntaxKind.UnknownKeyword);
    if (returnsJson) {
      const returnTypes = Object.entries(responses || {})
        .map(
          ([code, response]) =>
            [
              code,
              apiGen.resolve(response),
              apiGen.getTypeFromResponse(response, 'readOnly') ||
                factory.createKeywordTypeNode(ts.SyntaxKind.UndefinedKeyword),
            ] as const
        )
        .filter(([status, response]) => isDataResponse(status, apiGen.resolve(response), responses || {}))
        .filter(([_1, _2, type]) => type !== keywordType.void)
        .map(([code, response, type]) =>
          ts.addSyntheticLeadingComment(
            { ...type },
            ts.SyntaxKind.MultiLineCommentTrivia,
            `* status ${code} ${response.description} `,
            false
          )
        );
      if (returnTypes.length > 0) {
        ResponseType = factory.createUnionTypeNode(returnTypes);
      }
    }

    const ResponseTypeName = factory.createTypeReferenceNode(
      registerInterface(
        factory.createTypeAliasDeclaration(
          [factory.createModifier(ts.SyntaxKind.ExportKeyword)],
          capitalize(operationName + responseSuffix),
          undefined,
          ResponseType
        )
      ).name
    );

<<<<<<< HEAD
    const operationParameters = apiGen.resolveArray(operation.parameters);
    const pathItemParameters = apiGen
      .resolveArray(pathItem.parameters)
      .filter((pp) => !operationParameters.some((op) => op.name === pp.name && op.in === pp.in));

    const parameters = supportDeepObjects([...pathItemParameters, ...operationParameters]);
=======
    const parameters = supportDeepObjects([
      ...apiGen.resolveArray(pathItem.parameters),
      ...apiGen.resolveArray(operation.parameters),
    ]).filter(argumentMatches(overrides?.parameterFilter));
>>>>>>> 37328ca9

    const allNames = parameters.map((p) => p.name);
    const queryArg: QueryArgDefinitions = {};
    function generateName(name: string, potentialPrefix: string) {
      const isPureSnakeCase = /^[a-zA-Z][a-zA-Z0-9_]*$/.test(name);
      // prefix with `query`, `path` or `body` if there are multiple paramters with the same name
      const hasNamingConflict = allNames.filter((n) => n === name).length > 1;
      if (hasNamingConflict) {
        name = `${potentialPrefix}_${name}`;
      }
      // convert to camelCase if the name is pure snake_case and there are no naming conflicts
      const camelCaseName = camelCase(name);
      if (isPureSnakeCase && !allNames.includes(camelCaseName)) {
        name = camelCaseName;
      }
      // if there are still any naming conflicts, prepend with underscore
      while (name in queryArg) {
        name = `_${name}`;
      }
      return name;
    }

    for (const param of parameters) {
      const name = generateName(param.name, param.in);
      queryArg[name] = {
        origin: 'param',
        name,
        originalName: param.name,
        type: apiGen.getTypeFromSchema(isReference(param) ? param : param.schema, undefined, 'writeOnly'),
        required: param.required,
        param,
      };
    }

    if (requestBody) {
      const body = apiGen.resolve(requestBody);
      const schema = apiGen.getSchemaFromContent(body.content);
      const type = apiGen.getTypeFromSchema(schema);
      const schemaName = camelCase(
        (type as any).name ||
          getReferenceName(schema) ||
          (typeof schema === 'object' && 'title' in schema && schema.title) ||
          'body'
      );
      const name = generateName(schemaName in queryArg ? 'body' : schemaName, 'body');

      queryArg[name] = {
        origin: 'body',
        name,
        originalName: schemaName,
        type: apiGen.getTypeFromSchema(schema, undefined, 'writeOnly'),
        required: true,
        body,
      };
    }

    const propertyName = (name: string | ts.PropertyName): ts.PropertyName => {
      if (typeof name === 'string') {
        return isValidIdentifier(name) ? factory.createIdentifier(name) : factory.createStringLiteral(name);
      }
      return name;
    };

    const queryArgValues = Object.values(queryArg);

    const isFlatArg = flattenArg && queryArgValues.length === 1;
    const QueryArg = factory.createTypeReferenceNode(
      registerInterface(
        factory.createTypeAliasDeclaration(
          [factory.createModifier(ts.SyntaxKind.ExportKeyword)],
          capitalize(operationName + argSuffix),
          undefined,
          queryArgValues.length > 0
            ? isFlatArg
              ? withQueryComment(
                  factory.createUnionTypeNode([
                    queryArgValues[0].type,
                    ...(!queryArgValues[0].required
                      ? [factory.createKeywordTypeNode(ts.SyntaxKind.UndefinedKeyword)]
                      : []),
                  ]),
                  queryArgValues[0],
                  false
                )
              : factory.createTypeLiteralNode(
                  queryArgValues.map((def) =>
                    withQueryComment(
                      factory.createPropertySignature(
                        undefined,
                        propertyName(def.name),
                        createQuestionToken(!def.required),
                        def.type
                      ),
                      def,
                      true
                    )
                  )
                )
            : factory.createKeywordTypeNode(ts.SyntaxKind.VoidKeyword)
        )
      ).name
    );

    return generateEndpointDefinition({
      operationName,
      type: isQuery ? 'query' : 'mutation',
      Response: ResponseTypeName,
      QueryArg,
      queryFn: generateQueryFn({ operationDefinition, queryArg, isQuery, isFlatArg, encodeParams }),
      extraEndpointsProps: isQuery
        ? generateQueryEndpointProps({ operationDefinition })
        : generateMutationEndpointProps({ operationDefinition }),
      tags,
    });
  }

  function generateQueryFn({
    operationDefinition,
    queryArg,
    isFlatArg,
    isQuery,
    encodeParams,
  }: {
    operationDefinition: OperationDefinition;
    queryArg: QueryArgDefinitions;
    isFlatArg: boolean;
    isQuery: boolean;
    encodeParams: boolean;
  }) {
    const { path, verb } = operationDefinition;

    const bodyParameter = Object.values(queryArg).find((def) => def.origin === 'body');

    const rootObject = factory.createIdentifier('queryArg');

    function pickParams(paramIn: string) {
      return Object.values(queryArg).filter((def) => def.origin === 'param' && def.param.in === paramIn);
    }

    function createObjectLiteralProperty(parameters: QueryArgDefinition[], propertyName: string) {
      if (parameters.length === 0) return undefined;

      const properties = parameters.map((param) => {
        const value = isFlatArg ? rootObject : accessProperty(rootObject, param.name);
        return createPropertyAssignment(
          param.originalName,
          encodeParams && param.param?.in === 'query'
            ? factory.createCallExpression(factory.createIdentifier('encodeURIComponent'), undefined, [
                factory.createCallExpression(factory.createIdentifier('String'), undefined, [value]),
              ])
            : value
        );
      });

      return factory.createPropertyAssignment(
        factory.createIdentifier(propertyName),
        factory.createObjectLiteralExpression(properties, true)
      );
    }

    return factory.createArrowFunction(
      undefined,
      undefined,
      Object.keys(queryArg).length
        ? [factory.createParameterDeclaration(undefined, undefined, rootObject, undefined, undefined, undefined)]
        : [],
      undefined,
      factory.createToken(ts.SyntaxKind.EqualsGreaterThanToken),
      factory.createParenthesizedExpression(
        factory.createObjectLiteralExpression(
          [
            factory.createPropertyAssignment(
              factory.createIdentifier('url'),
              generatePathExpression(path, pickParams('path'), rootObject, isFlatArg, encodeParams)
            ),
            isQuery && verb.toUpperCase() === 'GET'
              ? undefined
              : factory.createPropertyAssignment(
                  factory.createIdentifier('method'),
                  factory.createStringLiteral(verb.toUpperCase())
                ),
            bodyParameter === undefined
              ? undefined
              : factory.createPropertyAssignment(
                  factory.createIdentifier('body'),
                  isFlatArg
                    ? rootObject
                    : factory.createPropertyAccessExpression(rootObject, factory.createIdentifier(bodyParameter.name))
                ),
            createObjectLiteralProperty(pickParams('cookie'), 'cookies'),
            createObjectLiteralProperty(pickParams('header'), 'headers'),
            createObjectLiteralProperty(pickParams('query'), 'params'),
          ].filter(removeUndefined),
          false
        )
      )
    );
  }

  // eslint-disable-next-line no-empty-pattern
  function generateQueryEndpointProps({}: { operationDefinition: OperationDefinition }): ObjectPropertyDefinitions {
    return {}; /* TODO needs implementation - skip for now */
  }

  // eslint-disable-next-line no-empty-pattern
  function generateMutationEndpointProps({}: { operationDefinition: OperationDefinition }): ObjectPropertyDefinitions {
    return {}; /* TODO needs implementation - skip for now */
  }
}

function accessProperty(rootObject: ts.Identifier, propertyName: string) {
  return isValidIdentifier(propertyName)
    ? factory.createPropertyAccessExpression(rootObject, factory.createIdentifier(propertyName))
    : factory.createElementAccessExpression(rootObject, factory.createStringLiteral(propertyName));
}

function generatePathExpression(
  path: string,
  pathParameters: QueryArgDefinition[],
  rootObject: ts.Identifier,
  isFlatArg: boolean,
  encodeParams: boolean
) {
  const expressions: Array<[string, string]> = [];

  const head = path.replace(/\{(.*?)}(.*?)(?=\{|$)/g, (_, expression, literal) => {
    const param = pathParameters.find((p) => p.originalName === expression);
    if (!param) {
      throw new Error(`path parameter ${expression} does not seem to be defined in '${path}'!`);
    }
    expressions.push([param.name, literal]);
    return '';
  });

  return expressions.length
    ? factory.createTemplateExpression(
        factory.createTemplateHead(head),
        expressions.map(([prop, literal], index) => {
          const value = isFlatArg ? rootObject : accessProperty(rootObject, prop);
          const encodedValue = encodeParams
            ? factory.createCallExpression(factory.createIdentifier('encodeURIComponent'), undefined, [
                factory.createCallExpression(factory.createIdentifier('String'), undefined, [value]),
              ])
            : value;
          return factory.createTemplateSpan(
            encodedValue,
            index === expressions.length - 1
              ? factory.createTemplateTail(literal)
              : factory.createTemplateMiddle(literal)
          );
        })
      )
    : factory.createNoSubstitutionTemplateLiteral(head);
}

type QueryArgDefinition = {
  name: string;
  originalName: string;
  type: ts.TypeNode;
  required?: boolean;
  param?: OpenAPIV3.ParameterObject;
} & (
  | {
      origin: 'param';
      param: OpenAPIV3.ParameterObject;
    }
  | {
      origin: 'body';
      body: OpenAPIV3.RequestBodyObject;
    }
);
type QueryArgDefinitions = Record<string, QueryArgDefinition>;<|MERGE_RESOLUTION|>--- conflicted
+++ resolved
@@ -278,19 +278,14 @@
       ).name
     );
 
-<<<<<<< HEAD
     const operationParameters = apiGen.resolveArray(operation.parameters);
     const pathItemParameters = apiGen
       .resolveArray(pathItem.parameters)
       .filter((pp) => !operationParameters.some((op) => op.name === pp.name && op.in === pp.in));
 
-    const parameters = supportDeepObjects([...pathItemParameters, ...operationParameters]);
-=======
-    const parameters = supportDeepObjects([
-      ...apiGen.resolveArray(pathItem.parameters),
-      ...apiGen.resolveArray(operation.parameters),
-    ]).filter(argumentMatches(overrides?.parameterFilter));
->>>>>>> 37328ca9
+    const parameters = supportDeepObjects([...pathItemParameters, ...operationParameters]).filter(
+      argumentMatches(overrides?.parameterFilter)
+    );
 
     const allNames = parameters.map((p) => p.name);
     const queryArg: QueryArgDefinitions = {};
