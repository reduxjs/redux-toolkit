// Vitest Snapshot v1, https://vitest.dev/guide/snapshot.html

exports[`calling without \`outputFile\` returns the generated api 1`] = `
"import { api } from "./fixtures/emptyApi";
const injectedRtkApi = api.injectEndpoints({
  endpoints: (build) => ({
    getHealthcheck: build.query<
      GetHealthcheckApiResponse,
      GetHealthcheckApiArg
    >({
      query: () => ({ url: \`/healthcheck\` }),
    }),
    updatePet: build.mutation<UpdatePetApiResponse, UpdatePetApiArg>({
      query: (queryArg) => ({ url: \`/pet\`, method: "PUT", body: queryArg.pet }),
    }),
    addPet: build.mutation<AddPetApiResponse, AddPetApiArg>({
      query: (queryArg) => ({
        url: \`/pet\`,
        method: "POST",
        body: queryArg.pet,
      }),
    }),
    findPetsByStatus: build.query<
      FindPetsByStatusApiResponse,
      FindPetsByStatusApiArg
    >({
      query: (queryArg) => ({
        url: \`/pet/findByStatus\`,
        params: { status: queryArg.status },
      }),
    }),
    findPetsByTags: build.query<
      FindPetsByTagsApiResponse,
      FindPetsByTagsApiArg
    >({
      query: (queryArg) => ({
        url: \`/pet/findByTags\`,
        params: { tags: queryArg.tags },
      }),
    }),
    getPetById: build.query<GetPetByIdApiResponse, GetPetByIdApiArg>({
      query: (queryArg) => ({ url: \`/pet/\${queryArg.petId}\` }),
    }),
    updatePetWithForm: build.mutation<
      UpdatePetWithFormApiResponse,
      UpdatePetWithFormApiArg
    >({
      query: (queryArg) => ({
        url: \`/pet/\${queryArg.petId}\`,
        method: "POST",
        params: { name: queryArg.name, status: queryArg.status },
      }),
    }),
    deletePet: build.mutation<DeletePetApiResponse, DeletePetApiArg>({
      query: (queryArg) => ({
        url: \`/pet/\${queryArg.petId}\`,
        method: "DELETE",
        headers: { api_key: queryArg.apiKey },
      }),
    }),
    uploadFile: build.mutation<UploadFileApiResponse, UploadFileApiArg>({
      query: (queryArg) => ({
        url: \`/pet/\${queryArg.petId}/uploadImage\`,
        method: "POST",
        body: queryArg.body,
        params: { additionalMetadata: queryArg.additionalMetadata },
      }),
    }),
    getInventory: build.query<GetInventoryApiResponse, GetInventoryApiArg>({
      query: () => ({ url: \`/store/inventory\` }),
    }),
    placeOrder: build.mutation<PlaceOrderApiResponse, PlaceOrderApiArg>({
      query: (queryArg) => ({
        url: \`/store/order\`,
        method: "POST",
        body: queryArg.order,
      }),
    }),
    getOrderById: build.query<GetOrderByIdApiResponse, GetOrderByIdApiArg>({
      query: (queryArg) => ({ url: \`/store/order/\${queryArg.orderId}\` }),
    }),
    deleteOrder: build.mutation<DeleteOrderApiResponse, DeleteOrderApiArg>({
      query: (queryArg) => ({
        url: \`/store/order/\${queryArg.orderId}\`,
        method: "DELETE",
      }),
    }),
    createUser: build.mutation<CreateUserApiResponse, CreateUserApiArg>({
      query: (queryArg) => ({
        url: \`/user\`,
        method: "POST",
        body: queryArg.user,
      }),
    }),
    createUsersWithListInput: build.mutation<
      CreateUsersWithListInputApiResponse,
      CreateUsersWithListInputApiArg
    >({
      query: (queryArg) => ({
        url: \`/user/createWithList\`,
        method: "POST",
        body: queryArg.body,
      }),
    }),
    loginUser: build.query<LoginUserApiResponse, LoginUserApiArg>({
      query: (queryArg) => ({
        url: \`/user/login\`,
        params: { username: queryArg.username, password: queryArg.password },
      }),
    }),
    logoutUser: build.query<LogoutUserApiResponse, LogoutUserApiArg>({
      query: () => ({ url: \`/user/logout\` }),
    }),
    getUserByName: build.query<GetUserByNameApiResponse, GetUserByNameApiArg>({
      query: (queryArg) => ({ url: \`/user/\${queryArg.username}\` }),
    }),
    updateUser: build.mutation<UpdateUserApiResponse, UpdateUserApiArg>({
      query: (queryArg) => ({
        url: \`/user/\${queryArg.username}\`,
        method: "PUT",
        body: queryArg.user,
      }),
    }),
    deleteUser: build.mutation<DeleteUserApiResponse, DeleteUserApiArg>({
      query: (queryArg) => ({
        url: \`/user/\${queryArg.username}\`,
        method: "DELETE",
      }),
    }),
  }),
  overrideExisting: false,
});
export { injectedRtkApi as enhancedApi };
export type GetHealthcheckApiResponse = /** status 200 OK */ {
  message: string;
};
export type GetHealthcheckApiArg = void;
export type UpdatePetApiResponse = /** status 200 Successful operation */ Pet;
export type UpdatePetApiArg = {
  /** Update an existent pet in the store */
  pet: Pet;
};
export type AddPetApiResponse = /** status 200 Successful operation */ Pet;
export type AddPetApiArg = {
  /** Create a new pet in the store */
  pet: Pet;
};
export type FindPetsByStatusApiResponse =
  /** status 200 successful operation */ Pet[];
export type FindPetsByStatusApiArg = {
  /** Status values that need to be considered for filter */
  status?: "available" | "pending" | "sold";
};
export type FindPetsByTagsApiResponse =
  /** status 200 successful operation */ Pet[];
export type FindPetsByTagsApiArg = {
  /** Tags to filter by */
  tags?: string[];
};
export type GetPetByIdApiResponse = /** status 200 successful operation */ Pet;
export type GetPetByIdApiArg = {
  /** ID of pet to return */
  petId: number;
};
export type UpdatePetWithFormApiResponse = unknown;
export type UpdatePetWithFormApiArg = {
  /** ID of pet that needs to be updated */
  petId: number;
  /** Name of pet that needs to be updated */
  name?: string;
  /** Status of pet that needs to be updated */
  status?: string;
};
export type DeletePetApiResponse = unknown;
export type DeletePetApiArg = {
  apiKey?: string;
  /** Pet id to delete */
  petId: number;
};
export type UploadFileApiResponse =
  /** status 200 successful operation */ ApiResponse;
export type UploadFileApiArg = {
  /** ID of pet to update */
  petId: number;
  /** Additional Metadata */
  additionalMetadata?: string;
  body: Blob;
};
export type GetInventoryApiResponse = /** status 200 successful operation */ {
  [key: string]: number;
};
export type GetInventoryApiArg = void;
export type PlaceOrderApiResponse =
  /** status 200 successful operation */ Order;
export type PlaceOrderApiArg = {
  order: Order;
};
export type GetOrderByIdApiResponse =
  /** status 200 successful operation */ Order;
export type GetOrderByIdApiArg = {
  /** ID of order that needs to be fetched */
  orderId: number;
};
export type DeleteOrderApiResponse = unknown;
export type DeleteOrderApiArg = {
  /** ID of the order that needs to be deleted */
  orderId: number;
};
export type CreateUserApiResponse = unknown;
export type CreateUserApiArg = {
  /** Created user object */
  user: User;
};
export type CreateUsersWithListInputApiResponse =
  /** status 200 Successful operation */ User;
export type CreateUsersWithListInputApiArg = {
  body: User[];
};
export type LoginUserApiResponse =
  /** status 200 successful operation */ string;
export type LoginUserApiArg = {
  /** The user name for login */
  username?: string;
  /** The password for login in clear text */
  password?: string;
};
export type LogoutUserApiResponse = unknown;
export type LogoutUserApiArg = void;
export type GetUserByNameApiResponse =
  /** status 200 successful operation */ User;
export type GetUserByNameApiArg = {
  /** The name that needs to be fetched. Use user1 for testing.  */
  username: string;
};
export type UpdateUserApiResponse = unknown;
export type UpdateUserApiArg = {
  /** name that need to be deleted */
  username: string;
  /** Update an existent user in the store */
  user: User;
};
export type DeleteUserApiResponse = unknown;
export type DeleteUserApiArg = {
  /** The name that needs to be deleted */
  username: string;
};
export type Category = {
  id?: number | undefined;
  name?: string | undefined;
};
export type Tag = {
  id?: number | undefined;
  name?: string | undefined;
};
export type Pet = {
  id?: number | undefined;
  name: string;
  category?: Category | undefined;
  photoUrls: string[];
  tags?: Tag[] | undefined;
  status?: ("available" | "pending" | "sold") | undefined;
};
export type ApiResponse = {
  code?: number | undefined;
  type?: string | undefined;
  message?: string | undefined;
};
export type Order = {
  id?: number | undefined;
  petId?: number | undefined;
  quantity?: number | undefined;
  shipDate?: string | undefined;
  status?: ("placed" | "approved" | "delivered") | undefined;
  complete?: boolean | undefined;
};
export type User = {
  id?: number | undefined;
  username?: string | undefined;
  firstName?: string | undefined;
  lastName?: string | undefined;
  email?: string | undefined;
  password?: string | undefined;
  phone?: string | undefined;
  userStatus?: number | undefined;
};
"
`;

exports[`duplicate parameter names must be prefixed with a path or query prefix 1`] = `
"import { api } from "./fixtures/emptyApi";
const injectedRtkApi = api.injectEndpoints({
  endpoints: (build) => ({
    patchApiV1ListByItemId: build.mutation<
      PatchApiV1ListByItemIdApiResponse,
      PatchApiV1ListByItemIdApiArg
    >({
      query: (queryArg) => ({
        url: \`/api/v1/list/\${queryArg["item.id"]}\`,
        method: "PATCH",
      }),
    }),
    patchApiV2BySomeName: build.mutation<
      PatchApiV2BySomeNameApiResponse,
      PatchApiV2BySomeNameApiArg
    >({
      query: (queryArg) => ({
        url: \`/api/v2/\${queryArg.pathSomeName}\`,
        method: "PATCH",
        params: { some_name: queryArg.querySomeName },
      }),
    }),
  }),
  overrideExisting: false,
});
export { injectedRtkApi as enhancedApi };
export type PatchApiV1ListByItemIdApiResponse =
  /** status 200 A successful response. */ string;
export type PatchApiV1ListByItemIdApiArg = {
  "item.id": string;
};
export type PatchApiV2BySomeNameApiResponse =
  /** status 200 A successful response. */ string;
export type PatchApiV2BySomeNameApiArg = {
  pathSomeName: string;
  querySomeName: string;
};
"
`;

exports[`endpoint filtering > should only have endpoints loginUser, placeOrder, getOrderById, deleteOrder 1`] = `
"import { api } from "./fixtures/emptyApi";
const injectedRtkApi = api.injectEndpoints({
  endpoints: (build) => ({
    placeOrder: build.mutation<PlaceOrderApiResponse, PlaceOrderApiArg>({
      query: (queryArg) => ({
        url: \`/store/order\`,
        method: "POST",
        body: queryArg.order,
      }),
    }),
    getOrderById: build.query<GetOrderByIdApiResponse, GetOrderByIdApiArg>({
      query: (queryArg) => ({ url: \`/store/order/\${queryArg.orderId}\` }),
    }),
    deleteOrder: build.mutation<DeleteOrderApiResponse, DeleteOrderApiArg>({
      query: (queryArg) => ({
        url: \`/store/order/\${queryArg.orderId}\`,
        method: "DELETE",
      }),
    }),
    loginUser: build.query<LoginUserApiResponse, LoginUserApiArg>({
      query: (queryArg) => ({
        url: \`/user/login\`,
        params: { username: queryArg.username, password: queryArg.password },
      }),
    }),
  }),
  overrideExisting: false,
});
export { injectedRtkApi as enhancedApi };
export type PlaceOrderApiResponse =
  /** status 200 successful operation */ Order;
export type PlaceOrderApiArg = {
  order: Order;
};
export type GetOrderByIdApiResponse =
  /** status 200 successful operation */ Order;
export type GetOrderByIdApiArg = {
  /** ID of order that needs to be fetched */
  orderId: number;
};
export type DeleteOrderApiResponse = unknown;
export type DeleteOrderApiArg = {
  /** ID of the order that needs to be deleted */
  orderId: number;
};
export type LoginUserApiResponse =
  /** status 200 successful operation */ string;
export type LoginUserApiArg = {
  /** The user name for login */
  username?: string;
  /** The password for login in clear text */
  password?: string;
};
export type Order = {
  id?: number | undefined;
  petId?: number | undefined;
  quantity?: number | undefined;
  shipDate?: string | undefined;
  status?: ("placed" | "approved" | "delivered") | undefined;
  complete?: boolean | undefined;
};
"
`;

exports[`endpoint overrides > loginUser should be a mutation 1`] = `
"import { api } from "./fixtures/emptyApi";
const injectedRtkApi = api.injectEndpoints({
  endpoints: (build) => ({
    loginUser: build.mutation<LoginUserApiResponse, LoginUserApiArg>({
      query: (queryArg) => ({
        url: \`/user/login\`,
        method: "GET",
        params: { username: queryArg.username, password: queryArg.password },
      }),
    }),
  }),
  overrideExisting: false,
});
export { injectedRtkApi as enhancedApi };
export type LoginUserApiResponse =
  /** status 200 successful operation */ string;
export type LoginUserApiArg = {
  /** The user name for login */
  username?: string;
  /** The password for login in clear text */
  password?: string;
};
"
`;

exports[`falls back to the \`title\` parameter for the body parameter name when no other name is available 1`] = `
"import { api } from "fixtures/emptyApi";
const injectedRtkApi = api.injectEndpoints({
  endpoints: (build) => ({
    postV1Export: build.mutation<PostV1ExportApiResponse, PostV1ExportApiArg>({
      query: (queryArg) => ({
        url: \`/v1/export\`,
        method: "POST",
        body: queryArg.exportedEntityIds,
      }),
    }),
    postV1Import: build.mutation<PostV1ImportApiResponse, PostV1ImportApiArg>({
      query: (queryArg) => ({
        url: \`/v1/import\`,
        method: "POST",
        body: queryArg.rawData,
      }),
    }),
  }),
  overrideExisting: false,
});
export { injectedRtkApi as enhancedApi };
export type PostV1ExportApiResponse = unknown;
export type PostV1ExportApiArg = {
  exportedEntityIds: IdList;
};
export type PostV1ImportApiResponse = unknown;
export type PostV1ImportApiArg = {
  rawData: string;
};
export type IdList = number[];
"
`;

exports[`hooks generation > should generate an \`useGetPetByIdQuery\` query hook and an \`useAddPetMutation\` mutation hook 1`] = `
"import { api } from "./fixtures/emptyApi";
const injectedRtkApi = api.injectEndpoints({
  endpoints: (build) => ({
    addPet: build.mutation<AddPetApiResponse, AddPetApiArg>({
      query: (queryArg) => ({
        url: \`/pet\`,
        method: "POST",
        body: queryArg.pet,
      }),
    }),
    getPetById: build.query<GetPetByIdApiResponse, GetPetByIdApiArg>({
      query: (queryArg) => ({ url: \`/pet/\${queryArg.petId}\` }),
    }),
  }),
  overrideExisting: false,
});
export { injectedRtkApi as enhancedApi };
export type AddPetApiResponse = /** status 200 Successful operation */ Pet;
export type AddPetApiArg = {
  /** Create a new pet in the store */
  pet: Pet;
};
export type GetPetByIdApiResponse = /** status 200 successful operation */ Pet;
export type GetPetByIdApiArg = {
  /** ID of pet to return */
  petId: number;
};
export type Category = {
  id?: number | undefined;
  name?: string | undefined;
};
export type Tag = {
  id?: number | undefined;
  name?: string | undefined;
};
export type Pet = {
  id?: number | undefined;
  name: string;
  category?: Category | undefined;
  photoUrls: string[];
  tags?: Tag[] | undefined;
  status?: ("available" | "pending" | "sold") | undefined;
};
export const { useAddPetMutation, useGetPetByIdQuery } = injectedRtkApi;
"
`;

exports[`hooks generation uses overrides > should generate an \`useLoginMutation\` mutation hook 1`] = `
"import { api } from "./fixtures/emptyApi";
const injectedRtkApi = api.injectEndpoints({
  endpoints: (build) => ({
    loginUser: build.mutation<LoginUserApiResponse, LoginUserApiArg>({
      query: (queryArg) => ({
        url: \`/user/login\`,
        method: "GET",
        params: { username: queryArg.username, password: queryArg.password },
      }),
    }),
  }),
  overrideExisting: false,
});
export { injectedRtkApi as enhancedApi };
export type LoginUserApiResponse =
  /** status 200 successful operation */ string;
export type LoginUserApiArg = {
  /** The user name for login */
  username?: string;
  /** The password for login in clear text */
  password?: string;
};
export const { useLoginUserMutation } = injectedRtkApi;
"
`;

exports[`openapi spec > readOnly / writeOnly are merged 1`] = `
"import { api } from "./fixtures/emptyApi";
const injectedRtkApi = api.injectEndpoints({
  endpoints: (build) => ({
    getExample: build.query<GetExampleApiResponse, GetExampleApiArg>({
      query: () => ({ url: \`/example\` }),
    }),
    setExample: build.mutation<SetExampleApiResponse, SetExampleApiArg>({
      query: (queryArg) => ({
        url: \`/example\`,
        method: "POST",
        body: queryArg.exampleSchema,
      }),
    }),
  }),
  overrideExisting: false,
});
export { injectedRtkApi as enhancedApi };
export type GetExampleApiResponse = /** status 200 OK */ ExampleSchema;
export type GetExampleApiArg = void;
export type SetExampleApiResponse = /** status 200 OK */ ExampleSchema;
export type SetExampleApiArg = {
  exampleSchema: ExampleSchema;
};
export type ExampleSchema = {
  always_present: string;
  read_only_prop: string;
  write_only_prop: string;
};
"
`;

exports[`openapi spec > readOnly / writeOnly are respected 1`] = `
"import { api } from "./fixtures/emptyApi";
const injectedRtkApi = api.injectEndpoints({
  endpoints: (build) => ({
    getExample: build.query<GetExampleApiResponse, GetExampleApiArg>({
      query: () => ({ url: \`/example\` }),
    }),
    setExample: build.mutation<SetExampleApiResponse, SetExampleApiArg>({
      query: (queryArg) => ({
        url: \`/example\`,
        method: "POST",
        body: queryArg.exampleSchema,
      }),
    }),
  }),
  overrideExisting: false,
});
export { injectedRtkApi as enhancedApi };
export type GetExampleApiResponse = /** status 200 OK */ ExampleSchemaRead;
export type GetExampleApiArg = void;
export type SetExampleApiResponse = /** status 200 OK */ ExampleSchemaRead;
export type SetExampleApiArg = {
  exampleSchema: ExampleSchemaWrite;
};
export type ExampleSchema = {
  always_present: string;
};
export type ExampleSchemaRead = {
  always_present: string;
  read_only_prop: string;
};
export type ExampleSchemaWrite = {
  always_present: string;
  write_only_prop: string;
};
"
`;

exports[`should use brackets in a querystring urls arg, when the arg contains full stops 1`] = `
"import { api } from "./fixtures/emptyApi";
const injectedRtkApi = api.injectEndpoints({
  endpoints: (build) => ({
    patchApiV1ListByItemId: build.mutation<
      PatchApiV1ListByItemIdApiResponse,
      PatchApiV1ListByItemIdApiArg
    >({
      query: (queryArg) => ({
        url: \`/api/v1/list/\${queryArg["item.id"]}\`,
        method: "PATCH",
      }),
    }),
    patchApiV2BySomeName: build.mutation<
      PatchApiV2BySomeNameApiResponse,
      PatchApiV2BySomeNameApiArg
    >({
      query: (queryArg) => ({
        url: \`/api/v2/\${queryArg.pathSomeName}\`,
        method: "PATCH",
        params: { some_name: queryArg.querySomeName },
      }),
    }),
  }),
  overrideExisting: false,
});
export { injectedRtkApi as enhancedApi };
export type PatchApiV1ListByItemIdApiResponse =
  /** status 200 A successful response. */ string;
export type PatchApiV1ListByItemIdApiArg = {
  "item.id": string;
};
export type PatchApiV2BySomeNameApiResponse =
  /** status 200 A successful response. */ string;
export type PatchApiV2BySomeNameApiArg = {
  pathSomeName: string;
  querySomeName: string;
};
"
`;

exports[`supports granular hooks generation that includes all query types 1`] = `
"import { api } from "./fixtures/emptyApi";
const injectedRtkApi = api.injectEndpoints({
  endpoints: (build) => ({
    addPet: build.mutation<AddPetApiResponse, AddPetApiArg>({
      query: (queryArg) => ({
        url: \`/pet\`,
        method: "POST",
        body: queryArg.pet,
      }),
    }),
    getPetById: build.query<GetPetByIdApiResponse, GetPetByIdApiArg>({
      query: (queryArg) => ({ url: \`/pet/\${queryArg.petId}\` }),
    }),
  }),
  overrideExisting: false,
});
export { injectedRtkApi as enhancedApi };
export type AddPetApiResponse = /** status 200 Successful operation */ Pet;
export type AddPetApiArg = {
  /** Create a new pet in the store */
  pet: Pet;
};
export type GetPetByIdApiResponse = /** status 200 successful operation */ Pet;
export type GetPetByIdApiArg = {
  /** ID of pet to return */
  petId: number;
};
export type Category = {
  id?: number;
  name?: string;
};
export type Tag = {
  id?: number;
  name?: string;
};
export type Pet = {
  id?: number;
  name: string;
  category?: Category;
  photoUrls: string[];
  tags?: Tag[];
  status?: "available" | "pending" | "sold";
};
export const { useAddPetMutation, useGetPetByIdQuery, useLazyGetPetByIdQuery } =
  injectedRtkApi;
"
`;

exports[`supports granular hooks generation with only lazy queries 1`] = `
"import { api } from "./fixtures/emptyApi";
const injectedRtkApi = api.injectEndpoints({
  endpoints: (build) => ({
    addPet: build.mutation<AddPetApiResponse, AddPetApiArg>({
      query: (queryArg) => ({
        url: \`/pet\`,
        method: "POST",
        body: queryArg.pet,
      }),
    }),
    getPetById: build.query<GetPetByIdApiResponse, GetPetByIdApiArg>({
      query: (queryArg) => ({ url: \`/pet/\${queryArg.petId}\` }),
    }),
  }),
  overrideExisting: false,
});
export { injectedRtkApi as enhancedApi };
export type AddPetApiResponse = /** status 200 Successful operation */ Pet;
export type AddPetApiArg = {
  /** Create a new pet in the store */
  pet: Pet;
};
export type GetPetByIdApiResponse = /** status 200 successful operation */ Pet;
export type GetPetByIdApiArg = {
  /** ID of pet to return */
  petId: number;
};
export type Category = {
  id?: number;
  name?: string;
};
export type Tag = {
  id?: number;
  name?: string;
};
export type Pet = {
  id?: number;
  name: string;
  category?: Category;
  photoUrls: string[];
  tags?: Tag[];
  status?: "available" | "pending" | "sold";
};
export const { useLazyGetPetByIdQuery } = injectedRtkApi;
"
`;

exports[`supports granular hooks generation with only mutations 1`] = `
"import { api } from "./fixtures/emptyApi";
const injectedRtkApi = api.injectEndpoints({
  endpoints: (build) => ({
    addPet: build.mutation<AddPetApiResponse, AddPetApiArg>({
      query: (queryArg) => ({
        url: \`/pet\`,
        method: "POST",
        body: queryArg.pet,
      }),
    }),
    getPetById: build.query<GetPetByIdApiResponse, GetPetByIdApiArg>({
      query: (queryArg) => ({ url: \`/pet/\${queryArg.petId}\` }),
    }),
  }),
  overrideExisting: false,
});
export { injectedRtkApi as enhancedApi };
export type AddPetApiResponse = /** status 200 Successful operation */ Pet;
export type AddPetApiArg = {
  /** Create a new pet in the store */
  pet: Pet;
};
export type GetPetByIdApiResponse = /** status 200 successful operation */ Pet;
export type GetPetByIdApiArg = {
  /** ID of pet to return */
  petId: number;
};
export type Category = {
  id?: number;
  name?: string;
};
export type Tag = {
  id?: number;
  name?: string;
};
export type Pet = {
  id?: number;
  name: string;
  category?: Category;
  photoUrls: string[];
  tags?: Tag[];
  status?: "available" | "pending" | "sold";
};
export const { useAddPetMutation } = injectedRtkApi;
"
`;

exports[`supports granular hooks generation with only queries 1`] = `
"import { api } from "./fixtures/emptyApi";
const injectedRtkApi = api.injectEndpoints({
  endpoints: (build) => ({
    addPet: build.mutation<AddPetApiResponse, AddPetApiArg>({
      query: (queryArg) => ({
        url: \`/pet\`,
        method: "POST",
        body: queryArg.pet,
      }),
    }),
    getPetById: build.query<GetPetByIdApiResponse, GetPetByIdApiArg>({
      query: (queryArg) => ({ url: \`/pet/\${queryArg.petId}\` }),
    }),
  }),
  overrideExisting: false,
});
export { injectedRtkApi as enhancedApi };
export type AddPetApiResponse = /** status 200 Successful operation */ Pet;
export type AddPetApiArg = {
  /** Create a new pet in the store */
  pet: Pet;
};
export type GetPetByIdApiResponse = /** status 200 successful operation */ Pet;
export type GetPetByIdApiArg = {
  /** ID of pet to return */
  petId: number;
};
export type Category = {
  id?: number;
  name?: string;
};
export type Tag = {
  id?: number;
  name?: string;
};
export type Pet = {
  id?: number;
  name: string;
  category?: Category;
  photoUrls: string[];
  tags?: Tag[];
  status?: "available" | "pending" | "sold";
};
export const { useGetPetByIdQuery } = injectedRtkApi;
"
`;

exports[`tests from issues > issue #2002: should be able to generate proper intersection types 1`] = `
"import { api } from "./tmp/emptyApi";
const injectedRtkApi = api.injectEndpoints({
  endpoints: (build) => ({
    getApiV1Animals: build.query<
      GetApiV1AnimalsApiResponse,
      GetApiV1AnimalsApiArg
    >({
      query: (queryArg) => ({
        url: \`/api/v1/animals\`,
        params: { type: queryArg["type"] },
      }),
    }),
  }),
  overrideExisting: false,
});
export { injectedRtkApi as enhancedApi };
export type GetApiV1AnimalsApiResponse = /** status 200 Success */ (
  | Dog
  | Cat
)[];
export type GetApiV1AnimalsApiArg = {
  type?: AnimalType;
};
export type AnimalType = "All" | "Cats" | "Dogs";
export type AnimalBase = {
  type: AnimalType;
  id?: number;
  name?: string | null;
};
export type Dog = {
  type: "Dog";
} & AnimalBase & {
    dogUniqueProp?: string | null;
  };
export type Cat = {
  type: "Cat";
} & AnimalBase & {
    catUniqueProp?: string | null;
  };
export const { useGetApiV1AnimalsQuery } = injectedRtkApi;
"
`;

<<<<<<< HEAD
exports[`yaml parsing should be able to use read a yaml file 1`] = `
import { api } from './tmp/emptyApi';
export const addTagTypes = ['pet', 'store', 'user'] as const;
const injectedRtkApi = api.addTagTypes(...addTagTypes).injectEndpoints({
  endpoints: (build) => ({
    updatePet: build.mutation<UpdatePetApiResponse, UpdatePetApiArg>({
      query: (queryArg) => ({ url: \`/pet\`, method: 'PUT', body: queryArg.pet }),
      invalidatesTags: ['pet'],
    }),
    addPet: build.mutation<AddPetApiResponse, AddPetApiArg>({
      query: (queryArg) => ({
        url: \`/pet\`,
        method: 'POST',
        body: queryArg.pet,
      }),
      invalidatesTags: ['pet'],
    }),
    findPetsByStatus: build.query<FindPetsByStatusApiResponse, FindPetsByStatusApiArg>({
      query: (queryArg) => ({
        url: \`/pet/findByStatus\`,
        params: { status: queryArg.status },
      }),
      providesTags: ['pet'],
    }),
    findPetsByTags: build.query<FindPetsByTagsApiResponse, FindPetsByTagsApiArg>({
      query: (queryArg) => ({
        url: \`/pet/findByTags\`,
        params: { tags: queryArg.tags },
      }),
      providesTags: ['pet'],
    }),
    getPetById: build.query<GetPetByIdApiResponse, GetPetByIdApiArg>({
      query: (queryArg) => ({ url: \`/pet/\${queryArg.petId}\` }),
      providesTags: ['pet'],
    }),
    updatePetWithForm: build.mutation<UpdatePetWithFormApiResponse, UpdatePetWithFormApiArg>({
      query: (queryArg) => ({
        url: \`/pet/\${queryArg.petId}\`,
        method: 'POST',
        params: { name: queryArg.name, status: queryArg.status },
      }),
      invalidatesTags: ['pet'],
    }),
    deletePet: build.mutation<DeletePetApiResponse, DeletePetApiArg>({
      query: (queryArg) => ({
        url: \`/pet/\${queryArg.petId}\`,
        method: 'DELETE',
        headers: { api_key: queryArg.apiKey },
      }),
      invalidatesTags: ['pet'],
    }),
    uploadFile: build.mutation<UploadFileApiResponse, UploadFileApiArg>({
      query: (queryArg) => ({
        url: \`/pet/\${queryArg.petId}/uploadImage\`,
        method: 'POST',
        body: queryArg.body,
        params: { additionalMetadata: queryArg.additionalMetadata },
      }),
      invalidatesTags: ['pet'],
    }),
    getInventory: build.query<GetInventoryApiResponse, GetInventoryApiArg>({
      query: () => ({ url: \`/store/inventory\` }),
      providesTags: ['store'],
    }),
    placeOrder: build.mutation<PlaceOrderApiResponse, PlaceOrderApiArg>({
      query: (queryArg) => ({
        url: \`/store/order\`,
        method: 'POST',
        body: queryArg.order,
      }),
      invalidatesTags: ['store'],
    }),
    getOrderById: build.query<GetOrderByIdApiResponse, GetOrderByIdApiArg>({
      query: (queryArg) => ({ url: \`/store/order/\${queryArg.orderId}\` }),
      providesTags: ['store'],
    }),
    deleteOrder: build.mutation<DeleteOrderApiResponse, DeleteOrderApiArg>({
      query: (queryArg) => ({
        url: \`/store/order/\${queryArg.orderId}\`,
        method: 'DELETE',
      }),
      invalidatesTags: ['store'],
    }),
    createUser: build.mutation<CreateUserApiResponse, CreateUserApiArg>({
      query: (queryArg) => ({
        url: \`/user\`,
        method: 'POST',
        body: queryArg.user,
      }),
      invalidatesTags: ['user'],
    }),
    createUsersWithListInput: build.mutation<CreateUsersWithListInputApiResponse, CreateUsersWithListInputApiArg>({
      query: (queryArg) => ({
        url: \`/user/createWithList\`,
        method: 'POST',
        body: queryArg.body,
      }),
      invalidatesTags: ['user'],
    }),
    loginUser: build.query<LoginUserApiResponse, LoginUserApiArg>({
      query: (queryArg) => ({
        url: \`/user/login\`,
        params: { username: queryArg.username, password: queryArg.password },
      }),
      providesTags: ['user'],
    }),
    logoutUser: build.query<LogoutUserApiResponse, LogoutUserApiArg>({
      query: () => ({ url: \`/user/logout\` }),
      providesTags: ['user'],
    }),
    getUserByName: build.query<GetUserByNameApiResponse, GetUserByNameApiArg>({
      query: (queryArg) => ({ url: \`/user/\${queryArg.username}\` }),
      providesTags: ['user'],
    }),
    updateUser: build.mutation<UpdateUserApiResponse, UpdateUserApiArg>({
      query: (queryArg) => ({
        url: \`/user/\${queryArg.username}\`,
        method: 'PUT',
        body: queryArg.user,
      }),
      invalidatesTags: ['user'],
    }),
    deleteUser: build.mutation<DeleteUserApiResponse, DeleteUserApiArg>({
      query: (queryArg) => ({
        url: \`/user/\${queryArg.username}\`,
        method: 'DELETE',
=======
exports[`yaml parsing > should be able to use read a yaml file 1`] = `
"import { api } from "./tmp/emptyApi";
export const addTagTypes = ["pet", "store", "user"] as const;
const injectedRtkApi = api
  .enhanceEndpoints({
    addTagTypes,
  })
  .injectEndpoints({
    endpoints: (build) => ({
      updatePet: build.mutation<UpdatePetApiResponse, UpdatePetApiArg>({
        query: (queryArg) => ({
          url: \`/pet\`,
          method: "PUT",
          body: queryArg.pet,
        }),
        invalidatesTags: ["pet"],
      }),
      addPet: build.mutation<AddPetApiResponse, AddPetApiArg>({
        query: (queryArg) => ({
          url: \`/pet\`,
          method: "POST",
          body: queryArg.pet,
        }),
        invalidatesTags: ["pet"],
      }),
      findPetsByStatus: build.query<
        FindPetsByStatusApiResponse,
        FindPetsByStatusApiArg
      >({
        query: (queryArg) => ({
          url: \`/pet/findByStatus\`,
          params: { status: queryArg.status },
        }),
        providesTags: ["pet"],
      }),
      findPetsByTags: build.query<
        FindPetsByTagsApiResponse,
        FindPetsByTagsApiArg
      >({
        query: (queryArg) => ({
          url: \`/pet/findByTags\`,
          params: { tags: queryArg.tags },
        }),
        providesTags: ["pet"],
      }),
      getPetById: build.query<GetPetByIdApiResponse, GetPetByIdApiArg>({
        query: (queryArg) => ({ url: \`/pet/\${queryArg.petId}\` }),
        providesTags: ["pet"],
      }),
      updatePetWithForm: build.mutation<
        UpdatePetWithFormApiResponse,
        UpdatePetWithFormApiArg
      >({
        query: (queryArg) => ({
          url: \`/pet/\${queryArg.petId}\`,
          method: "POST",
          params: { name: queryArg.name, status: queryArg.status },
        }),
        invalidatesTags: ["pet"],
      }),
      deletePet: build.mutation<DeletePetApiResponse, DeletePetApiArg>({
        query: (queryArg) => ({
          url: \`/pet/\${queryArg.petId}\`,
          method: "DELETE",
          headers: { api_key: queryArg.apiKey },
        }),
        invalidatesTags: ["pet"],
      }),
      uploadFile: build.mutation<UploadFileApiResponse, UploadFileApiArg>({
        query: (queryArg) => ({
          url: \`/pet/\${queryArg.petId}/uploadImage\`,
          method: "POST",
          body: queryArg.body,
          params: { additionalMetadata: queryArg.additionalMetadata },
        }),
        invalidatesTags: ["pet"],
      }),
      getInventory: build.query<GetInventoryApiResponse, GetInventoryApiArg>({
        query: () => ({ url: \`/store/inventory\` }),
        providesTags: ["store"],
      }),
      placeOrder: build.mutation<PlaceOrderApiResponse, PlaceOrderApiArg>({
        query: (queryArg) => ({
          url: \`/store/order\`,
          method: "POST",
          body: queryArg.order,
        }),
        invalidatesTags: ["store"],
      }),
      getOrderById: build.query<GetOrderByIdApiResponse, GetOrderByIdApiArg>({
        query: (queryArg) => ({ url: \`/store/order/\${queryArg.orderId}\` }),
        providesTags: ["store"],
      }),
      deleteOrder: build.mutation<DeleteOrderApiResponse, DeleteOrderApiArg>({
        query: (queryArg) => ({
          url: \`/store/order/\${queryArg.orderId}\`,
          method: "DELETE",
        }),
        invalidatesTags: ["store"],
      }),
      createUser: build.mutation<CreateUserApiResponse, CreateUserApiArg>({
        query: (queryArg) => ({
          url: \`/user\`,
          method: "POST",
          body: queryArg.user,
        }),
        invalidatesTags: ["user"],
      }),
      createUsersWithListInput: build.mutation<
        CreateUsersWithListInputApiResponse,
        CreateUsersWithListInputApiArg
      >({
        query: (queryArg) => ({
          url: \`/user/createWithList\`,
          method: "POST",
          body: queryArg.body,
        }),
        invalidatesTags: ["user"],
      }),
      loginUser: build.query<LoginUserApiResponse, LoginUserApiArg>({
        query: (queryArg) => ({
          url: \`/user/login\`,
          params: { username: queryArg.username, password: queryArg.password },
        }),
        providesTags: ["user"],
      }),
      logoutUser: build.query<LogoutUserApiResponse, LogoutUserApiArg>({
        query: () => ({ url: \`/user/logout\` }),
        providesTags: ["user"],
      }),
      getUserByName: build.query<GetUserByNameApiResponse, GetUserByNameApiArg>(
        {
          query: (queryArg) => ({ url: \`/user/\${queryArg.username}\` }),
          providesTags: ["user"],
        },
      ),
      updateUser: build.mutation<UpdateUserApiResponse, UpdateUserApiArg>({
        query: (queryArg) => ({
          url: \`/user/\${queryArg.username}\`,
          method: "PUT",
          body: queryArg.user,
        }),
        invalidatesTags: ["user"],
      }),
      deleteUser: build.mutation<DeleteUserApiResponse, DeleteUserApiArg>({
        query: (queryArg) => ({
          url: \`/user/\${queryArg.username}\`,
          method: "DELETE",
        }),
        invalidatesTags: ["user"],
>>>>>>> ed9fc190
      }),
      invalidatesTags: ['user'],
    }),
  }),
  overrideExisting: false,
});
export { injectedRtkApi as enhancedApi };
export type UpdatePetApiResponse = /** status 200 Successful operation */ Pet;
export type UpdatePetApiArg = {
  /** Update an existent pet in the store */
  pet: Pet;
};
export type AddPetApiResponse = /** status 200 Successful operation */ Pet;
export type AddPetApiArg = {
  /** Create a new pet in the store */
  pet: Pet;
};
export type FindPetsByStatusApiResponse =
  /** status 200 successful operation */ Pet[];
export type FindPetsByStatusApiArg = {
  /** Status values that need to be considered for filter */
  status?: "available" | "pending" | "sold";
};
export type FindPetsByTagsApiResponse =
  /** status 200 successful operation */ Pet[];
export type FindPetsByTagsApiArg = {
  /** Tags to filter by */
  tags?: string[];
};
export type GetPetByIdApiResponse = /** status 200 successful operation */ Pet;
export type GetPetByIdApiArg = {
  /** ID of pet to return */
  petId: number;
};
export type UpdatePetWithFormApiResponse = unknown;
export type UpdatePetWithFormApiArg = {
  /** ID of pet that needs to be updated */
  petId: number;
  /** Name of pet that needs to be updated */
  name?: string;
  /** Status of pet that needs to be updated */
  status?: string;
};
export type DeletePetApiResponse = unknown;
export type DeletePetApiArg = {
  apiKey?: string;
  /** Pet id to delete */
  petId: number;
};
export type UploadFileApiResponse =
  /** status 200 successful operation */ ApiResponse;
export type UploadFileApiArg = {
  /** ID of pet to update */
  petId: number;
  /** Additional Metadata */
  additionalMetadata?: string;
  body: Blob;
};
export type GetInventoryApiResponse = /** status 200 successful operation */ {
  [key: string]: number;
};
export type GetInventoryApiArg = void;
export type PlaceOrderApiResponse =
  /** status 200 successful operation */ Order;
export type PlaceOrderApiArg = {
  order: Order;
};
export type GetOrderByIdApiResponse =
  /** status 200 successful operation */ Order;
export type GetOrderByIdApiArg = {
  /** ID of order that needs to be fetched */
  orderId: number;
};
export type DeleteOrderApiResponse = unknown;
export type DeleteOrderApiArg = {
  /** ID of the order that needs to be deleted */
  orderId: number;
};
export type CreateUserApiResponse = unknown;
export type CreateUserApiArg = {
  /** Created user object */
  user: User;
};
export type CreateUsersWithListInputApiResponse =
  /** status 200 Successful operation */ User;
export type CreateUsersWithListInputApiArg = {
  body: User[];
};
export type LoginUserApiResponse =
  /** status 200 successful operation */ string;
export type LoginUserApiArg = {
  /** The user name for login */
  username?: string;
  /** The password for login in clear text */
  password?: string;
};
export type LogoutUserApiResponse = unknown;
export type LogoutUserApiArg = void;
export type GetUserByNameApiResponse =
  /** status 200 successful operation */ User;
export type GetUserByNameApiArg = {
  /** The name that needs to be fetched. Use user1 for testing.  */
  username: string;
};
export type UpdateUserApiResponse = unknown;
export type UpdateUserApiArg = {
  /** name that need to be deleted */
  username: string;
  /** Update an existent user in the store */
  user: User;
};
export type DeleteUserApiResponse = unknown;
export type DeleteUserApiArg = {
  /** The name that needs to be deleted */
  username: string;
};
export type Category = {
  id?: number | undefined;
  name?: string | undefined;
};
export type Tag = {
  id?: number | undefined;
  name?: string | undefined;
};
export type Pet = {
  id?: number | undefined;
  name: string;
  category?: Category | undefined;
  photoUrls: string[];
  tags?: Tag[] | undefined;
  status?: ("available" | "pending" | "sold") | undefined;
};
export type ApiResponse = {
  code?: number | undefined;
  type?: string | undefined;
  message?: string | undefined;
};
export type Order = {
  id?: number | undefined;
  petId?: number | undefined;
  quantity?: number | undefined;
  shipDate?: string | undefined;
  status?: ("placed" | "approved" | "delivered") | undefined;
  complete?: boolean | undefined;
};
export type User = {
  id?: number | undefined;
  username?: string | undefined;
  firstName?: string | undefined;
  lastName?: string | undefined;
  email?: string | undefined;
  password?: string | undefined;
  phone?: string | undefined;
  userStatus?: number | undefined;
};
export const {
  useUpdatePetMutation,
  useAddPetMutation,
  useFindPetsByStatusQuery,
  useFindPetsByTagsQuery,
  useGetPetByIdQuery,
  useUpdatePetWithFormMutation,
  useDeletePetMutation,
  useUploadFileMutation,
  useGetInventoryQuery,
  usePlaceOrderMutation,
  useGetOrderByIdQuery,
  useDeleteOrderMutation,
  useCreateUserMutation,
  useCreateUsersWithListInputMutation,
  useLoginUserQuery,
  useLogoutUserQuery,
  useGetUserByNameQuery,
  useUpdateUserMutation,
  useDeleteUserMutation,
} = injectedRtkApi;
"
`;

<<<<<<< HEAD
exports[`yaml parsing should generate params with non quoted keys if they don't contain special characters 1`] = `
import { api } from './tmp/emptyApi';
export const addTagTypes = ['StructureDefinition'] as const;
const injectedRtkApi = api.addTagTypes(...addTagTypes).injectEndpoints({
  endpoints: (build) => ({
    getStructureDefinition: build.query<GetStructureDefinitionApiResponse, GetStructureDefinitionApiArg>({
      query: (queryArg) => ({
        url: \`/StructureDefinition\`,
        params: {
          foo: queryArg.foo,
          _foo: queryArg._foo,
          '-bar-bar': queryArg['-bar-bar'],
          _bar_bar: queryArg._bar_bar,
          'foo:bar-foo.bar/foo': queryArg['foo:bar-foo.bar/foo'],
          foo_bar: queryArg.fooBar,
          namingConflict: queryArg.namingConflict,
          naming_conflict: queryArg.naming_conflict,
        },
      }),
      providesTags: ['StructureDefinition'],
=======
exports[`yaml parsing > should generate params with non quoted keys if they don't contain special characters 1`] = `
"import { api } from "./tmp/emptyApi";
export const addTagTypes = ["StructureDefinition"] as const;
const injectedRtkApi = api
  .enhanceEndpoints({
    addTagTypes,
  })
  .injectEndpoints({
    endpoints: (build) => ({
      getStructureDefinition: build.query<
        GetStructureDefinitionApiResponse,
        GetStructureDefinitionApiArg
      >({
        query: (queryArg) => ({
          url: \`/StructureDefinition\`,
          params: {
            foo: queryArg.foo,
            _foo: queryArg._foo,
            "-bar-bar": queryArg["-bar-bar"],
            _bar_bar: queryArg._bar_bar,
            "foo:bar-foo.bar/foo": queryArg["foo:bar-foo.bar/foo"],
            foo_bar: queryArg.fooBar,
            namingConflict: queryArg.namingConflict,
            naming_conflict: queryArg.naming_conflict,
          },
        }),
        providesTags: ["StructureDefinition"],
      }),
>>>>>>> ed9fc190
    }),
  }),
  overrideExisting: false,
});
export { injectedRtkApi as enhancedApi };
export type GetStructureDefinitionApiResponse =
  /** status 200 Success */ FhirJsonResource;
export type GetStructureDefinitionApiArg = {
  /** Some description */
  foo?: any;
  /** Some description */
  _foo?: any;
  /** Some description */
  "-bar-bar"?: any;
  /** Some description */
  _bar_bar?: any;
  /** Some description */
  "foo:bar-foo.bar/foo"?: any;
  /** Some description */
  fooBar?: any;
  /** Some description */
  namingConflict?: any;
  /** Some description */
  naming_conflict?: any;
};
export type FhirJsonResource = object;
export const { useGetStructureDefinitionQuery } = injectedRtkApi;
"
`;

<<<<<<< HEAD
exports[`yaml parsing should parse a yaml schema from a URL 1`] = `
import { api } from './tmp/emptyApi';
export const addTagTypes = ['pet', 'store', 'user'] as const;
const injectedRtkApi = api.addTagTypes(...addTagTypes).injectEndpoints({
  endpoints: (build) => ({
    updatePet: build.mutation<UpdatePetApiResponse, UpdatePetApiArg>({
      query: (queryArg) => ({ url: \`/pet\`, method: 'PUT', body: queryArg.pet }),
      invalidatesTags: ['pet'],
    }),
    addPet: build.mutation<AddPetApiResponse, AddPetApiArg>({
      query: (queryArg) => ({
        url: \`/pet\`,
        method: 'POST',
        body: queryArg.pet,
      }),
      invalidatesTags: ['pet'],
    }),
    findPetsByStatus: build.query<FindPetsByStatusApiResponse, FindPetsByStatusApiArg>({
      query: (queryArg) => ({
        url: \`/pet/findByStatus\`,
        params: { status: queryArg.status },
      }),
      providesTags: ['pet'],
    }),
    findPetsByTags: build.query<FindPetsByTagsApiResponse, FindPetsByTagsApiArg>({
      query: (queryArg) => ({
        url: \`/pet/findByTags\`,
        params: { tags: queryArg.tags },
      }),
      providesTags: ['pet'],
    }),
    getPetById: build.query<GetPetByIdApiResponse, GetPetByIdApiArg>({
      query: (queryArg) => ({ url: \`/pet/\${queryArg.petId}\` }),
      providesTags: ['pet'],
    }),
    updatePetWithForm: build.mutation<UpdatePetWithFormApiResponse, UpdatePetWithFormApiArg>({
      query: (queryArg) => ({
        url: \`/pet/\${queryArg.petId}\`,
        method: 'POST',
        params: { name: queryArg.name, status: queryArg.status },
      }),
      invalidatesTags: ['pet'],
    }),
    deletePet: build.mutation<DeletePetApiResponse, DeletePetApiArg>({
      query: (queryArg) => ({
        url: \`/pet/\${queryArg.petId}\`,
        method: 'DELETE',
        headers: { api_key: queryArg.apiKey },
      }),
      invalidatesTags: ['pet'],
    }),
    uploadFile: build.mutation<UploadFileApiResponse, UploadFileApiArg>({
      query: (queryArg) => ({
        url: \`/pet/\${queryArg.petId}/uploadImage\`,
        method: 'POST',
        body: queryArg.body,
        params: { additionalMetadata: queryArg.additionalMetadata },
      }),
      invalidatesTags: ['pet'],
    }),
    getInventory: build.query<GetInventoryApiResponse, GetInventoryApiArg>({
      query: () => ({ url: \`/store/inventory\` }),
      providesTags: ['store'],
    }),
    placeOrder: build.mutation<PlaceOrderApiResponse, PlaceOrderApiArg>({
      query: (queryArg) => ({
        url: \`/store/order\`,
        method: 'POST',
        body: queryArg.order,
      }),
      invalidatesTags: ['store'],
    }),
    getOrderById: build.query<GetOrderByIdApiResponse, GetOrderByIdApiArg>({
      query: (queryArg) => ({ url: \`/store/order/\${queryArg.orderId}\` }),
      providesTags: ['store'],
    }),
    deleteOrder: build.mutation<DeleteOrderApiResponse, DeleteOrderApiArg>({
      query: (queryArg) => ({
        url: \`/store/order/\${queryArg.orderId}\`,
        method: 'DELETE',
      }),
      invalidatesTags: ['store'],
    }),
    createUser: build.mutation<CreateUserApiResponse, CreateUserApiArg>({
      query: (queryArg) => ({
        url: \`/user\`,
        method: 'POST',
        body: queryArg.user,
      }),
      invalidatesTags: ['user'],
    }),
    createUsersWithListInput: build.mutation<CreateUsersWithListInputApiResponse, CreateUsersWithListInputApiArg>({
      query: (queryArg) => ({
        url: \`/user/createWithList\`,
        method: 'POST',
        body: queryArg.body,
      }),
      invalidatesTags: ['user'],
    }),
    loginUser: build.query<LoginUserApiResponse, LoginUserApiArg>({
      query: (queryArg) => ({
        url: \`/user/login\`,
        params: { username: queryArg.username, password: queryArg.password },
      }),
      providesTags: ['user'],
    }),
    logoutUser: build.query<LogoutUserApiResponse, LogoutUserApiArg>({
      query: () => ({ url: \`/user/logout\` }),
      providesTags: ['user'],
    }),
    getUserByName: build.query<GetUserByNameApiResponse, GetUserByNameApiArg>({
      query: (queryArg) => ({ url: \`/user/\${queryArg.username}\` }),
      providesTags: ['user'],
    }),
    updateUser: build.mutation<UpdateUserApiResponse, UpdateUserApiArg>({
      query: (queryArg) => ({
        url: \`/user/\${queryArg.username}\`,
        method: 'PUT',
        body: queryArg.user,
      }),
      invalidatesTags: ['user'],
    }),
    deleteUser: build.mutation<DeleteUserApiResponse, DeleteUserApiArg>({
      query: (queryArg) => ({
        url: \`/user/\${queryArg.username}\`,
        method: 'DELETE',
=======
exports[`yaml parsing > should parse a yaml schema from a URL 1`] = `
"import { api } from "./tmp/emptyApi";
export const addTagTypes = ["pet", "store", "user"] as const;
const injectedRtkApi = api
  .enhanceEndpoints({
    addTagTypes,
  })
  .injectEndpoints({
    endpoints: (build) => ({
      updatePet: build.mutation<UpdatePetApiResponse, UpdatePetApiArg>({
        query: (queryArg) => ({
          url: \`/pet\`,
          method: "PUT",
          body: queryArg.pet,
        }),
        invalidatesTags: ["pet"],
      }),
      addPet: build.mutation<AddPetApiResponse, AddPetApiArg>({
        query: (queryArg) => ({
          url: \`/pet\`,
          method: "POST",
          body: queryArg.pet,
        }),
        invalidatesTags: ["pet"],
      }),
      findPetsByStatus: build.query<
        FindPetsByStatusApiResponse,
        FindPetsByStatusApiArg
      >({
        query: (queryArg) => ({
          url: \`/pet/findByStatus\`,
          params: { status: queryArg.status },
        }),
        providesTags: ["pet"],
      }),
      findPetsByTags: build.query<
        FindPetsByTagsApiResponse,
        FindPetsByTagsApiArg
      >({
        query: (queryArg) => ({
          url: \`/pet/findByTags\`,
          params: { tags: queryArg.tags },
        }),
        providesTags: ["pet"],
      }),
      getPetById: build.query<GetPetByIdApiResponse, GetPetByIdApiArg>({
        query: (queryArg) => ({ url: \`/pet/\${queryArg.petId}\` }),
        providesTags: ["pet"],
      }),
      updatePetWithForm: build.mutation<
        UpdatePetWithFormApiResponse,
        UpdatePetWithFormApiArg
      >({
        query: (queryArg) => ({
          url: \`/pet/\${queryArg.petId}\`,
          method: "POST",
          params: { name: queryArg.name, status: queryArg.status },
        }),
        invalidatesTags: ["pet"],
      }),
      deletePet: build.mutation<DeletePetApiResponse, DeletePetApiArg>({
        query: (queryArg) => ({
          url: \`/pet/\${queryArg.petId}\`,
          method: "DELETE",
          headers: { api_key: queryArg.apiKey },
        }),
        invalidatesTags: ["pet"],
      }),
      uploadFile: build.mutation<UploadFileApiResponse, UploadFileApiArg>({
        query: (queryArg) => ({
          url: \`/pet/\${queryArg.petId}/uploadImage\`,
          method: "POST",
          body: queryArg.body,
          params: { additionalMetadata: queryArg.additionalMetadata },
        }),
        invalidatesTags: ["pet"],
      }),
      getInventory: build.query<GetInventoryApiResponse, GetInventoryApiArg>({
        query: () => ({ url: \`/store/inventory\` }),
        providesTags: ["store"],
      }),
      placeOrder: build.mutation<PlaceOrderApiResponse, PlaceOrderApiArg>({
        query: (queryArg) => ({
          url: \`/store/order\`,
          method: "POST",
          body: queryArg.order,
        }),
        invalidatesTags: ["store"],
      }),
      getOrderById: build.query<GetOrderByIdApiResponse, GetOrderByIdApiArg>({
        query: (queryArg) => ({ url: \`/store/order/\${queryArg.orderId}\` }),
        providesTags: ["store"],
      }),
      deleteOrder: build.mutation<DeleteOrderApiResponse, DeleteOrderApiArg>({
        query: (queryArg) => ({
          url: \`/store/order/\${queryArg.orderId}\`,
          method: "DELETE",
        }),
        invalidatesTags: ["store"],
      }),
      createUser: build.mutation<CreateUserApiResponse, CreateUserApiArg>({
        query: (queryArg) => ({
          url: \`/user\`,
          method: "POST",
          body: queryArg.user,
        }),
        invalidatesTags: ["user"],
      }),
      createUsersWithListInput: build.mutation<
        CreateUsersWithListInputApiResponse,
        CreateUsersWithListInputApiArg
      >({
        query: (queryArg) => ({
          url: \`/user/createWithList\`,
          method: "POST",
          body: queryArg.body,
        }),
        invalidatesTags: ["user"],
      }),
      loginUser: build.query<LoginUserApiResponse, LoginUserApiArg>({
        query: (queryArg) => ({
          url: \`/user/login\`,
          params: { username: queryArg.username, password: queryArg.password },
        }),
        providesTags: ["user"],
      }),
      logoutUser: build.query<LogoutUserApiResponse, LogoutUserApiArg>({
        query: () => ({ url: \`/user/logout\` }),
        providesTags: ["user"],
      }),
      getUserByName: build.query<GetUserByNameApiResponse, GetUserByNameApiArg>(
        {
          query: (queryArg) => ({ url: \`/user/\${queryArg.username}\` }),
          providesTags: ["user"],
        },
      ),
      updateUser: build.mutation<UpdateUserApiResponse, UpdateUserApiArg>({
        query: (queryArg) => ({
          url: \`/user/\${queryArg.username}\`,
          method: "PUT",
          body: queryArg.user,
        }),
        invalidatesTags: ["user"],
      }),
      deleteUser: build.mutation<DeleteUserApiResponse, DeleteUserApiArg>({
        query: (queryArg) => ({
          url: \`/user/\${queryArg.username}\`,
          method: "DELETE",
        }),
        invalidatesTags: ["user"],
>>>>>>> ed9fc190
      }),
      invalidatesTags: ['user'],
    }),
  }),
  overrideExisting: false,
});
export { injectedRtkApi as enhancedApi };
export type UpdatePetApiResponse = /** status 200 Successful operation */ Pet;
export type UpdatePetApiArg = {
  /** Update an existent pet in the store */
  pet: Pet;
};
export type AddPetApiResponse = /** status 200 Successful operation */ Pet;
export type AddPetApiArg = {
  /** Create a new pet in the store */
  pet: Pet;
};
export type FindPetsByStatusApiResponse =
  /** status 200 successful operation */ Pet[];
export type FindPetsByStatusApiArg = {
  /** Status values that need to be considered for filter */
  status?: "available" | "pending" | "sold";
};
export type FindPetsByTagsApiResponse =
  /** status 200 successful operation */ Pet[];
export type FindPetsByTagsApiArg = {
  /** Tags to filter by */
  tags?: string[];
};
export type GetPetByIdApiResponse = /** status 200 successful operation */ Pet;
export type GetPetByIdApiArg = {
  /** ID of pet to return */
  petId: number;
};
export type UpdatePetWithFormApiResponse = unknown;
export type UpdatePetWithFormApiArg = {
  /** ID of pet that needs to be updated */
  petId: number;
  /** Name of pet that needs to be updated */
  name?: string;
  /** Status of pet that needs to be updated */
  status?: string;
};
export type DeletePetApiResponse = unknown;
export type DeletePetApiArg = {
  apiKey?: string;
  /** Pet id to delete */
  petId: number;
};
export type UploadFileApiResponse =
  /** status 200 successful operation */ ApiResponse;
export type UploadFileApiArg = {
  /** ID of pet to update */
  petId: number;
  /** Additional Metadata */
  additionalMetadata?: string;
  body: Blob;
};
export type GetInventoryApiResponse = /** status 200 successful operation */ {
  [key: string]: number;
};
export type GetInventoryApiArg = void;
export type PlaceOrderApiResponse =
  /** status 200 successful operation */ Order;
export type PlaceOrderApiArg = {
  order: Order;
};
export type GetOrderByIdApiResponse =
  /** status 200 successful operation */ Order;
export type GetOrderByIdApiArg = {
  /** ID of order that needs to be fetched */
  orderId: number;
};
export type DeleteOrderApiResponse = unknown;
export type DeleteOrderApiArg = {
  /** ID of the order that needs to be deleted */
  orderId: number;
};
export type CreateUserApiResponse = unknown;
export type CreateUserApiArg = {
  /** Created user object */
  user: User;
};
export type CreateUsersWithListInputApiResponse =
  /** status 200 Successful operation */ User;
export type CreateUsersWithListInputApiArg = {
  body: User[];
};
export type LoginUserApiResponse =
  /** status 200 successful operation */ string;
export type LoginUserApiArg = {
  /** The user name for login */
  username?: string;
  /** The password for login in clear text */
  password?: string;
};
export type LogoutUserApiResponse = unknown;
export type LogoutUserApiArg = void;
export type GetUserByNameApiResponse =
  /** status 200 successful operation */ User;
export type GetUserByNameApiArg = {
  /** The name that needs to be fetched. Use user1 for testing.  */
  username: string;
};
export type UpdateUserApiResponse = unknown;
export type UpdateUserApiArg = {
  /** name that need to be deleted */
  username: string;
  /** Update an existent user in the store */
  user: User;
};
export type DeleteUserApiResponse = unknown;
export type DeleteUserApiArg = {
  /** The name that needs to be deleted */
  username: string;
};
export type Category = {
  id?: number | undefined;
  name?: string | undefined;
};
export type Tag = {
  id?: number | undefined;
  name?: string | undefined;
};
export type Pet = {
  id?: number | undefined;
  name: string;
  category?: Category | undefined;
  photoUrls: string[];
  tags?: Tag[] | undefined;
  status?: ("available" | "pending" | "sold") | undefined;
};
export type ApiResponse = {
  code?: number | undefined;
  type?: string | undefined;
  message?: string | undefined;
};
export type Order = {
  id?: number | undefined;
  petId?: number | undefined;
  quantity?: number | undefined;
  shipDate?: string | undefined;
  status?: ("placed" | "approved" | "delivered") | undefined;
  complete?: boolean | undefined;
};
export type User = {
  id?: number | undefined;
  username?: string | undefined;
  firstName?: string | undefined;
  lastName?: string | undefined;
  email?: string | undefined;
  password?: string | undefined;
  phone?: string | undefined;
  userStatus?: number | undefined;
};
export const {
  useUpdatePetMutation,
  useAddPetMutation,
  useFindPetsByStatusQuery,
  useFindPetsByTagsQuery,
  useGetPetByIdQuery,
  useUpdatePetWithFormMutation,
  useDeletePetMutation,
  useUploadFileMutation,
  useGetInventoryQuery,
  usePlaceOrderMutation,
  useGetOrderByIdQuery,
  useDeleteOrderMutation,
  useCreateUserMutation,
  useCreateUsersWithListInputMutation,
  useLoginUserQuery,
  useLogoutUserQuery,
  useGetUserByNameQuery,
  useUpdateUserMutation,
  useDeleteUserMutation,
} = injectedRtkApi;
"
`;<|MERGE_RESOLUTION|>--- conflicted
+++ resolved
@@ -875,287 +875,146 @@
 "
 `;
 
-<<<<<<< HEAD
-exports[`yaml parsing should be able to use read a yaml file 1`] = `
-import { api } from './tmp/emptyApi';
-export const addTagTypes = ['pet', 'store', 'user'] as const;
-const injectedRtkApi = api.addTagTypes(...addTagTypes).injectEndpoints({
-  endpoints: (build) => ({
-    updatePet: build.mutation<UpdatePetApiResponse, UpdatePetApiArg>({
-      query: (queryArg) => ({ url: \`/pet\`, method: 'PUT', body: queryArg.pet }),
-      invalidatesTags: ['pet'],
-    }),
-    addPet: build.mutation<AddPetApiResponse, AddPetApiArg>({
-      query: (queryArg) => ({
-        url: \`/pet\`,
-        method: 'POST',
-        body: queryArg.pet,
-      }),
-      invalidatesTags: ['pet'],
-    }),
-    findPetsByStatus: build.query<FindPetsByStatusApiResponse, FindPetsByStatusApiArg>({
-      query: (queryArg) => ({
-        url: \`/pet/findByStatus\`,
-        params: { status: queryArg.status },
-      }),
-      providesTags: ['pet'],
-    }),
-    findPetsByTags: build.query<FindPetsByTagsApiResponse, FindPetsByTagsApiArg>({
-      query: (queryArg) => ({
-        url: \`/pet/findByTags\`,
-        params: { tags: queryArg.tags },
-      }),
-      providesTags: ['pet'],
-    }),
-    getPetById: build.query<GetPetByIdApiResponse, GetPetByIdApiArg>({
-      query: (queryArg) => ({ url: \`/pet/\${queryArg.petId}\` }),
-      providesTags: ['pet'],
-    }),
-    updatePetWithForm: build.mutation<UpdatePetWithFormApiResponse, UpdatePetWithFormApiArg>({
-      query: (queryArg) => ({
-        url: \`/pet/\${queryArg.petId}\`,
-        method: 'POST',
-        params: { name: queryArg.name, status: queryArg.status },
-      }),
-      invalidatesTags: ['pet'],
-    }),
-    deletePet: build.mutation<DeletePetApiResponse, DeletePetApiArg>({
-      query: (queryArg) => ({
-        url: \`/pet/\${queryArg.petId}\`,
-        method: 'DELETE',
-        headers: { api_key: queryArg.apiKey },
-      }),
-      invalidatesTags: ['pet'],
-    }),
-    uploadFile: build.mutation<UploadFileApiResponse, UploadFileApiArg>({
-      query: (queryArg) => ({
-        url: \`/pet/\${queryArg.petId}/uploadImage\`,
-        method: 'POST',
-        body: queryArg.body,
-        params: { additionalMetadata: queryArg.additionalMetadata },
-      }),
-      invalidatesTags: ['pet'],
-    }),
-    getInventory: build.query<GetInventoryApiResponse, GetInventoryApiArg>({
-      query: () => ({ url: \`/store/inventory\` }),
-      providesTags: ['store'],
-    }),
-    placeOrder: build.mutation<PlaceOrderApiResponse, PlaceOrderApiArg>({
-      query: (queryArg) => ({
-        url: \`/store/order\`,
-        method: 'POST',
-        body: queryArg.order,
-      }),
-      invalidatesTags: ['store'],
-    }),
-    getOrderById: build.query<GetOrderByIdApiResponse, GetOrderByIdApiArg>({
-      query: (queryArg) => ({ url: \`/store/order/\${queryArg.orderId}\` }),
-      providesTags: ['store'],
-    }),
-    deleteOrder: build.mutation<DeleteOrderApiResponse, DeleteOrderApiArg>({
-      query: (queryArg) => ({
-        url: \`/store/order/\${queryArg.orderId}\`,
-        method: 'DELETE',
-      }),
-      invalidatesTags: ['store'],
-    }),
-    createUser: build.mutation<CreateUserApiResponse, CreateUserApiArg>({
-      query: (queryArg) => ({
-        url: \`/user\`,
-        method: 'POST',
-        body: queryArg.user,
-      }),
-      invalidatesTags: ['user'],
-    }),
-    createUsersWithListInput: build.mutation<CreateUsersWithListInputApiResponse, CreateUsersWithListInputApiArg>({
-      query: (queryArg) => ({
-        url: \`/user/createWithList\`,
-        method: 'POST',
-        body: queryArg.body,
-      }),
-      invalidatesTags: ['user'],
-    }),
-    loginUser: build.query<LoginUserApiResponse, LoginUserApiArg>({
-      query: (queryArg) => ({
-        url: \`/user/login\`,
-        params: { username: queryArg.username, password: queryArg.password },
-      }),
-      providesTags: ['user'],
-    }),
-    logoutUser: build.query<LogoutUserApiResponse, LogoutUserApiArg>({
-      query: () => ({ url: \`/user/logout\` }),
-      providesTags: ['user'],
-    }),
-    getUserByName: build.query<GetUserByNameApiResponse, GetUserByNameApiArg>({
-      query: (queryArg) => ({ url: \`/user/\${queryArg.username}\` }),
-      providesTags: ['user'],
-    }),
-    updateUser: build.mutation<UpdateUserApiResponse, UpdateUserApiArg>({
-      query: (queryArg) => ({
-        url: \`/user/\${queryArg.username}\`,
-        method: 'PUT',
-        body: queryArg.user,
-      }),
-      invalidatesTags: ['user'],
-    }),
-    deleteUser: build.mutation<DeleteUserApiResponse, DeleteUserApiArg>({
-      query: (queryArg) => ({
-        url: \`/user/\${queryArg.username}\`,
-        method: 'DELETE',
-=======
 exports[`yaml parsing > should be able to use read a yaml file 1`] = `
 "import { api } from "./tmp/emptyApi";
 export const addTagTypes = ["pet", "store", "user"] as const;
-const injectedRtkApi = api
-  .enhanceEndpoints({
-    addTagTypes,
-  })
-  .injectEndpoints({
-    endpoints: (build) => ({
-      updatePet: build.mutation<UpdatePetApiResponse, UpdatePetApiArg>({
-        query: (queryArg) => ({
-          url: \`/pet\`,
-          method: "PUT",
-          body: queryArg.pet,
-        }),
-        invalidatesTags: ["pet"],
-      }),
-      addPet: build.mutation<AddPetApiResponse, AddPetApiArg>({
-        query: (queryArg) => ({
-          url: \`/pet\`,
-          method: "POST",
-          body: queryArg.pet,
-        }),
-        invalidatesTags: ["pet"],
-      }),
-      findPetsByStatus: build.query<
-        FindPetsByStatusApiResponse,
-        FindPetsByStatusApiArg
-      >({
-        query: (queryArg) => ({
-          url: \`/pet/findByStatus\`,
-          params: { status: queryArg.status },
-        }),
-        providesTags: ["pet"],
-      }),
-      findPetsByTags: build.query<
-        FindPetsByTagsApiResponse,
-        FindPetsByTagsApiArg
-      >({
-        query: (queryArg) => ({
-          url: \`/pet/findByTags\`,
-          params: { tags: queryArg.tags },
-        }),
-        providesTags: ["pet"],
-      }),
-      getPetById: build.query<GetPetByIdApiResponse, GetPetByIdApiArg>({
-        query: (queryArg) => ({ url: \`/pet/\${queryArg.petId}\` }),
-        providesTags: ["pet"],
-      }),
-      updatePetWithForm: build.mutation<
-        UpdatePetWithFormApiResponse,
-        UpdatePetWithFormApiArg
-      >({
-        query: (queryArg) => ({
-          url: \`/pet/\${queryArg.petId}\`,
-          method: "POST",
-          params: { name: queryArg.name, status: queryArg.status },
-        }),
-        invalidatesTags: ["pet"],
-      }),
-      deletePet: build.mutation<DeletePetApiResponse, DeletePetApiArg>({
-        query: (queryArg) => ({
-          url: \`/pet/\${queryArg.petId}\`,
-          method: "DELETE",
-          headers: { api_key: queryArg.apiKey },
-        }),
-        invalidatesTags: ["pet"],
-      }),
-      uploadFile: build.mutation<UploadFileApiResponse, UploadFileApiArg>({
-        query: (queryArg) => ({
-          url: \`/pet/\${queryArg.petId}/uploadImage\`,
-          method: "POST",
-          body: queryArg.body,
-          params: { additionalMetadata: queryArg.additionalMetadata },
-        }),
-        invalidatesTags: ["pet"],
-      }),
-      getInventory: build.query<GetInventoryApiResponse, GetInventoryApiArg>({
-        query: () => ({ url: \`/store/inventory\` }),
-        providesTags: ["store"],
-      }),
-      placeOrder: build.mutation<PlaceOrderApiResponse, PlaceOrderApiArg>({
-        query: (queryArg) => ({
-          url: \`/store/order\`,
-          method: "POST",
-          body: queryArg.order,
-        }),
-        invalidatesTags: ["store"],
-      }),
-      getOrderById: build.query<GetOrderByIdApiResponse, GetOrderByIdApiArg>({
-        query: (queryArg) => ({ url: \`/store/order/\${queryArg.orderId}\` }),
-        providesTags: ["store"],
-      }),
-      deleteOrder: build.mutation<DeleteOrderApiResponse, DeleteOrderApiArg>({
-        query: (queryArg) => ({
-          url: \`/store/order/\${queryArg.orderId}\`,
-          method: "DELETE",
-        }),
-        invalidatesTags: ["store"],
-      }),
-      createUser: build.mutation<CreateUserApiResponse, CreateUserApiArg>({
-        query: (queryArg) => ({
-          url: \`/user\`,
-          method: "POST",
-          body: queryArg.user,
-        }),
-        invalidatesTags: ["user"],
-      }),
-      createUsersWithListInput: build.mutation<
-        CreateUsersWithListInputApiResponse,
-        CreateUsersWithListInputApiArg
-      >({
-        query: (queryArg) => ({
-          url: \`/user/createWithList\`,
-          method: "POST",
-          body: queryArg.body,
-        }),
-        invalidatesTags: ["user"],
-      }),
-      loginUser: build.query<LoginUserApiResponse, LoginUserApiArg>({
-        query: (queryArg) => ({
-          url: \`/user/login\`,
-          params: { username: queryArg.username, password: queryArg.password },
-        }),
-        providesTags: ["user"],
-      }),
-      logoutUser: build.query<LogoutUserApiResponse, LogoutUserApiArg>({
-        query: () => ({ url: \`/user/logout\` }),
-        providesTags: ["user"],
-      }),
-      getUserByName: build.query<GetUserByNameApiResponse, GetUserByNameApiArg>(
-        {
-          query: (queryArg) => ({ url: \`/user/\${queryArg.username}\` }),
-          providesTags: ["user"],
-        },
-      ),
-      updateUser: build.mutation<UpdateUserApiResponse, UpdateUserApiArg>({
-        query: (queryArg) => ({
-          url: \`/user/\${queryArg.username}\`,
-          method: "PUT",
-          body: queryArg.user,
-        }),
-        invalidatesTags: ["user"],
-      }),
-      deleteUser: build.mutation<DeleteUserApiResponse, DeleteUserApiArg>({
-        query: (queryArg) => ({
-          url: \`/user/\${queryArg.username}\`,
-          method: "DELETE",
-        }),
-        invalidatesTags: ["user"],
->>>>>>> ed9fc190
-      }),
-      invalidatesTags: ['user'],
+const injectedRtkApi = api.addTagTypes(...addTagTypes).injectEndpoints({
+  endpoints: (build) => ({
+    updatePet: build.mutation<UpdatePetApiResponse, UpdatePetApiArg>({
+      query: (queryArg) => ({ url: \`/pet\`, method: "PUT", body: queryArg.pet }),
+      invalidatesTags: ["pet"],
+    }),
+    addPet: build.mutation<AddPetApiResponse, AddPetApiArg>({
+      query: (queryArg) => ({
+        url: \`/pet\`,
+        method: "POST",
+        body: queryArg.pet,
+      }),
+      invalidatesTags: ["pet"],
+    }),
+    findPetsByStatus: build.query<
+      FindPetsByStatusApiResponse,
+      FindPetsByStatusApiArg
+    >({
+      query: (queryArg) => ({
+        url: \`/pet/findByStatus\`,
+        params: { status: queryArg.status },
+      }),
+      providesTags: ["pet"],
+    }),
+    findPetsByTags: build.query<
+      FindPetsByTagsApiResponse,
+      FindPetsByTagsApiArg
+    >({
+      query: (queryArg) => ({
+        url: \`/pet/findByTags\`,
+        params: { tags: queryArg.tags },
+      }),
+      providesTags: ["pet"],
+    }),
+    getPetById: build.query<GetPetByIdApiResponse, GetPetByIdApiArg>({
+      query: (queryArg) => ({ url: \`/pet/\${queryArg.petId}\` }),
+      providesTags: ["pet"],
+    }),
+    updatePetWithForm: build.mutation<
+      UpdatePetWithFormApiResponse,
+      UpdatePetWithFormApiArg
+    >({
+      query: (queryArg) => ({
+        url: \`/pet/\${queryArg.petId}\`,
+        method: "POST",
+        params: { name: queryArg.name, status: queryArg.status },
+      }),
+      invalidatesTags: ["pet"],
+    }),
+    deletePet: build.mutation<DeletePetApiResponse, DeletePetApiArg>({
+      query: (queryArg) => ({
+        url: \`/pet/\${queryArg.petId}\`,
+        method: "DELETE",
+        headers: { api_key: queryArg.apiKey },
+      }),
+      invalidatesTags: ["pet"],
+    }),
+    uploadFile: build.mutation<UploadFileApiResponse, UploadFileApiArg>({
+      query: (queryArg) => ({
+        url: \`/pet/\${queryArg.petId}/uploadImage\`,
+        method: "POST",
+        body: queryArg.body,
+        params: { additionalMetadata: queryArg.additionalMetadata },
+      }),
+      invalidatesTags: ["pet"],
+    }),
+    getInventory: build.query<GetInventoryApiResponse, GetInventoryApiArg>({
+      query: () => ({ url: \`/store/inventory\` }),
+      providesTags: ["store"],
+    }),
+    placeOrder: build.mutation<PlaceOrderApiResponse, PlaceOrderApiArg>({
+      query: (queryArg) => ({
+        url: \`/store/order\`,
+        method: "POST",
+        body: queryArg.order,
+      }),
+      invalidatesTags: ["store"],
+    }),
+    getOrderById: build.query<GetOrderByIdApiResponse, GetOrderByIdApiArg>({
+      query: (queryArg) => ({ url: \`/store/order/\${queryArg.orderId}\` }),
+      providesTags: ["store"],
+    }),
+    deleteOrder: build.mutation<DeleteOrderApiResponse, DeleteOrderApiArg>({
+      query: (queryArg) => ({
+        url: \`/store/order/\${queryArg.orderId}\`,
+        method: "DELETE",
+      }),
+      invalidatesTags: ["store"],
+    }),
+    createUser: build.mutation<CreateUserApiResponse, CreateUserApiArg>({
+      query: (queryArg) => ({
+        url: \`/user\`,
+        method: "POST",
+        body: queryArg.user,
+      }),
+      invalidatesTags: ["user"],
+    }),
+    createUsersWithListInput: build.mutation<
+      CreateUsersWithListInputApiResponse,
+      CreateUsersWithListInputApiArg
+    >({
+      query: (queryArg) => ({
+        url: \`/user/createWithList\`,
+        method: "POST",
+        body: queryArg.body,
+      }),
+      invalidatesTags: ["user"],
+    }),
+    loginUser: build.query<LoginUserApiResponse, LoginUserApiArg>({
+      query: (queryArg) => ({
+        url: \`/user/login\`,
+        params: { username: queryArg.username, password: queryArg.password },
+      }),
+      providesTags: ["user"],
+    }),
+    logoutUser: build.query<LogoutUserApiResponse, LogoutUserApiArg>({
+      query: () => ({ url: \`/user/logout\` }),
+      providesTags: ["user"],
+    }),
+    getUserByName: build.query<GetUserByNameApiResponse, GetUserByNameApiArg>({
+      query: (queryArg) => ({ url: \`/user/\${queryArg.username}\` }),
+      providesTags: ["user"],
+    }),
+    updateUser: build.mutation<UpdateUserApiResponse, UpdateUserApiArg>({
+      query: (queryArg) => ({
+        url: \`/user/\${queryArg.username}\`,
+        method: "PUT",
+        body: queryArg.user,
+      }),
+      invalidatesTags: ["user"],
+    }),
+    deleteUser: build.mutation<DeleteUserApiResponse, DeleteUserApiArg>({
+      query: (queryArg) => ({
+        url: \`/user/\${queryArg.username}\`,
+        method: "DELETE",
+      }),
+      invalidatesTags: ["user"],
     }),
   }),
   overrideExisting: false,
@@ -1333,57 +1192,29 @@
 "
 `;
 
-<<<<<<< HEAD
-exports[`yaml parsing should generate params with non quoted keys if they don't contain special characters 1`] = `
-import { api } from './tmp/emptyApi';
-export const addTagTypes = ['StructureDefinition'] as const;
+exports[`yaml parsing > should generate params with non quoted keys if they don't contain special characters 1`] = `
+"import { api } from "./tmp/emptyApi";
+export const addTagTypes = ["StructureDefinition"] as const;
 const injectedRtkApi = api.addTagTypes(...addTagTypes).injectEndpoints({
   endpoints: (build) => ({
-    getStructureDefinition: build.query<GetStructureDefinitionApiResponse, GetStructureDefinitionApiArg>({
+    getStructureDefinition: build.query<
+      GetStructureDefinitionApiResponse,
+      GetStructureDefinitionApiArg
+    >({
       query: (queryArg) => ({
         url: \`/StructureDefinition\`,
         params: {
           foo: queryArg.foo,
           _foo: queryArg._foo,
-          '-bar-bar': queryArg['-bar-bar'],
+          "-bar-bar": queryArg["-bar-bar"],
           _bar_bar: queryArg._bar_bar,
-          'foo:bar-foo.bar/foo': queryArg['foo:bar-foo.bar/foo'],
+          "foo:bar-foo.bar/foo": queryArg["foo:bar-foo.bar/foo"],
           foo_bar: queryArg.fooBar,
           namingConflict: queryArg.namingConflict,
           naming_conflict: queryArg.naming_conflict,
         },
       }),
-      providesTags: ['StructureDefinition'],
-=======
-exports[`yaml parsing > should generate params with non quoted keys if they don't contain special characters 1`] = `
-"import { api } from "./tmp/emptyApi";
-export const addTagTypes = ["StructureDefinition"] as const;
-const injectedRtkApi = api
-  .enhanceEndpoints({
-    addTagTypes,
-  })
-  .injectEndpoints({
-    endpoints: (build) => ({
-      getStructureDefinition: build.query<
-        GetStructureDefinitionApiResponse,
-        GetStructureDefinitionApiArg
-      >({
-        query: (queryArg) => ({
-          url: \`/StructureDefinition\`,
-          params: {
-            foo: queryArg.foo,
-            _foo: queryArg._foo,
-            "-bar-bar": queryArg["-bar-bar"],
-            _bar_bar: queryArg._bar_bar,
-            "foo:bar-foo.bar/foo": queryArg["foo:bar-foo.bar/foo"],
-            foo_bar: queryArg.fooBar,
-            namingConflict: queryArg.namingConflict,
-            naming_conflict: queryArg.naming_conflict,
-          },
-        }),
-        providesTags: ["StructureDefinition"],
-      }),
->>>>>>> ed9fc190
+      providesTags: ["StructureDefinition"],
     }),
   }),
   overrideExisting: false,
@@ -1414,287 +1245,146 @@
 "
 `;
 
-<<<<<<< HEAD
-exports[`yaml parsing should parse a yaml schema from a URL 1`] = `
-import { api } from './tmp/emptyApi';
-export const addTagTypes = ['pet', 'store', 'user'] as const;
-const injectedRtkApi = api.addTagTypes(...addTagTypes).injectEndpoints({
-  endpoints: (build) => ({
-    updatePet: build.mutation<UpdatePetApiResponse, UpdatePetApiArg>({
-      query: (queryArg) => ({ url: \`/pet\`, method: 'PUT', body: queryArg.pet }),
-      invalidatesTags: ['pet'],
-    }),
-    addPet: build.mutation<AddPetApiResponse, AddPetApiArg>({
-      query: (queryArg) => ({
-        url: \`/pet\`,
-        method: 'POST',
-        body: queryArg.pet,
-      }),
-      invalidatesTags: ['pet'],
-    }),
-    findPetsByStatus: build.query<FindPetsByStatusApiResponse, FindPetsByStatusApiArg>({
-      query: (queryArg) => ({
-        url: \`/pet/findByStatus\`,
-        params: { status: queryArg.status },
-      }),
-      providesTags: ['pet'],
-    }),
-    findPetsByTags: build.query<FindPetsByTagsApiResponse, FindPetsByTagsApiArg>({
-      query: (queryArg) => ({
-        url: \`/pet/findByTags\`,
-        params: { tags: queryArg.tags },
-      }),
-      providesTags: ['pet'],
-    }),
-    getPetById: build.query<GetPetByIdApiResponse, GetPetByIdApiArg>({
-      query: (queryArg) => ({ url: \`/pet/\${queryArg.petId}\` }),
-      providesTags: ['pet'],
-    }),
-    updatePetWithForm: build.mutation<UpdatePetWithFormApiResponse, UpdatePetWithFormApiArg>({
-      query: (queryArg) => ({
-        url: \`/pet/\${queryArg.petId}\`,
-        method: 'POST',
-        params: { name: queryArg.name, status: queryArg.status },
-      }),
-      invalidatesTags: ['pet'],
-    }),
-    deletePet: build.mutation<DeletePetApiResponse, DeletePetApiArg>({
-      query: (queryArg) => ({
-        url: \`/pet/\${queryArg.petId}\`,
-        method: 'DELETE',
-        headers: { api_key: queryArg.apiKey },
-      }),
-      invalidatesTags: ['pet'],
-    }),
-    uploadFile: build.mutation<UploadFileApiResponse, UploadFileApiArg>({
-      query: (queryArg) => ({
-        url: \`/pet/\${queryArg.petId}/uploadImage\`,
-        method: 'POST',
-        body: queryArg.body,
-        params: { additionalMetadata: queryArg.additionalMetadata },
-      }),
-      invalidatesTags: ['pet'],
-    }),
-    getInventory: build.query<GetInventoryApiResponse, GetInventoryApiArg>({
-      query: () => ({ url: \`/store/inventory\` }),
-      providesTags: ['store'],
-    }),
-    placeOrder: build.mutation<PlaceOrderApiResponse, PlaceOrderApiArg>({
-      query: (queryArg) => ({
-        url: \`/store/order\`,
-        method: 'POST',
-        body: queryArg.order,
-      }),
-      invalidatesTags: ['store'],
-    }),
-    getOrderById: build.query<GetOrderByIdApiResponse, GetOrderByIdApiArg>({
-      query: (queryArg) => ({ url: \`/store/order/\${queryArg.orderId}\` }),
-      providesTags: ['store'],
-    }),
-    deleteOrder: build.mutation<DeleteOrderApiResponse, DeleteOrderApiArg>({
-      query: (queryArg) => ({
-        url: \`/store/order/\${queryArg.orderId}\`,
-        method: 'DELETE',
-      }),
-      invalidatesTags: ['store'],
-    }),
-    createUser: build.mutation<CreateUserApiResponse, CreateUserApiArg>({
-      query: (queryArg) => ({
-        url: \`/user\`,
-        method: 'POST',
-        body: queryArg.user,
-      }),
-      invalidatesTags: ['user'],
-    }),
-    createUsersWithListInput: build.mutation<CreateUsersWithListInputApiResponse, CreateUsersWithListInputApiArg>({
-      query: (queryArg) => ({
-        url: \`/user/createWithList\`,
-        method: 'POST',
-        body: queryArg.body,
-      }),
-      invalidatesTags: ['user'],
-    }),
-    loginUser: build.query<LoginUserApiResponse, LoginUserApiArg>({
-      query: (queryArg) => ({
-        url: \`/user/login\`,
-        params: { username: queryArg.username, password: queryArg.password },
-      }),
-      providesTags: ['user'],
-    }),
-    logoutUser: build.query<LogoutUserApiResponse, LogoutUserApiArg>({
-      query: () => ({ url: \`/user/logout\` }),
-      providesTags: ['user'],
-    }),
-    getUserByName: build.query<GetUserByNameApiResponse, GetUserByNameApiArg>({
-      query: (queryArg) => ({ url: \`/user/\${queryArg.username}\` }),
-      providesTags: ['user'],
-    }),
-    updateUser: build.mutation<UpdateUserApiResponse, UpdateUserApiArg>({
-      query: (queryArg) => ({
-        url: \`/user/\${queryArg.username}\`,
-        method: 'PUT',
-        body: queryArg.user,
-      }),
-      invalidatesTags: ['user'],
-    }),
-    deleteUser: build.mutation<DeleteUserApiResponse, DeleteUserApiArg>({
-      query: (queryArg) => ({
-        url: \`/user/\${queryArg.username}\`,
-        method: 'DELETE',
-=======
 exports[`yaml parsing > should parse a yaml schema from a URL 1`] = `
 "import { api } from "./tmp/emptyApi";
 export const addTagTypes = ["pet", "store", "user"] as const;
-const injectedRtkApi = api
-  .enhanceEndpoints({
-    addTagTypes,
-  })
-  .injectEndpoints({
-    endpoints: (build) => ({
-      updatePet: build.mutation<UpdatePetApiResponse, UpdatePetApiArg>({
-        query: (queryArg) => ({
-          url: \`/pet\`,
-          method: "PUT",
-          body: queryArg.pet,
-        }),
-        invalidatesTags: ["pet"],
-      }),
-      addPet: build.mutation<AddPetApiResponse, AddPetApiArg>({
-        query: (queryArg) => ({
-          url: \`/pet\`,
-          method: "POST",
-          body: queryArg.pet,
-        }),
-        invalidatesTags: ["pet"],
-      }),
-      findPetsByStatus: build.query<
-        FindPetsByStatusApiResponse,
-        FindPetsByStatusApiArg
-      >({
-        query: (queryArg) => ({
-          url: \`/pet/findByStatus\`,
-          params: { status: queryArg.status },
-        }),
-        providesTags: ["pet"],
-      }),
-      findPetsByTags: build.query<
-        FindPetsByTagsApiResponse,
-        FindPetsByTagsApiArg
-      >({
-        query: (queryArg) => ({
-          url: \`/pet/findByTags\`,
-          params: { tags: queryArg.tags },
-        }),
-        providesTags: ["pet"],
-      }),
-      getPetById: build.query<GetPetByIdApiResponse, GetPetByIdApiArg>({
-        query: (queryArg) => ({ url: \`/pet/\${queryArg.petId}\` }),
-        providesTags: ["pet"],
-      }),
-      updatePetWithForm: build.mutation<
-        UpdatePetWithFormApiResponse,
-        UpdatePetWithFormApiArg
-      >({
-        query: (queryArg) => ({
-          url: \`/pet/\${queryArg.petId}\`,
-          method: "POST",
-          params: { name: queryArg.name, status: queryArg.status },
-        }),
-        invalidatesTags: ["pet"],
-      }),
-      deletePet: build.mutation<DeletePetApiResponse, DeletePetApiArg>({
-        query: (queryArg) => ({
-          url: \`/pet/\${queryArg.petId}\`,
-          method: "DELETE",
-          headers: { api_key: queryArg.apiKey },
-        }),
-        invalidatesTags: ["pet"],
-      }),
-      uploadFile: build.mutation<UploadFileApiResponse, UploadFileApiArg>({
-        query: (queryArg) => ({
-          url: \`/pet/\${queryArg.petId}/uploadImage\`,
-          method: "POST",
-          body: queryArg.body,
-          params: { additionalMetadata: queryArg.additionalMetadata },
-        }),
-        invalidatesTags: ["pet"],
-      }),
-      getInventory: build.query<GetInventoryApiResponse, GetInventoryApiArg>({
-        query: () => ({ url: \`/store/inventory\` }),
-        providesTags: ["store"],
-      }),
-      placeOrder: build.mutation<PlaceOrderApiResponse, PlaceOrderApiArg>({
-        query: (queryArg) => ({
-          url: \`/store/order\`,
-          method: "POST",
-          body: queryArg.order,
-        }),
-        invalidatesTags: ["store"],
-      }),
-      getOrderById: build.query<GetOrderByIdApiResponse, GetOrderByIdApiArg>({
-        query: (queryArg) => ({ url: \`/store/order/\${queryArg.orderId}\` }),
-        providesTags: ["store"],
-      }),
-      deleteOrder: build.mutation<DeleteOrderApiResponse, DeleteOrderApiArg>({
-        query: (queryArg) => ({
-          url: \`/store/order/\${queryArg.orderId}\`,
-          method: "DELETE",
-        }),
-        invalidatesTags: ["store"],
-      }),
-      createUser: build.mutation<CreateUserApiResponse, CreateUserApiArg>({
-        query: (queryArg) => ({
-          url: \`/user\`,
-          method: "POST",
-          body: queryArg.user,
-        }),
-        invalidatesTags: ["user"],
-      }),
-      createUsersWithListInput: build.mutation<
-        CreateUsersWithListInputApiResponse,
-        CreateUsersWithListInputApiArg
-      >({
-        query: (queryArg) => ({
-          url: \`/user/createWithList\`,
-          method: "POST",
-          body: queryArg.body,
-        }),
-        invalidatesTags: ["user"],
-      }),
-      loginUser: build.query<LoginUserApiResponse, LoginUserApiArg>({
-        query: (queryArg) => ({
-          url: \`/user/login\`,
-          params: { username: queryArg.username, password: queryArg.password },
-        }),
-        providesTags: ["user"],
-      }),
-      logoutUser: build.query<LogoutUserApiResponse, LogoutUserApiArg>({
-        query: () => ({ url: \`/user/logout\` }),
-        providesTags: ["user"],
-      }),
-      getUserByName: build.query<GetUserByNameApiResponse, GetUserByNameApiArg>(
-        {
-          query: (queryArg) => ({ url: \`/user/\${queryArg.username}\` }),
-          providesTags: ["user"],
-        },
-      ),
-      updateUser: build.mutation<UpdateUserApiResponse, UpdateUserApiArg>({
-        query: (queryArg) => ({
-          url: \`/user/\${queryArg.username}\`,
-          method: "PUT",
-          body: queryArg.user,
-        }),
-        invalidatesTags: ["user"],
-      }),
-      deleteUser: build.mutation<DeleteUserApiResponse, DeleteUserApiArg>({
-        query: (queryArg) => ({
-          url: \`/user/\${queryArg.username}\`,
-          method: "DELETE",
-        }),
-        invalidatesTags: ["user"],
->>>>>>> ed9fc190
-      }),
-      invalidatesTags: ['user'],
+const injectedRtkApi = api.addTagTypes(...addTagTypes).injectEndpoints({
+  endpoints: (build) => ({
+    updatePet: build.mutation<UpdatePetApiResponse, UpdatePetApiArg>({
+      query: (queryArg) => ({ url: \`/pet\`, method: "PUT", body: queryArg.pet }),
+      invalidatesTags: ["pet"],
+    }),
+    addPet: build.mutation<AddPetApiResponse, AddPetApiArg>({
+      query: (queryArg) => ({
+        url: \`/pet\`,
+        method: "POST",
+        body: queryArg.pet,
+      }),
+      invalidatesTags: ["pet"],
+    }),
+    findPetsByStatus: build.query<
+      FindPetsByStatusApiResponse,
+      FindPetsByStatusApiArg
+    >({
+      query: (queryArg) => ({
+        url: \`/pet/findByStatus\`,
+        params: { status: queryArg.status },
+      }),
+      providesTags: ["pet"],
+    }),
+    findPetsByTags: build.query<
+      FindPetsByTagsApiResponse,
+      FindPetsByTagsApiArg
+    >({
+      query: (queryArg) => ({
+        url: \`/pet/findByTags\`,
+        params: { tags: queryArg.tags },
+      }),
+      providesTags: ["pet"],
+    }),
+    getPetById: build.query<GetPetByIdApiResponse, GetPetByIdApiArg>({
+      query: (queryArg) => ({ url: \`/pet/\${queryArg.petId}\` }),
+      providesTags: ["pet"],
+    }),
+    updatePetWithForm: build.mutation<
+      UpdatePetWithFormApiResponse,
+      UpdatePetWithFormApiArg
+    >({
+      query: (queryArg) => ({
+        url: \`/pet/\${queryArg.petId}\`,
+        method: "POST",
+        params: { name: queryArg.name, status: queryArg.status },
+      }),
+      invalidatesTags: ["pet"],
+    }),
+    deletePet: build.mutation<DeletePetApiResponse, DeletePetApiArg>({
+      query: (queryArg) => ({
+        url: \`/pet/\${queryArg.petId}\`,
+        method: "DELETE",
+        headers: { api_key: queryArg.apiKey },
+      }),
+      invalidatesTags: ["pet"],
+    }),
+    uploadFile: build.mutation<UploadFileApiResponse, UploadFileApiArg>({
+      query: (queryArg) => ({
+        url: \`/pet/\${queryArg.petId}/uploadImage\`,
+        method: "POST",
+        body: queryArg.body,
+        params: { additionalMetadata: queryArg.additionalMetadata },
+      }),
+      invalidatesTags: ["pet"],
+    }),
+    getInventory: build.query<GetInventoryApiResponse, GetInventoryApiArg>({
+      query: () => ({ url: \`/store/inventory\` }),
+      providesTags: ["store"],
+    }),
+    placeOrder: build.mutation<PlaceOrderApiResponse, PlaceOrderApiArg>({
+      query: (queryArg) => ({
+        url: \`/store/order\`,
+        method: "POST",
+        body: queryArg.order,
+      }),
+      invalidatesTags: ["store"],
+    }),
+    getOrderById: build.query<GetOrderByIdApiResponse, GetOrderByIdApiArg>({
+      query: (queryArg) => ({ url: \`/store/order/\${queryArg.orderId}\` }),
+      providesTags: ["store"],
+    }),
+    deleteOrder: build.mutation<DeleteOrderApiResponse, DeleteOrderApiArg>({
+      query: (queryArg) => ({
+        url: \`/store/order/\${queryArg.orderId}\`,
+        method: "DELETE",
+      }),
+      invalidatesTags: ["store"],
+    }),
+    createUser: build.mutation<CreateUserApiResponse, CreateUserApiArg>({
+      query: (queryArg) => ({
+        url: \`/user\`,
+        method: "POST",
+        body: queryArg.user,
+      }),
+      invalidatesTags: ["user"],
+    }),
+    createUsersWithListInput: build.mutation<
+      CreateUsersWithListInputApiResponse,
+      CreateUsersWithListInputApiArg
+    >({
+      query: (queryArg) => ({
+        url: \`/user/createWithList\`,
+        method: "POST",
+        body: queryArg.body,
+      }),
+      invalidatesTags: ["user"],
+    }),
+    loginUser: build.query<LoginUserApiResponse, LoginUserApiArg>({
+      query: (queryArg) => ({
+        url: \`/user/login\`,
+        params: { username: queryArg.username, password: queryArg.password },
+      }),
+      providesTags: ["user"],
+    }),
+    logoutUser: build.query<LogoutUserApiResponse, LogoutUserApiArg>({
+      query: () => ({ url: \`/user/logout\` }),
+      providesTags: ["user"],
+    }),
+    getUserByName: build.query<GetUserByNameApiResponse, GetUserByNameApiArg>({
+      query: (queryArg) => ({ url: \`/user/\${queryArg.username}\` }),
+      providesTags: ["user"],
+    }),
+    updateUser: build.mutation<UpdateUserApiResponse, UpdateUserApiArg>({
+      query: (queryArg) => ({
+        url: \`/user/\${queryArg.username}\`,
+        method: "PUT",
+        body: queryArg.user,
+      }),
+      invalidatesTags: ["user"],
+    }),
+    deleteUser: build.mutation<DeleteUserApiResponse, DeleteUserApiArg>({
+      query: (queryArg) => ({
+        url: \`/user/\${queryArg.username}\`,
+        method: "DELETE",
+      }),
+      invalidatesTags: ["user"],
     }),
   }),
   overrideExisting: false,
