--- conflicted
+++ resolved
@@ -379,7 +379,6 @@
       schemaFile: './test/fixtures/readOnlyWriteOnly.yaml',
       apiFile: './fixtures/emptyApi.ts',
       mergeReadWriteOnly: true,
-<<<<<<< HEAD
     });
     expect(api).toMatchSnapshot();
   });
@@ -390,8 +389,6 @@
     const api = await generateEndpoints({
       schemaFile: './fixtures/parameterOverride.yaml',
       apiFile: './fixtures/emptyApi.ts',
-=======
->>>>>>> 34c3b5f2
     });
     expect(api).toMatchSnapshot();
   });
