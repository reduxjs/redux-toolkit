{
  "name": "@rtk-query/codegen-openapi",
  "version": "1.1.0",
  "main": "lib/index.js",
  "types": "lib/index.d.ts",
  "author": "Lenz Weber",
  "license": "MIT",
  "repository": {
    "type": "git",
    "url": "git+https://github.com/reduxjs/redux-toolkit.git"
  },
  "bugs": {
    "url": "https://github.com/reduxjs/redux-toolkit/issues"
  },
  "homepage": "https://redux-toolkit.js.org",
  "bin": {
    "rtk-query-codegen-openapi": "lib/bin/cli.js"
  },
  "scripts": {
    "build": "tsc && chmod +x lib/bin/cli.js",
    "prepare": "npm run build && chmod +x ./lib/bin/cli.js",
    "format": "prettier --write \"src/**/*.ts\"",
    "test:update": "jest --runInBand --updateSnapshot",
    "test:update:enum": "lib/bin/cli.js test/config.example.enum.ts",
    "test": "jest --runInBand",
    "cli": "esr src/bin/cli.ts"
  },
  "files": [
    "lib",
    "src"
  ],
  "devDependencies": {
    "@babel/core": "^7.12.10",
    "@babel/preset-env": "^7.12.11",
    "@babel/preset-typescript": "^7.12.7",
    "@reduxjs/toolkit": "^1.6.0",
    "@types/commander": "^2.12.2",
    "@types/glob-to-regexp": "^0.4.0",
    "@types/jest": "^27",
    "@types/lodash": "^4.14.165",
    "@types/node": "^14.14.12",
    "@types/prettier": "^2.1.6",
    "@types/semver": "^7.3.9",
    "babel-jest": "^26.6.3",
    "chalk": "^4.1.0",
    "del": "^6.0.0",
    "esbuild": "^0.13.10",
    "esbuild-runner": "^2.2.1",
    "husky": "^4.3.6",
    "jest": "^27",
    "msw": "^0.40.2",
    "openapi-types": "^9.1.0",
    "pretty-quick": "^3.1.0",
    "ts-jest": "^27",
    "ts-node": "^10.4.0",
    "yalc": "^1.0.0-pre.47"
  },
  "dependencies": {
    "@apidevtools/swagger-parser": "^10.0.2",
    "commander": "^6.2.0",
<<<<<<< HEAD
    "oazapfts": "4.7.1",
    "prettier": "^2.2.1",
    "semver": "^7.3.5",
    "swagger2openapi": "^7.0.4",
    "typescript": "^5.0.4"
=======
    "oazapfts": "^4.2.0",
    "prettier": "^2.2.1",
    "semver": "^7.3.5",
    "swagger2openapi": "^7.0.4",
    "typescript": "^4.9.3"
>>>>>>> 81dd5b4c
  },
  "husky": {
    "hooks": {
      "pre-commit": "pretty-quick --staged"
    }
  }
}<|MERGE_RESOLUTION|>--- conflicted
+++ resolved
@@ -58,19 +58,11 @@
   "dependencies": {
     "@apidevtools/swagger-parser": "^10.0.2",
     "commander": "^6.2.0",
-<<<<<<< HEAD
-    "oazapfts": "4.7.1",
-    "prettier": "^2.2.1",
-    "semver": "^7.3.5",
-    "swagger2openapi": "^7.0.4",
-    "typescript": "^5.0.4"
-=======
     "oazapfts": "^4.2.0",
     "prettier": "^2.2.1",
     "semver": "^7.3.5",
     "swagger2openapi": "^7.0.4",
     "typescript": "^4.9.3"
->>>>>>> 81dd5b4c
   },
   "husky": {
     "hooks": {
