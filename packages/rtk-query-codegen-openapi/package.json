--- conflicted
+++ resolved
@@ -52,12 +52,8 @@
     "pretty-quick": "^4.0.0",
     "rimraf": "^5.0.5",
     "ts-node": "^10.9.2",
-<<<<<<< HEAD
     "tsup": "^8.1.0",
-    "vitest": "^1.2.2",
-=======
     "vitest": "^1.6.0",
->>>>>>> 07614dd2
     "yalc": "^1.0.0-pre.47"
   },
   "dependencies": {
