import { Middleware } from 'redux'

/**
 * return True if T is `any`, otherwise return False
 * taken from https://github.com/joonhocho/tsdef
 *
 * @internal
 */
export type IsAny<T, True, False = never> =
  // test if we are going the left AND right path in the condition
  true | false extends (T extends never ? true : false) ? True : False

/**
 * return True if T is `unknown`, otherwise return False
 * taken from https://github.com/joonhocho/tsdef
 *
 * @internal
 */
export type IsUnknown<T, True, False = never> = unknown extends T
  ? IsAny<T, False, True>
  : False

export type FallbackIfUnknown<T, Fallback> = IsUnknown<T, Fallback, T>

/**
 * @internal
 */
export type IfMaybeUndefined<P, True, False> = [undefined] extends [P]
  ? True
  : False

/**
 * @internal
 */
export type IfVoid<P, True, False> = [void] extends [P] ? True : False

/**
 * @internal
 */
export type IsEmptyObj<T, True, False = never> = T extends any
  ? keyof T extends never
    ? IsUnknown<T, False, IfMaybeUndefined<T, False, IfVoid<T, False, True>>>
    : False
  : never

/**
 * returns True if TS version is above 3.5, False if below.
 * uses feature detection to detect TS version >= 3.5
 * * versions below 3.5 will return `{}` for unresolvable interference
 * * versions above will return `unknown`
 *
 * @internal
 */
export type AtLeastTS35<True, False> = [True, False][IsUnknown<
  ReturnType<<T>() => T>,
  0,
  1
>]

/**
 * @internal
 */
export type IsUnknownOrNonInferrable<T, True, False> = AtLeastTS35<
  IsUnknown<T, True, False>,
  IsEmptyObj<T, True, IsUnknown<T, True, False>>
>

/**
 * Combines all dispatch signatures of all middlewares in the array `M` into
 * one intersected dispatch signature.
 */
export type DispatchForMiddlewares<M> = M extends ReadonlyArray<any>
  ? UnionToIntersection<
      M[number] extends infer MiddlewareValues
        ? MiddlewareValues extends Middleware<infer DispatchExt, any, any>
          ? DispatchExt extends Function
            ? DispatchExt
            : never
          : never
        : never
    >
  : never

/**
 * Convert a Union type `(A|B)` to and intersecion type `(A&B)`
 */
export type UnionToIntersection<U> = (U extends any
? (k: U) => void
: never) extends (k: infer I) => void
  ? I
  : never

/**
 * Helper type. Passes T out again, but boxes it in a way that it cannot
 * "widen" the type by accident if it is a generic that should be inferred
 * from elsewhere.
 *
 * @internal
 */
<<<<<<< HEAD
export type NoInfer<T> = [T][T extends any ? 0 : never]
=======
export type NoInfer<T> = [T][T extends any ? 0 : never]

export type Omit<T, K extends keyof any> = Pick<T, Exclude<keyof T, K>>

export interface HasMatchFunction<T> {
  match(v: any): v is T
}

export const hasMatchFunction = <T>(
  v: Matcher<T>
): v is HasMatchFunction<T> => {
  return v && typeof (v as HasMatchFunction<T>).match === 'function'
}

/** @public */
export type Matcher<T> = HasMatchFunction<T> | ((v: any) => v is T)

/** @public */
export type ActionFromMatcher<M extends Matcher<any>> = M extends Matcher<
  infer T
>
  ? T
  : never
>>>>>>> 480705a8
<|MERGE_RESOLUTION|>--- conflicted
+++ resolved
@@ -97,9 +97,6 @@
  *
  * @internal
  */
-<<<<<<< HEAD
-export type NoInfer<T> = [T][T extends any ? 0 : never]
-=======
 export type NoInfer<T> = [T][T extends any ? 0 : never]
 
 export type Omit<T, K extends keyof any> = Pick<T, Exclude<keyof T, K>>
@@ -122,5 +119,4 @@
   infer T
 >
   ? T
-  : never
->>>>>>> 480705a8
+  : never