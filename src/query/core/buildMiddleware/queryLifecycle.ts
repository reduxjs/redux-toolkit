--- conflicted
+++ resolved
@@ -1,22 +1,13 @@
 import { isPending, isRejected, isFulfilled } from '@reduxjs/toolkit'
-<<<<<<< HEAD
-import type { BaseQueryFn } from '../../baseQueryTypes'
+import type { BaseQueryError, BaseQueryFn } from '../../baseQueryTypes'
 import { DefinitionType } from '../../endpointDefinitions'
+import type { QueryFulfilledRejectionReason } from '../../endpointDefinitions'
 import type { Recipe } from '../buildThunks'
-import type { SubMiddlewareBuilder } from './types'
-=======
-import { BaseQueryError, BaseQueryFn } from '../../baseQueryTypes'
-import {
-  DefinitionType,
-  QueryFulfilledRejectionReason,
-} from '../../endpointDefinitions'
-import { Recipe } from '../buildThunks'
-import {
+import type {
   SubMiddlewareBuilder,
   PromiseWithKnownReason,
   PromiseConstructorWithKnownReason,
 } from './types'
->>>>>>> 6a6b195a
 
 export type ReferenceQueryLifecycle = never
 
