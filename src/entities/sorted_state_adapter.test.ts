--- conflicted
+++ resolved
@@ -6,10 +6,7 @@
   TheGreatGatsby,
   AClockworkOrange,
   AnimalFarm,
-<<<<<<< HEAD
-=======
-  TheHobbit
->>>>>>> 795af40a
+  TheHobbit,
 } from './fixtures/book'
 import { createNextState } from '..'
 
@@ -476,8 +473,8 @@
       entities: {
         [AnimalFarm.id]: AnimalFarm,
         [TheHobbit.id]: TheHobbit,
-        [TheGreatGatsby.id]: TheGreatGatsby
-      }
+        [TheGreatGatsby.id]: TheGreatGatsby,
+      },
     })
   })
 
@@ -489,8 +486,8 @@
     expect(withOne).toEqual({
       ids: [TheHobbit.id],
       entities: {
-        [TheHobbit.id]: changeWithoutAuthor
-      }
+        [TheHobbit.id]: changeWithoutAuthor,
+      },
     })
   })
 
@@ -502,8 +499,8 @@
     expect(withUpserts).toEqual({
       ids: [TheGreatGatsby.id],
       entities: {
-        [TheGreatGatsby.id]: TheGreatGatsby
-      }
+        [TheGreatGatsby.id]: TheGreatGatsby,
+      },
     })
   })
 
@@ -513,15 +510,15 @@
 
     const withSetMany = adapter.setMany(withMany, [
       firstChange,
-      AClockworkOrange
+      AClockworkOrange,
     ])
 
     expect(withSetMany).toEqual({
       ids: [AClockworkOrange.id, TheHobbit.id],
       entities: {
         [TheHobbit.id]: firstChange,
-        [AClockworkOrange.id]: AClockworkOrange
-      }
+        [AClockworkOrange.id]: AClockworkOrange,
+      },
     })
   })
 
@@ -531,15 +528,15 @@
 
     const withSetMany = adapter.setMany(withMany, {
       [TheHobbit.id]: changeWithoutAuthor,
-      [AClockworkOrange.id]: AClockworkOrange
+      [AClockworkOrange.id]: AClockworkOrange,
     })
 
     expect(withSetMany).toEqual({
       ids: [AClockworkOrange.id, TheHobbit.id],
       entities: {
         [TheHobbit.id]: changeWithoutAuthor,
-        [AClockworkOrange.id]: AClockworkOrange
-      }
+        [AClockworkOrange.id]: AClockworkOrange,
+      },
     })
   })
 
@@ -758,7 +755,7 @@
     })
 
     test('setOne (insert)', () => {
-      const result = createNextState(state, draft => {
+      const result = createNextState(state, (draft) => {
         adapter.setOne(draft, TheGreatGatsby)
       })
       expect(result).toMatchInlineSnapshot(`
@@ -778,10 +775,10 @@
 
     test('setOne (update)', () => {
       const withOne = adapter.setOne(state, TheHobbit)
-      const result = createNextState(withOne, draft => {
+      const result = createNextState(withOne, (draft) => {
         adapter.setOne(draft, {
           id: TheHobbit.id,
-          title: 'Silmarillion'
+          title: 'Silmarillion',
         })
       })
       expect(result).toMatchInlineSnapshot(`
@@ -801,13 +798,13 @@
 
     test('setMany', () => {
       const withOne = adapter.setOne(state, TheHobbit)
-      const result = createNextState(withOne, draft => {
+      const result = createNextState(withOne, (draft) => {
         adapter.setMany(draft, [
           {
             id: TheHobbit.id,
-            title: 'Silmarillion'
-          },
-          AnimalFarm
+            title: 'Silmarillion',
+          },
+          AnimalFarm,
         ])
       })
       expect(result).toMatchInlineSnapshot(`
