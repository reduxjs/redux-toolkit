--- conflicted
+++ resolved
@@ -1,48 +1,20 @@
-<<<<<<< HEAD
-{
-  "docs": {
-    "Introduction": [
-      "introduction/quick-start"
-    ],
-    "Tutorials": [
-      "tutorials/basic-tutorial",
-      "tutorials/intermediate-tutorial",
-      "tutorials/advanced-tutorial"
-    ],
-    "Using Redux Starter Kit" : [
-      "usage/usage-guide",
-      "usage/examples"
-    ],
-    "API Reference": [
-      "api/configureStore",
-      "api/getDefaultMiddleware",
-      "api/createReducer",
-      "api/createAction",
-      "api/createSlice",
-      "api/createSelector",
-      "api/other-exports"
-    ]
-  }
-}
-=======
-{
-  "docs": {
-    "Introduction": ["introduction/quick-start"],
-    "Tutorials": [
-      "tutorials/basic-tutorial",
-      "tutorials/intermediate-tutorial",
-      "tutorials/advanced-tutorial"
-    ],
-    "Using Redux Toolkit": ["usage/usage-guide"],
-    "API Reference": [
-      "api/configureStore",
-      "api/getDefaultMiddleware",
-      "api/createReducer",
-      "api/createAction",
-      "api/createSlice",
-      "api/createSelector",
-      "api/other-exports"
-    ]
-  }
-}
->>>>>>> 13bd4d91
+{
+  "docs": {
+    "Introduction": ["introduction/quick-start"],
+    "Tutorials": [
+      "tutorials/basic-tutorial",
+      "tutorials/intermediate-tutorial",
+      "tutorials/advanced-tutorial"
+    ],
+    "Using Redux Toolkit": ["usage/usage-guide"],
+    "API Reference": [
+      "api/configureStore",
+      "api/getDefaultMiddleware",
+      "api/createReducer",
+      "api/createAction",
+      "api/createSlice",
+      "api/createSelector",
+      "api/other-exports"
+    ]
+  }
+}