{
  "name": "rtk-monorepo",
  "private": true,
  "description": "The official, opinionated, batteries-included toolset for efficient Redux development",
  "author": "Mark Erikson <mark@isquaredsoftware.com>",
  "license": "MIT",
  "repository": {
    "type": "git",
    "url": "git+https://github.com/reduxjs/redux-toolkit.git"
  },
  "bugs": {
    "url": "https://github.com/reduxjs/redux-toolkit/issues"
  },
  "homepage": "https://redux-toolkit.js.org",
  "directories": {
    "example": "example"
  },
  "workspaces": [
    "packages/*",
    "docs",
    "website",
    "examples/query/react/*",
    "examples/action-listener/*",
    "examples/type-portability/*"
  ],
  "devDependencies": {
    "@babel/code-frame": "^7.24.2",
    "@babel/core": "^7.24.3",
    "@babel/generator": "^7.24.1",
    "@babel/helper-compilation-targets": "^7.23.6",
    "@babel/traverse": "^7.24.1",
    "@babel/types": "^7.24.0",
    "@types/react": "^18.2.77",
    "@types/react-dom": "^18.2.25",
    "@typescript-eslint/eslint-plugin": "6.12.0",
    "@typescript-eslint/parser": "6.12.0",
    "eslint": "^7.25.0",
    "eslint-config-prettier": "^9.1.0",
    "eslint-config-react-app": "^7.0.1",
    "eslint-plugin-flowtype": "^5.7.2",
    "eslint-plugin-import": "^2.22.1",
    "eslint-plugin-jsx-a11y": "^6.4.1",
    "eslint-plugin-prettier": "^5.1.3",
    "eslint-plugin-react": "^7.23.2",
    "eslint-plugin-react-hooks": "^4.2.0",
    "netlify-plugin-cache": "^1.0.3",
    "prettier": "^3.2.5",
    "react": "^18.2.0",
    "react-dom": "^18.2.0",
    "react-redux": "^9.1.0",
    "release-it": "^14.12.5",
    "serve": "^14.2.0",
    "ts-node": "^10.9.2",
    "typescript": "^5.4.3"
  },
  "resolutions": {
<<<<<<< HEAD
    "jest-snapshot": "29.3.1",
    "console-testing-library@0.6.1": "patch:console-testing-library@npm%3A0.6.1#./.yarn/patches/console-testing-library-npm-0.6.1-4d9957d402.patch"
=======
    "jest-snapshot": "29.3.1"
>>>>>>> e33130ee
  },
  "scripts": {
    "build": "yarn build:packages",
    "test": "yarn test:packages",
    "build:examples": "yarn workspaces foreach -A --include '@reduxjs/*' --include '@examples-query-react/*' --include '@examples-action-listener/*' -vtp run build",
    "build:docs": "yarn workspace website run build",
    "build:packages": "yarn workspaces foreach -A --include '@reduxjs/*' --include '@rtk-query/*' --topological-dev run build",
    "test:packages": "yarn workspaces foreach -A --include '@reduxjs/*' --include '@rtk-query/*'  --include '@rtk-incubator/*' run test",
    "dev:docs": "yarn workspace website run start"
  },
  "packageManager": "yarn@4.1.0"
}<|MERGE_RESOLUTION|>--- conflicted
+++ resolved
@@ -54,12 +54,7 @@
     "typescript": "^5.4.3"
   },
   "resolutions": {
-<<<<<<< HEAD
-    "jest-snapshot": "29.3.1",
-    "console-testing-library@0.6.1": "patch:console-testing-library@npm%3A0.6.1#./.yarn/patches/console-testing-library-npm-0.6.1-4d9957d402.patch"
-=======
     "jest-snapshot": "29.3.1"
->>>>>>> e33130ee
   },
   "scripts": {
     "build": "yarn build:packages",
