--- conflicted
+++ resolved
@@ -48,13 +48,8 @@
   "dependencies": {
     "immer": "^1.1.3",
     "redux": "^4.0.0",
-<<<<<<< HEAD
-    "redux-devtools-extension": "^2.13.5",
-    "redux-thunk": "^2.3.0",
-=======
     "redux-devtools-extension": "^2.13.3",
     "redux-thunk": "^2.2.0",
->>>>>>> 8d6c1c7b
     "selectorator": "^3.3.0"
   },
   "jest": {
