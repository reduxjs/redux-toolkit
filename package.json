--- conflicted
+++ resolved
@@ -21,11 +21,8 @@
     "website",
     "examples/query/react/*",
     "examples/action-listener/*",
-<<<<<<< HEAD
-    "examples/lazy-injection/*"
-=======
+    "examples/lazy-injection/*",
     "examples/type-portability/*"
->>>>>>> 5edd11cf
   ],
   "devDependencies": {
     "@babel/code-frame": "^7.24.2",
