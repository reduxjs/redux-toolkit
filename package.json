--- conflicted
+++ resolved
@@ -40,13 +40,7 @@
     "immer": "^1.1.1",
     "redux": "^3.7.2",
     "redux-devtools-extension": "^2.13.2",
-<<<<<<< HEAD
     "redux-thunk": "^2.2.0"
-  }
-=======
-    "redux-thunk": "^2.2.0",
-    "selectorator": "^3.3.0"
   },
   "sideEffects": false
->>>>>>> 154f8f98
 }