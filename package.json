{
  "name": "@acemarke/redux-starter-kit",
  "version": "0.0.1",
  "description": "A simple set of tools to make using Redux easier",
  "main": "dist/redux-starter-kit.cjs.js",
  "module": "dist/redux-starter-kit.esm.js",
  "browser": "dist/redux-starter-kit.umd.js",
  "author": "Mark Erikson <mark@isquaredsoftware.com>",
  "license": "MIT",
  "devDependencies": {
    "babel-core": "^6.26.0",
    "babel-eslint": "^7.2.3",
    "babel-plugin-external-helpers": "^6.22.0",
    "babel-preset-env": "^1.6.1",
    "eslint": "^4.17.0",
    "eslint-config-react-app": "^2.1.0",
    "eslint-plugin-flowtype": "^2.44.0",
    "eslint-plugin-import": "^2.8.0",
    "eslint-plugin-jsx-a11y": "^5.1.1",
    "eslint-plugin-react": "^7.6.1",
    "jest": "^22.4.2",
    "prettier": "^1.10.2",
    "rollup": "^0.56.3",
    "rollup-plugin-babel": "^3.0.3",
    "rollup-plugin-commonjs": "^8.3.0",
    "rollup-plugin-node-resolve": "^3.0.3"
  },
  "scripts": {
    "install": "npm install --prefix example",
    "start": "npm start --prefix example",
    "format": "prettier --write \"**/*.{js,md}\"",
    "format:check": "prettier --list-different \"**/*.{js,md}\"",
    "lint": "eslint src",
<<<<<<< HEAD
    "prepare": "npm run format:check && npm run lint && npm test && npm run build",
    "test": "jest"
=======
    "test": "npm test --prefix example",
    "build": "rollup -c && npm run build --prefix example",
    "dev": "rollup -c -w",
    "prepare": "npm run format:check && npm run lint && npm run build"
>>>>>>> dd98df6d
  },
  "repository": "markerikson/redux-starter-kit",
  "files": [
    "dist"
  ],
  "dependencies": {
    "immer": "^1.1.3",
    "redux": "^3.7.2",
    "redux-devtools-extension": "^2.13.2",
    "redux-thunk": "^2.2.0",
    "selectorator": "^3.3.0"
  },
  "jest": {
    "testEnvironment": "node"
  },
  "sideEffects": false
}<|MERGE_RESOLUTION|>--- conflicted
+++ resolved
@@ -26,20 +26,15 @@
     "rollup-plugin-node-resolve": "^3.0.3"
   },
   "scripts": {
-    "install": "npm install --prefix example",
-    "start": "npm start --prefix example",
+    "build": "rollup -c && npm run build --prefix example",
+    "dev": "rollup -c -w",
     "format": "prettier --write \"**/*.{js,md}\"",
     "format:check": "prettier --list-different \"**/*.{js,md}\"",
+    "install": "npm install --prefix example",
     "lint": "eslint src",
-<<<<<<< HEAD
     "prepare": "npm run format:check && npm run lint && npm test && npm run build",
-    "test": "jest"
-=======
-    "test": "npm test --prefix example",
-    "build": "rollup -c && npm run build --prefix example",
-    "dev": "rollup -c -w",
-    "prepare": "npm run format:check && npm run lint && npm run build"
->>>>>>> dd98df6d
+    "start": "npm start --prefix example",
+    "test": "jest && npm test --prefix example"
   },
   "repository": "markerikson/redux-starter-kit",
   "files": [
