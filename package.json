--- conflicted
+++ resolved
@@ -27,17 +27,13 @@
   "scripts": {
     "install": "npm install --prefix example",
     "start": "npm start --prefix example",
-    "build": "rollup -c && npm run build --prefix example",
-    "dev": "rollup -c -w",
-<<<<<<< HEAD
-    "test": "npm test --prefix example",
-    "pretest": "npm run build"
-=======
     "format": "prettier --write \"**/*.{js,md}\"",
     "format:check": "prettier --list-different \"**/*.{js,md}\"",
     "lint": "eslint src",
+    "test": "npm test --prefix example",
+    "build": "rollup -c && npm run build --prefix example",
+    "dev": "rollup -c -w",
     "prepare": "npm run format:check && npm run lint && npm run build"
->>>>>>> bd110141
   },
   "files": [
     "dist"
