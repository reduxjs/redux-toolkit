{
  "name": "rtk-monorepo",
  "private": true,
  "description": "The official, opinionated, batteries-included toolset for efficient Redux development",
  "author": "Mark Erikson <mark@isquaredsoftware.com>",
  "license": "MIT",
  "repository": {
    "type": "git",
    "url": "git+https://github.com/reduxjs/redux-toolkit.git"
  },
  "bugs": {
    "url": "https://github.com/reduxjs/redux-toolkit/issues"
  },
  "homepage": "https://redux-toolkit.js.org",
  "directories": {
    "example": "example"
  },
  "workspaces": [
    "packages/*",
    "docs",
    "website",
    "examples/query/react/*",
    "examples/action-listener/*",
    "examples/lazy-injection/*"
  ],
  "devDependencies": {
<<<<<<< HEAD
    "@testing-library/react": "^14.1.2",
=======
    "@typescript-eslint/eslint-plugin": "6.12.0",
    "@typescript-eslint/parser": "6.12.0",
>>>>>>> d36a3a14
    "eslint": "^7.25.0",
    "eslint-config-prettier": "^9.1.0",
    "eslint-config-react-app": "^7.0.1",
    "eslint-plugin-flowtype": "^5.7.2",
    "eslint-plugin-import": "^2.22.1",
    "eslint-plugin-jsx-a11y": "^6.4.1",
    "eslint-plugin-prettier": "^5.1.3",
    "eslint-plugin-react": "^7.23.2",
    "eslint-plugin-react-hooks": "^4.2.0",
    "netlify-plugin-cache": "^1.0.3",
    "prettier": "^3.2.4",
    "release-it": "^14.12.5",
    "serve": "^14.2.0",
    "typescript": "^5.2.2"
  },
  "resolutions": {
    "@babel/core": "7.19.3",
    "@babel/code-frame": "7.18.6",
    "@babel/generator": "7.19.3",
    "@babel/helper-compilation-targets": "7.19.3",
    "@babel/traverse": "7.19.3",
    "@babel/types": "7.19.3",
    "esbuild": "0.19.7",
    "jest-snapshot": "29.3.1",
<<<<<<< HEAD
    "msw": "patch:msw@npm:0.40.2#.yarn/patches/msw-npm-0.40.2-2107d48752",
    "jscodeshift": "0.13.1",
=======
    "react-redux": "npm:8.0.2",
>>>>>>> d36a3a14
    "react": "npm:18.2.0",
    "react-dom": "npm:18.2.0",
    "resolve": "1.22.1",
    "ts-node": "10.4.0",
    "@types/react": "npm:18.0.12",
    "@types/react-dom": "npm:18.0.5",
    "@types/inquirer": "npm:8.2.1",
    "website/react": "npm:17.0.2",
    "website/react-dom": "npm:17.0.2",
    "website/@types/react-dom": "npm:17.0.11",
    "website/@types/react": "npm:17.0.11",
    "docs/react": "npm:17.0.2",
    "docs/react-dom": "npm:17.0.2",
    "docs/@types/react-dom": "npm:17.0.11",
    "docs/@types/react": "npm:17.0.11",
    "type-fest": "2.19.0",
    "console-testing-library@0.6.1": "patch:console-testing-library@npm%3A0.6.1#./.yarn/patches/console-testing-library-npm-0.6.1-4d9957d402.patch"
  },
  "scripts": {
    "build": "yarn build:packages",
    "test": "yarn test:packages",
    "build:examples": "yarn workspaces foreach --include '@reduxjs/*' --include '@examples-query-react/*' --include '@examples-action-listener/*' -vtp run build",
    "build:docs": "yarn workspace website run build",
    "build:packages": "yarn workspaces foreach --include '@reduxjs/*' --include '@rtk-query/*' --topological-dev run build",
    "test:packages": "yarn workspaces foreach --include '@reduxjs/*' --include '@rtk-query/*'  --include '@rtk-incubator/*' run test",
    "dev:docs": "yarn workspace website run start"
  }
}<|MERGE_RESOLUTION|>--- conflicted
+++ resolved
@@ -24,12 +24,8 @@
     "examples/lazy-injection/*"
   ],
   "devDependencies": {
-<<<<<<< HEAD
-    "@testing-library/react": "^14.1.2",
-=======
     "@typescript-eslint/eslint-plugin": "6.12.0",
     "@typescript-eslint/parser": "6.12.0",
->>>>>>> d36a3a14
     "eslint": "^7.25.0",
     "eslint-config-prettier": "^9.1.0",
     "eslint-config-react-app": "^7.0.1",
@@ -54,12 +50,7 @@
     "@babel/types": "7.19.3",
     "esbuild": "0.19.7",
     "jest-snapshot": "29.3.1",
-<<<<<<< HEAD
-    "msw": "patch:msw@npm:0.40.2#.yarn/patches/msw-npm-0.40.2-2107d48752",
-    "jscodeshift": "0.13.1",
-=======
     "react-redux": "npm:8.0.2",
->>>>>>> d36a3a14
     "react": "npm:18.2.0",
     "react-dom": "npm:18.2.0",
     "resolve": "1.22.1",
