--- conflicted
+++ resolved
@@ -64,14 +64,10 @@
 Full example:
 
 ```js
-<<<<<<< HEAD
 import {
   configureStore,
-  createDefaultMiddleware
+  getDefaultMiddleware
 } from '@acemarke/redux-starter-kit'
-=======
-import {configureStore, getDefaultMiddleware} from "@acemarke/redux-starter-kit";
->>>>>>> 63ff8ceb
 
 // We'll use redux-logger just as an example of adding another middleware
 import logger from 'redux-logger'
@@ -87,11 +83,7 @@
   visibility: visibilityReducer
 }
 
-<<<<<<< HEAD
-const middleware = createDefaultMiddleware(logger)
-=======
-const middleware = [...getDefaultMiddleware(), logger];
->>>>>>> 63ff8ceb
+const middleware = [...getDefaultMiddleware(), logger]
 
 const preloadedState = {
   todos: [
@@ -122,12 +114,7 @@
 // - The middleware, batch, and devtools enhancers were automatically composed together
 ```
 
-<<<<<<< HEAD
-#### `createDefaultMiddleware`
-=======
-
 #### `getDefaultMiddleware`
->>>>>>> 63ff8ceb
 
 `getDefaultMiddleware` is useful if you need to add custom middlewares without removing redux-starter-kit's default middleware. Currently it returns an array with `redux-thunk`.
 
