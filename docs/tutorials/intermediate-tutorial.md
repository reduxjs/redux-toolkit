--- conflicted
+++ resolved
@@ -69,13 +69,8 @@
 ```diff {3-4,9-12}
 import React from "react";
 import { render } from "react-dom";
-<<<<<<< HEAD
-- import { createStore } from "redux";
-+ import { configureStore } from "redux-starter-kit";
-=======
 -import { createStore } from "redux";
 +import { configureStore } from "@reduxjs/toolkit";
->>>>>>> 13bd4d91
 import { Provider } from "react-redux";
 import App from "./components/App";
 import rootReducer from "./reducers";
