--- conflicted
+++ resolved
@@ -274,15 +274,11 @@
 
 Here's the complete example in a sandbox:
 
-<<<<<<< HEAD
-<iframe src="https://codesandbox.io/embed/counter-vanilla-redux-starter-kit-6gkxx?fontsize=14&view=editor" title="counter-vanilla createSlice - Redux Starter Kit" allow="geolocation; microphone; camera; midi; vr; accelerometer; gyroscope; payment; ambient-light-sensor; encrypted-media" style={{ width: '100%', height: '500px', border: 0, borderRadius: '4px', overflow: 'hidden' }} sandbox="allow-modals allow-forms allow-popups allow-scripts allow-same-origin"></iframe>
-=======
 <iframe src="https://codesandbox.io/embed/counter-vanilla-createslice-redux-toolkit-6gkxx?fontsize=14&hidenavigation=1&theme=dark&view=editor"
-     style="width:100%; height:500px; border:0; border-radius: 4px; overflow:hidden;"
+     style={{ width: '100%', height: '500px', border: 0, borderRadius: '4px', overflow: 'hidden' }} 
      title="counter-vanilla createSlice - Redux Toolkit"
      allow="geolocation; microphone; camera; midi; vr; accelerometer; gyroscope; payment; ambient-light-sensor; encrypted-media; usb"
      sandbox="allow-modals allow-forms allow-popups allow-scripts allow-same-origin"
 ></iframe>
->>>>>>> f565b5b1
 
 Now that you know the basics of each function, the next step is to try using them in a _slightly_ larger example to see more of how they work. We'll cover that in the [Intermediate Tutorial](./intermediate-tutorial.md).