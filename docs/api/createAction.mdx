---
id: createAction
title: createAction
sidebar_label: createAction
hide_title: true
---

&nbsp;

# `createAction`

A helper function for defining a Redux [action](https://redux.js.org/basics/actions) type and creator.

```js
function createAction(type, prepareAction?)
```

The usual way to define an action in Redux is to separately declare an _action type_ constant and an _action creator_ function for constructing actions of that type.

```ts
const INCREMENT = 'counter/increment'

function increment(amount: number) {
  return {
    type: INCREMENT,
    payload: amount,
  }
}

const action = increment(3)
// { type: 'counter/increment', payload: 3 }
```

The `createAction` helper combines these two declarations into one. It takes an action type and returns an action creator for that type. The action creator can be called either without arguments or with a `payload` to be attached to the action.

```ts
import { createAction } from '@reduxjs/toolkit'

const increment = createAction<number | undefined>('counter/increment')

let action = increment()
// { type: 'counter/increment' }

action = increment(3)
// returns { type: 'counter/increment', payload: 3 }

console.log(`The action type is: ${increment.type}`)
// 'The action type is: counter/increment'
```

## Using Prepare Callbacks to Customize Action Contents

By default, the generated action creators accept a single argument, which becomes `action.payload`. This requires the caller to construct the entire payload correctly and pass it in.

In many cases, you may want to write additional logic to customize the creation of the `payload` value, such as accepting multiple parameters for the action creator, generating a random ID, or getting the current timestamp. To do this, `createAction` accepts an optional second argument: a "prepare callback" that will be used to construct the payload value.

```ts
import { createAction, nanoid } from '@reduxjs/toolkit'

const addTodo = createAction('todos/add', function prepare(text: string) {
  return {
    payload: {
      text,
      id: nanoid(),
      createdAt: new Date().toISOString(),
    },
  }
})

console.log(addTodo('Write more docs'))
/**
 * {
 *   type: 'todos/add',
 *   payload: {
 *     text: 'Write more docs',
 *     id: '4AJvwMSWEHCchcWYga3dj',
 *     createdAt: '2019-10-03T07:53:36.581Z'
 *   }
 * }
 **/
```

If provided, all arguments from the action creator will be passed to the prepare callback, and it should return an object with the `payload` field (otherwise the payload of created actions will be `undefined`). Additionally, the object can have a `meta` and/or an `error` field that will also be added to created actions. `meta` may contain extra information about the action, `error` may contain details about the action failure. These three fields (`payload`, `meta` and `error`) adhere to the specification of [Flux Standard Actions](https://github.com/redux-utilities/flux-standard-action#actions).

**Note:** The type field will be added automatically.

## Usage with createReducer()

Action creators can be passed directly to `addCase` in a [createReducer()](createReducer.mdx) build callback.

```ts
import { createAction, createReducer } from '@reduxjs/toolkit'

const increment = createAction<number>('counter/increment')
const decrement = createAction<number>('counter/decrement')

const counterReducer = createReducer(0, (builder) => {
  builder.addCase(increment, (state, action) => state + action.payload)
  builder.addCase(decrement, (state, action) => state - action.payload)
})
```

<!-- TODO: how do we handle this? -->

## Non-String Action Types

In principle, Redux lets you use any kind of value as an action type. Instead of strings, you could theoretically use numbers, [symbols](https://developer.mozilla.org/en-US/docs/Glossary/Symbol), or anything else ([although it's recommended that the value should at least be serializable](https://redux.js.org/faq/actions#why-should-type-be-a-string-or-at-least-serializable-why-should-my-action-types-be-constants)).

<<<<<<< HEAD
<!-- TODO: decide how to handle this #3370 -->

However, Redux Toolkit rests on the assumption that you use string action types. Specifically, some of its features rely on the fact that with strings, the `toString()` method of an `createAction()` action creator returns the matching action type. This is not the case for non-string action types because `toString()` will return the string-converted type value rather than the type itself.
=======
However, Redux Toolkit rests on the assumption that you use string action types.
>>>>>>> 04540b3f

```js
const INCREMENT = Symbol('increment')
const increment = createAction(INCREMENT)

increment.type.toString()
// returns the string 'Symbol(increment)',
// not the INCREMENT symbol itself

increment.type.toString() === INCREMENT
// false
```

This means that, for instance, you cannot use a non-string-type action creator as a case reducer key for [createReducer()](createReducer.mdx).

```js
const INCREMENT = Symbol('increment')
const increment = createAction(INCREMENT)

const counterReducer = createReducer(0, {
  // The following case reducer will NOT trigger for
  // increment() actions because `increment` will be
  // interpreted as a string, rather than being evaluated
  // to the INCREMENT symbol.
  [increment]: (state, action) => state + action.payload,

  // You would need to use the action type explicitly instead.
  [INCREMENT]: (state, action) => state + action.payload,
})
```

For this reason, **we strongly recommend you to only use string action types**.

## actionCreator.match

Every generated actionCreator has a `.match(action)` method that can be used to determine if the passed action is of the same type as an action that would be created by the action creator.

This has different uses:

### As a TypeScript Type Guard

This `match` method is a [TypeScript type guard](https://www.typescriptlang.org/docs/handbook/2/narrowing.html#using-type-predicates) and can be used to discriminate the `payload` type of an action.

This behavior can be particularly useful when used in custom middlewares, where manual casts might be neccessary otherwise.

```ts
import { createAction } from '@reduxjs/toolkit'
import type { Action } from '@reduxjs/toolkit'

const increment = createAction<number>('INCREMENT')

function someFunction(action: Action) {
  // accessing action.payload would result in an error here
  if (increment.match(action)) {
    // action.payload can be used as `number` here
  }
}
```

### With redux-observable

The `match` method can also be used as a filter method, which makes it powerful when used with redux-observable:

```ts
import { createAction } from '@reduxjs/toolkit'
import type { Action } from '@reduxjs/toolkit'
import type { Observable } from 'rxjs'
import { map, filter } from 'rxjs/operators'

const increment = createAction<number>('INCREMENT')

export const epic = (actions$: Observable<Action>) =>
  actions$.pipe(
    filter(increment.match),
    map((action) => {
      // action.payload can be safely used as number here (and will also be correctly inferred by TypeScript)
      // ...
    })
  )
```<|MERGE_RESOLUTION|>--- conflicted
+++ resolved
@@ -100,51 +100,9 @@
 })
 ```
 
-<!-- TODO: how do we handle this? -->
-
-## Non-String Action Types
-
-In principle, Redux lets you use any kind of value as an action type. Instead of strings, you could theoretically use numbers, [symbols](https://developer.mozilla.org/en-US/docs/Glossary/Symbol), or anything else ([although it's recommended that the value should at least be serializable](https://redux.js.org/faq/actions#why-should-type-be-a-string-or-at-least-serializable-why-should-my-action-types-be-constants)).
-
-<<<<<<< HEAD
-<!-- TODO: decide how to handle this #3370 -->
-
-However, Redux Toolkit rests on the assumption that you use string action types. Specifically, some of its features rely on the fact that with strings, the `toString()` method of an `createAction()` action creator returns the matching action type. This is not the case for non-string action types because `toString()` will return the string-converted type value rather than the type itself.
-=======
-However, Redux Toolkit rests on the assumption that you use string action types.
->>>>>>> 04540b3f
-
-```js
-const INCREMENT = Symbol('increment')
-const increment = createAction(INCREMENT)
-
-increment.type.toString()
-// returns the string 'Symbol(increment)',
-// not the INCREMENT symbol itself
-
-increment.type.toString() === INCREMENT
-// false
-```
-
-This means that, for instance, you cannot use a non-string-type action creator as a case reducer key for [createReducer()](createReducer.mdx).
-
-```js
-const INCREMENT = Symbol('increment')
-const increment = createAction(INCREMENT)
-
-const counterReducer = createReducer(0, {
-  // The following case reducer will NOT trigger for
-  // increment() actions because `increment` will be
-  // interpreted as a string, rather than being evaluated
-  // to the INCREMENT symbol.
-  [increment]: (state, action) => state + action.payload,
-
-  // You would need to use the action type explicitly instead.
-  [INCREMENT]: (state, action) => state + action.payload,
-})
-```
-
-For this reason, **we strongly recommend you to only use string action types**.
+:::warning Non-String Action Types
+As of Redux 5.0, action types are _required_ to be strings. An error will be thrown by the store if a non-string action type reaches the original store dispatch.
+:::
 
 ## actionCreator.match
 
