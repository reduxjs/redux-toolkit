--- conflicted
+++ resolved
@@ -525,11 +525,6 @@
 
 <iframe src="https://codesandbox.io/embed/rw7ppj4z0m" style={{ width: '100%', height: '500px', border: 0, borderRadius: '4px', overflow: 'hidden' }} sandbox="allow-modals allow-forms allow-popups allow-scripts allow-same-origin"></iframe>
 
-<<<<<<< HEAD
-If you encounter this, you may need to restructure your code in a way that avoids the circular references.
-
-## Managing Async Requests
-=======
 If you encounter this, you may need to restructure your code in a way that avoids the circular references. This will usually require extracting shared code to a separate common file that both modules can import and use. In this case, you might define some common action types in a separate file using `createAction`, import those action creators into each slice file, and handle them using the `extraReducers` argument.
 
 The article [How to fix circular dependency issues in JS](https://medium.com/visual-development/how-to-fix-nasty-circular-dependency-issues-once-and-for-all-in-javascript-typescript-a04c987cf0de) has additional info and examples that can help with this issue.
@@ -565,9 +560,6 @@
 
 Redux Toolkit does not currently provide any special APIs or syntax for writing thunk functions. In particular, **they cannot be defined as part of a `createSlice()` call**. You have to write them separate from the reducer logic, exactly the same as with plain Redux code.
 
-:::note
-The upcoming [Redux Toolkit v1.3.0 release](https://github.com/reduxjs/redux-toolkit/issues/373), currently in alpha testing, will include [a `createAsyncThunk` API ](https://deploy-preview-374--redux-starter-kit-docs.netlify.com/api/createAsyncThunk) that simplifies the process of writing thunks for async logic.
-:::
 
 Thunks typically dispatch plain actions, such as `dispatch(dataLoaded(response.data))`.
 
@@ -611,7 +603,6 @@
   dispatch(usersReceived(response.data))
 }
 ```
->>>>>>> 4bbe51b8
 
 ### Redux Data Fetching Patterns
 
@@ -629,26 +620,14 @@
 const getRepoDetailsStarted = () => ({
   type: "repoDetails/fetchStarted"
 })
-<<<<<<< HEAD
-
-=======
->>>>>>> 4bbe51b8
 const getRepoDetailsSuccess = (repoDetails) => {
   type: "repoDetails/fetchSucceeded",
   payload: repoDetails
 }
-<<<<<<< HEAD
-
-=======
->>>>>>> 4bbe51b8
 const getRepoDetailsFailed = (error) => {
   type: "repoDetails/fetchFailed",
   error
 }
-<<<<<<< HEAD
-
-=======
->>>>>>> 4bbe51b8
 const fetchIssuesCount = (org, repo) => async dispatch => {
   dispatch(getRepoDetailsStarted())
   try {
@@ -660,7 +639,6 @@
 }
 ```
 
-<<<<<<< HEAD
 However, writing code using this approach is tedious. Each separate type of request needs repeated similar implementation:
 
 - Unique action types need to be defined for the three different cases
@@ -722,11 +700,4 @@
 }
 ```
 
-You can use any of these as needed inside the payload callback to determine what the final result should be.
-=======
-:::note
-The upcoming [`createAsyncThunk` API in RTK v1.3.0](https://deploy-preview-374--redux-starter-kit-docs.netlify.com/api/createAsyncThunk) will automate this process by generating the action types and dispatching them automatically for you.
-:::
-
-It's up to you to write reducer logic that handles these action types. We recommend [treating your loading state as a "state machine"](https://redux.js.org/style-guide/style-guide#treat-reducers-as-state-machines) instead of writing boolean flags like `isLoading`.
->>>>>>> 4bbe51b8
+You can use any of these as needed inside the payload callback to determine what the final result should be.