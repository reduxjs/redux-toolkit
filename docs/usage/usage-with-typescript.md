---
id: usage-with-typescript
title: Usage With TypeScript
sidebar_label: Usage With TypeScript
hide_title: true
---

# Usage With TypeScript

Redux Toolkit is written in TypeScript, and its API is designed to enable great integration with TypeScript applications.

<<<<<<< HEAD
The first part of this page is intended to give you an overview over how to do a basic setup that every application requires. The second part goes into the specifics of the different APIs.
=======
This page is intended to give an overview of all common use cases and the most probable pitfalls you might encounter when using RTK with TypeScript.
>>>>>>> 82ed3b57

**If you encounter any problems with the types that are not described on this page, please open an issue for discussion.**

## Basic Project Setup

Using [configureStore](../api/configureStore.mdx) should not need any additional typings. You will, however, want to extract the `RootState` type and the `Dispatch` type.
Also, you will want to create typed versions of the `useDispatch` and `useSelector` hooks for usage in your application.

That said, a basic setup would look like this:

```ts title="store.ts"
import { configureStore } from '@reduxjs/toolkit'
// ...

const store = configureStore({
  reducer: {
    one: oneSlice.reducer,
    two: twoSlice.reducer
  }
})

export type RootState = ReturnType<typeof store.getState>
export type AppDispatch = typeof store.dispatch
```

```ts title="hooks.ts"
import { TypedUseSelectorHook, useDispatch, useSelector } from 'react-redux'
import { RootState, AppDispatch } from './store'

// for use throughout your application instead of plain `useDispatch` and `useSelector`
export const useAppDispatch = () => useDispatch<AppDispatch>()
export const useAppSelector: TypedUseSelectorHook<RootState> = useSelector
```

## Using `configureStore` with TypeScript

The basics of using `configureStore` are already shown in the last section. Here are some additional details that you might find useful.

### Getting the `State` type

The easiest way of getting the `State` type is to define the root reducer in advance and extract its `ReturnType`.  
It is recommend to give the type a different name like `RootState` to prevent confusion, as the type name `State` is usually overused.

```typescript {3}
import { combineReducers } from '@reduxjs/toolkit'
const rootReducer = combineReducers({})
export type RootState = ReturnType<typeof rootReducer>
```

Alternatively, if you choose to not create a `rootReducer` yourself and instead pass the slice reducers directly to `configureStore()`, you need to slightly modify the typing to correctly infer the root reducer:

```ts
import { configureStore } from '@reduxjs/toolkit'
// ...
const store = configureStore({
  reducer: {
    one: oneSlice.reducer,
    two: twoSlice.reducer
  }
})
export type RootState = ReturnType<typeof store.getState>
```

### Getting the `Dispatch` type

If you want to get the `Dispatch` type from your store, you can extract it after creating the store. It is recommended to give the type a different name like `AppDispatch` to prevent confusion, as the type name `Dispatch` is usually overused. You may also find it to be more convenient to export a hook like `useAppDispatch` shown below, then using it wherever you'd call `useDispatch`.

```typescript {6}
import { configureStore } from '@reduxjs/toolkit'
import { useDispatch } from 'react-redux'
import rootReducer from './rootReducer'

const store = configureStore({
  reducer: rootReducer
})

export type AppDispatch = typeof store.dispatch
export const useAppDispatch = () => useDispatch<AppDispatch>() // Export a hook that can be reused to resolve types
```

### Correct typings for the `Dispatch` type

The type of the `dispatch` function type will be directly inferred from the `middleware` option. So if you add _correctly typed_ middlewares, `dispatch` should already be correctly typed.

As TypeScript often widens array types when combining arrays using the spread operator, we suggest using the `.concat(...)` and `.prepend(...)` methods of the `MiddlewareArray` returned by `getDefaultMiddleware()`.

Also, we suggest using the callback notation for the `middleware` option to get a correctly pre-typed version of `getDefaultMiddleware` that does not require you to specify any generics by hand.

```ts {10-20}
import { configureStore } from '@reduxjs/toolkit'
import additionalMiddleware from 'additional-middleware'
import logger from 'redux-logger'
// @ts-ignore
import untypedMiddleware from 'untyped-middleware'
import rootReducer from './rootReducer'

type RootState = ReturnType<typeof rootReducer>
const store = configureStore({
  reducer: rootReducer,
  middleware: getDefaultMiddleware =>
    getDefaultMiddleware()
      .prepend(
        // correctly typed middlewares can just be used
        additionalMiddleware,
        // you can also type middlewares manually
        untypedMiddleware as Middleware<
          (action: Action<'specialAction'>) => number,
          RootState
        >
      )
      // prepend and concat calls can be chained
      .concat(logger)
})

type AppDispatch = typeof store.dispatch
```

#### Using `MiddlewareArray` without `getDefaultMiddleware`

If you want to skip the usage of `getDefaultMiddleware` altogether, you can still use `MiddlewareArray` for type-safe concatenation of your `middleware` array. This class extends the default JavaScript `Array` type, only with modified typings for `.concat(...)` and the additional `.prepend(...)` method.

This is generally not required though, as you will probably not run into any array-type-widening issues as long as you are using `as const` and do not use the spread operator.

So the following two calls would be equivalent:

```ts
import { configureStore, MiddlewareArray } from '@reduxjs/toolkit'

configureStore({
  reducer: rootReducer,
  middleware: new MiddlewareArray().concat(additionalMiddleware, logger)
})

configureStore({
  reducer: rootReducer,
  middleware: [additionalMiddleware, logger] as const
})
```

### Using the extracted `Dispatch` type with React-Redux

By default, the React-Redux `useDispatch` hook does not contain any types that take middlewares into account. If you need a more specific type for the `dispatch` function when dispatching, you may specify the type of the returned `dispatch` function, or create a custom-typed version of `useSelector`. See [the React-Redux documentation](https://react-redux.js.org/using-react-redux/static-typing#typing-the-usedispatch-hook) for details.

## `createAction`

For most use cases, there is no need to have a literal definition of `action.type`, so the following can be used:

```typescript
createAction<number>('test')
```

This will result in the created action being of type `PayloadActionCreator<number, string>`.

In some setups, you will need a literal type for `action.type`, though.
Unfortunately, TypeScript type definitions do not allow for a mix of manually-defined and inferred type parameters, so you'll have to specify the `type` both in the Generic definition as well as in the actual JavaScript code:

```typescript
createAction<number, 'test'>('test')
```

If you are looking for an alternate way of writing this without the duplication, you can use a prepare callback so that both type parameters can be inferred from arguments, removing the need to specify the action type.

```typescript
function withPayloadType<T>() {
  return (t: T) => ({ payload: t })
}
createAction('test', withPayloadType<string>())
```

### Alternative to using a literally-typed `action.type`

If you are using `action.type` as a discriminator on a discriminated union, for example to correctly type your payload in `case` statements, you might be interested in this alternative:

Created action creators have a `match` method that acts as a [type predicate](https://www.typescriptlang.org/docs/handbook/advanced-types.html#using-type-predicates):

```typescript
const increment = createAction<number>('increment')
function test(action: Action) {
  if (increment.match(action)) {
    // action.payload inferred correctly here
    action.payload
  }
}
```

This `match` method is also very useful in combination with `redux-observable` and RxJS's `filter` method.

## `createReducer`

The default way of calling `createReducer` would be with a "lookup table" / "map object", like this:

```typescript
createReducer(0, {
  increment: (state, action: PayloadAction<number>) => state + action.payload
})
```

Unfortunately, as the keys are only strings, using that API TypeScript can neither infer nor validate the action types for you:

```typescript
{
  const increment = createAction<number, 'increment'>('increment')
  const decrement = createAction<number, 'decrement'>('decrement')
  createReducer(0, {
    [increment.type]: (state, action) => {
      // action is any here
    },
    [decrement.type]: (state, action: PayloadAction<string>) => {
      // even though action should actually be PayloadAction<number>, TypeScript can't detect that and won't give a warning here.
    }
  })
}
```

As an alternative, RTK includes a type-safe reducer builder API.

### Building Type-Safe Reducer Argument Objects

Instead of using a simple object as an argument to `createReducer`, you can also use a callback that receives a `ActionReducerMapBuilder` instance:

```typescript {3-10}
const increment = createAction<number, 'increment'>('increment')
const decrement = createAction<number, 'decrement'>('decrement')
createReducer(0, builder =>
  builder
    .addCase(increment, (state, action) => {
      // action is inferred correctly here
    })
    .addCase(decrement, (state, action: PayloadAction<string>) => {
      // this would error out
    })
)
```

We recommend using this API if stricter type safety is necessary when defining reducer argument objects.

#### Typing `builder.addMatcher`

As the first `matcher` argument to `builder.addMatcher`, a [type predicate](https://www.typescriptlang.org/docs/handbook/advanced-types.html#using-type-predicates) function should be used.
As a result, the `action` argument for the second `reducer` argument can be inferred by TypeScript:

```ts
function isNumberValueAction(action: AnyAction): action is PayloadAction<{ value: number }> {
  return typeof action.payload.value === 'number'
}

createReducer({ value: 0 }, builder =>
   builder.addMatcher(isNumberValueAction, (state, action) => {
      state.value += action.payload.value
   })
})
```

## `createSlice`

As `createSlice` creates your actions as well as your reducer for you, you don't have to worry about type safety here.
Action types can just be provided inline:

```typescript
const slice = createSlice({
  name: 'test',
  initialState: 0,
  reducers: {
    increment: (state, action: PayloadAction<number>) => state + action.payload
  }
})
// now available:
slice.actions.increment(2)
// also available:
slice.caseReducers.increment(0, { type: 'increment', payload: 5 })
```

If you have too many reducers and defining them inline would be messy, you can also define them outside the `createSlice` call and type them as `CaseReducer`:

```typescript
type State = number
const increment: CaseReducer<State, PayloadAction<number>> = (state, action) =>
  state + action.payload

createSlice({
  name: 'test',
  initialState: 0,
  reducers: {
    increment
  }
})
```

### Defining the Initial State Type

You might have noticed that it is not a good idea to pass your `SliceState` type as a generic to `createSlice`. This is due to the fact that in almost all cases, follow-up generic parameters to `createSlice` need to be inferred, and TypeScript cannot mix explicit declaration and inference of generic types within the same "generic block".

The standard approach is to declare an interface or type for your state, create an initial state value that uses that type, and pass the initial state value to `createSlice`. You can also use the construct `initialState: myInitialState as SliceState`.

```ts {1,4,8,15}
type SliceState = { state: 'loading' } | { state: 'finished'; data: string }

// First approach: define the initial state using that type
const initialState = { state: 'loading' }: SliceState

createSlice({
  name: 'test1',
  initialState, // type SliceState is inferred for the state of the slice
  reducers: {}
})

// Or, cast the initial state as necessary
createSlice({
  name: 'test2',
  initialState: { state: 'loading' } as SliceState,
  reducers: {}
})
```

which will result in a `Slice<SliceState, ...>`.

### Defining Action Contents with `prepare` Callbacks

If you want to add a `meta` or `error` property to your action, or customize the `payload` of your action, you have to use the `prepare` notation.

Using this notation with TypeScript looks like this:

```ts {5-16}
const blogSlice = createSlice({
  name: 'blogData',
  initialState,
  reducers: {
    receivedAll: {
      reducer(
        state,
        action: PayloadAction<Page[], string, { currentPage: number }>
      ) {
        state.all = action.payload
        state.meta = action.meta
      },
      prepare(payload: Page[], currentPage: number) {
        return { payload, meta: { currentPage } }
      }
    }
  }
})
```

### Generated Action Types for Slices

As TS cannot combine two string literals (`slice.name` and the key of `actionMap`) into a new literal, all actionCreators created by `createSlice` are of type 'string'. This is usually not a problem, as these types are only rarely used as literals.

In most cases that `type` would be required as a literal, the `slice.action.myAction.match` [type predicate](https://www.typescriptlang.org/docs/handbook/advanced-types.html#using-type-predicates) should be a viable alternative:

```ts {10}
const slice = createSlice({
  name: 'test',
  initialState: 0,
  reducers: {
    increment: (state, action: PayloadAction<number>) => state + action.payload
  }
})

function myCustomMiddleware(action: Action) {
  if (slice.actions.increment.match(action)) {
    // `action` is narrowed down to the type `PayloadAction<number>` here.
  }
}
```

If you actually _need_ that type, unfortunately there is no other way than manual casting.

### Type safety with `extraReducers`

Reducer lookup tables that map an action `type` string to a reducer function are not easy to fully type correctly. This affects both `createReducer` and the `extraReducers` argument for `createSlice`. So, like with `createReducer`, [you may also use the "builder callback" approach](#building-type-safe-reducer-argument-objects) for defining the reducer object argument.

This is particularly useful when a slice reducer needs to handle action types generated by other slices, or generated by specific calls to `createAction` (such as the actions generated by [`createAsyncThunk`](../api/createAsyncThunk.mdx)).

```ts {27-30}
const fetchUserById = createAsyncThunk(
  'users/fetchById',
  // if you type your function argument here
  async (userId: number) => {
    const response = await fetch(`https://reqres.in/api/users/${userId}`)
    return (await response.json()) as Returned
  }
)

interface UsersState {
  entities: []
  loading: 'idle' | 'pending' | 'succeeded' | 'failed'
}

const initialState = {
  entities: [],
  loading: 'idle'
} as UsersState

const usersSlice = createSlice({
  name: 'users',
  initialState,
  reducers: {
    // fill in primary logic here
  },
  extraReducers: builder => {
    builder.addCase(fetchUserById.pending, (state, action) => {
      // both `state` and `action` are now correctly typed
      // based on the slice state and the `pending` action creator
    })
  }
})
```

Like the `builder` in `createReducer`, this `builder` also accepts `addMatcher` (see [typing `builder.matcher`](#typing-builderaddmatcher)) and `addDefaultCase`.

### Wrapping `createSlice`

If you need to reuse reducer logic, it is common to write ["higher-order reducers"](https://redux.js.org/recipes/structuring-reducers/reusing-reducer-logic#customizing-behavior-with-higher-order-reducers) that wrap a reducer function with additional common behavior. This can be done with `createSlice` as well, but due to the complexity of the types for `createSlice`, you have to use the `SliceCaseReducers` and `ValidateSliceCaseReducers` types in a very specific way.

Here is an example of such a "generic" wrapped `createSlice` call:

```ts
interface GenericState<T> {
  data?: T
  status: 'loading' | 'finished' | 'error'
}

const createGenericSlice = <
  T,
  Reducers extends SliceCaseReducers<GenericState<T>>
>({
  name = '',
  initialState,
  reducers
}: {
  name: string
  initialState: GenericState<T>
  reducers: ValidateSliceCaseReducers<GenericState<T>, Reducers>
}) => {
  return createSlice({
    name,
    initialState,
    reducers: {
      start(state) {
        state.status = 'loading'
      },
      /**
       * If you want to write to values of the state that depend on the generic
       * (in this case: `state.data`, which is T), you might need to specify the
       * State type manually here, as it defaults to `Draft<GenericState<T>>`,
       * which can sometimes be problematic with yet-unresolved generics.
       * This is a general problem when working with immer's Draft type and generics.
       */
      success(state: GenericState<T>, action: PayloadAction<T>) {
        state.data = action.payload
        state.status = 'finished'
      },
      ...reducers
    }
  })
}

const wrappedSlice = createGenericSlice({
  name: 'test',
  initialState: { status: 'loading' } as GenericState<string>,
  reducers: {
    magic(state) {
      state.status = 'finished'
      state.data = 'hocus pocus'
    }
  }
})
```

## `createAsyncThunk`

In the most common use cases, you should not need to explicitly declare any types for the `createAsyncThunk` call itself.

Just provide a type for the first argument to the `payloadCreator` argument as you would for any function argument, and the resulting thunk will accept the same type as its input parameter.
The return type of the `payloadCreator` will also be reflected in all generated action types.

```ts {8,11,18}
interface MyData {
  // ...
}

const fetchUserById = createAsyncThunk(
  'users/fetchById',
  // Declare the type your function argument here:
  async (userId: number) => {
    const response = await fetch(`https://reqres.in/api/users/${userId}`)
    // Inferred return type: Promise<MyData>
    return (await response.json()) as MyData
  }
)

// the parameter of `fetchUserById` is automatically inferred to `number` here
// and dispatching the resulting thunkAction will return a Promise of a correctly
// typed "fulfilled" or "rejected" action.
const lastReturnedAction = await store.dispatch(fetchUserById(3))
```

The second argument to the `payloadCreator`, known as `thunkApi`, is an object containing references to the `dispatch`, `getState`, and `extra` arguments from the thunk middleware as well as a utility function called `rejectWithValue`. If you want to use these from within the `payloadCreator`, you will need to define some generic arguments, as the types for these arguments cannot be inferred. Also, as TS cannot mix explicit and inferred generic parameters, from this point on you'll have to define the `Returned` and `ThunkArg` generic parameter as well.

To define the types for these arguments, pass an object as the third generic argument, with type declarations for some or all of these fields: `{dispatch?, state?, extra?, rejectValue?}`.

```ts
const fetchUserById = createAsyncThunk<
  // Return type of the payload creator
  MyData,
  // First argument to the payload creator
  number,
  {
    dispatch: AppDispatch
    state: State
    extra: {
      jwt: string
    }
  }
>('users/fetchById', async (userId, thunkApi) => {
  const response = await fetch(`https://reqres.in/api/users/${userId}`, {
    headers: {
      Authorization: `Bearer ${thunkApi.extra.jwt}`
    }
  })
  return (await response.json()) as MyData
})
```

If you are performing a request that you know will typically either be a success or have an expected error format, you can pass in a type to `rejectValue` and `return rejectWithValue(knownPayload)` in the action creator. This allows you to reference the error payload in the reducer as well as in a component after dispatching the `createAsyncThunk` action.

```ts
interface MyKnownError {
  errorMessage: string
  // ...
}
interface UserAttributes {
  id: string
  first_name: string
  last_name: string
  email: string
}

const updateUser = createAsyncThunk<
  // Return type of the payload creator
  MyData,
  // First argument to the payload creator
  UserAttributes,
  // Types for ThunkAPI
  {
    extra: {
      jwt: string
    }
    rejectValue: MyKnownError
  }
>('users/update', async (user, thunkApi) => {
  const { id, ...userData } = user
  const response = await fetch(`https://reqres.in/api/users/${id}`, {
    method: 'PUT',
    headers: {
      Authorization: `Bearer ${thunkApi.extra.jwt}`
    },
    body: JSON.stringify(userData)
  })
  if (response.status === 400) {
    // Return the known error for future handling
    return thunkApi.rejectWithValue((await response.json()) as MyKnownError)
  }
  return (await response.json()) as MyData
})
```

While this notation for `state`, `dispatch`, `extra` and `rejectValue` might seem uncommon at first, it allows you to provide only the types for these you actually need - so for example, if you are not accessing `getState` within your `payloadCreator`, there is no need to provide a type for `state`. The same can be said about `rejectValue` - if you don't need to access any potential error payload, you can ignore it.

In addition, you can leverage checks against `action.payload` and `match` as provided by `createAction` as a type-guard for when you want to access known properties on defined types. Example:

- In a reducer

```ts
const usersSlice = createSlice({
  name: 'users',
  initialState: {
    entities: {},
    error: null
  },
  reducers: {},
  extraReducers: builder => {
    builder.addCase(updateUser.fulfilled, (state, { payload }) => {
      state.entities[payload.id] = payload
    })
    builder.addCase(updateUser.rejected, (state, action) => {
      if (action.payload) {
        // Since we passed in `MyKnownError` to `rejectValue` in `updateUser`, the type information will be available here.
        state.error = action.payload.errorMessage
      } else {
        state.error = action.error
      }
    })
  }
})
```

- In a component

```ts
const handleUpdateUser = async userData => {
  const resultAction = await dispatch(updateUser(userData))
  if (updateUser.fulfilled.match(resultAction)) {
    const user = resultAction.payload
    showToast('success', `Updated ${user.name}`)
  } else {
    if (resultAction.payload) {
      // Since we passed in `MyKnownError` to `rejectValue` in `updateUser`, the type information will be available here.
      // Note: this would also be a good place to do any handling that relies on the `rejectedWithValue` payload, such as setting field errors
      showToast('error', `Update failed: ${resultAction.payload.errorMessage}`)
    } else {
      showToast('error', `Update failed: ${resultAction.error.message}`)
    }
  }
}
```

## `createEntityAdapter`

Typing `createEntityAdapter` only requires you to specify the entity type as the single generic argument.

The example from the `createEntityAdapter` documentation would look like this in TypeScript:

```ts {7}
interface Book {
  bookId: number
  title: string
  // ...
}

const booksAdapter = createEntityAdapter<Book>({
  selectId: book => book.bookId,
  sortComparer: (a, b) => a.title.localeCompare(b.title)
})

const booksSlice = createSlice({
  name: 'books',
  initialState: booksAdapter.getInitialState(),
  reducers: {
    bookAdded: booksAdapter.addOne,
    booksReceived(state, action: PayloadAction<{ books: Book[] }>) {
      booksAdapter.setAll(state, action.payload.books)
    }
  }
})
```

### Using `createEntityAdapter` with `normalizr`

When using a library like [`normalizr`](https://github.com/paularmstrong/normalizr/), your normalized data will resemble this shape:

```js
{
  result: 1,
  entities: {
    1: { id: 1, other: 'property' },
    2: { id: 2, other: 'property' }
  }
}
```

The methods `addMany`, `upsertMany`, and `setAll` all allow you to pass in the `entities` portion of this directly with no extra conversion steps. However, the `normalizr` TS typings currently do not correctly reflect that multiple data types may be included in the results, so you will need to specify that type structure yourself.

Here is an example of how that would look:

```ts
type Author = { id: number; name: string }
type Article = { id: number; title: string }
type Comment = { id: number; commenter: number }

export const fetchArticle = createAsyncThunk(
  'articles/fetchArticle',
  async (id: number) => {
    const data = await fakeAPI.articles.show(id)
    // Normalize the data so reducers can responded to a predictable payload.
    // Note: at the time of writing, normalizr does not automatically infer the result,
    // so we explicitly declare the shape of the returned normalized data as a generic arg.
    const normalized = normalize<
      any,
      {
        articles: { [key: string]: Article }
        users: { [key: string]: Author }
        comments: { [key: string]: Comment }
      }
    >(data, articleEntity)
    return normalized.entities
  }
)

export const slice = createSlice({
  name: 'articles',
  initialState: articlesAdapter.getInitialState(),
  reducers: {},
  extraReducers: builder => {
    builder.addCase(fetchArticle.fulfilled, (state, action) => {
      // The type signature on action.payload matches what we passed into the generic for `normalize`, allowing us to access specific properties on `payload.articles` if desired
      articlesAdapter.upsertMany(state, action.payload.articles)
    })
  }
})
```<|MERGE_RESOLUTION|>--- conflicted
+++ resolved
@@ -9,11 +9,7 @@
 
 Redux Toolkit is written in TypeScript, and its API is designed to enable great integration with TypeScript applications.
 
-<<<<<<< HEAD
-The first part of this page is intended to give you an overview over how to do a basic setup that every application requires. The second part goes into the specifics of the different APIs.
-=======
-This page is intended to give an overview of all common use cases and the most probable pitfalls you might encounter when using RTK with TypeScript.
->>>>>>> 82ed3b57
+The first part of this page is intended to give you an overview over how to do a basic setup that every application requires. The second part goes into the specifics of the different APIs
 
 **If you encounter any problems with the types that are not described on this page, please open an issue for discussion.**
 
