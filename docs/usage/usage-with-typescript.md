---
id: usage-with-typescript
title: Usage With TypeScript
sidebar_label: Usage With TypeScript
hide_title: true
---

# Usage With TypeScript

Redux Toolkit is written in TypeScript, and its API is designed to enable great integration with TypeScript applications.

This page is intended to give an overview of all common usecases and the most probable pitfalls you might encounter when using RTK with TypeScript.

**If you encounter any problems with the types that are not described on this page, please open an issue for discussion.**

## Using `configureStore` with TypeScript

Using [configureStore](../api/configureStore.ms) should not need any additional typings. You might, however, want to extract the `RootState` type and the `Dispatch` type.

### Getting the `State` type

The easiest way of getting the `State` type is to define the root reducer in advance and extract its `ReturnType`.  
It is recommend to give the type a different name like `RootState` to prevent confusion, as the type name `State` is usually overused.

```typescript
import { combineReducers } from '@reduxjs/toolkit'
const rootReducer = combineReducers({})
export type RootState = ReturnType<typeof rootReducer>
```

### Getting the `Dispatch` type

If you want to get the `Dispatch` type from your store, you can extract it after creating the store.  
It is recommend to give the type a different name like `AppDispatch` to prevent confusion, as the type name `Dispatch` is usually overused.

```typescript
import { configureStore } from '@reduxjs/toolkit'
import rootReducer from './rootReducer'
const store = configureStore({
  reducer: rootReducer
})
export type AppDispatch = typeof store.dispatch
```

### Extending the `Dispatch` type

By default, this `AppDispatch` type will account only for the already included `redux-thunk` middleware. If you're adding additional middlewares that provide different return types for some actions, you can overload that `AppDispatch` type. While you can just extend the `AppDispatch` type, it's recommended to do so by adding additional type overloads for `dispatch` on the store, to keep everything more consistent:

```typescript
const _store = configureStore({
  /* ... */
})

type EnhancedStoreType = {
  dispatch(action: MyCustomActionType): MyCustomReturnType
  dispatch(action: MyCustomActionType2): MyCustomReturnType2
} & typeof _store

export const store: EnhancedStoreType = _store
export type AppDispatch = typeof store.dispatch
```

### Using the extracted `Dispatch` type with React-Redux

By default, the React-Redux `useDispatch` hook does not contain any types that take middlewares into account. If you need a more specific type for the `dispatch` function when dispatching, you may specify the type of the returned `dispatch` function, or create a custom-typed version of `useSelector`. See [the React-Redux documentation](https://react-redux.js.org/using-react-redux/static-typing#typing-the-usedispatch-hook) for details.

## `createAction`

For most use cases, there is no need to have a literal definition of `action.type`, so the following can be used:

```typescript
createAction<number>('test')
```

This will result in the created action being of type `PayloadActionCreator<number, string>`.

In some setups, you will need a literal type for `action.type`, though.
Unfortunately, TypeScript type definitions do not allow for a mix of manually-defined and inferred type parameters, so you'll have to specify the `type` both in the Generic definition as well as in the actual JavaScript code:

```typescript
createAction<number, 'test'>('test')
```

If you are looking for an alternate way of writing this without the duplication, you can use a prepare callback so that both type parameters can be inferred from arguments, removing the need to specify the action type.

```typescript
function withPayloadType<T>() {
  return (t: T) => ({ payload: t })
}
createAction('test', withPayloadType<string>())
```

### Alternative to using a literally-typed `action.type`

If you are using `action.type` as discriminator on a discriminated union, for example to correctly type your payload in `case` statements, you might be interested in this alternative:

Created action creators have a `match` method that acts as a [type predicate](https://www.typescriptlang.org/docs/handbook/advanced-types.html#using-type-predicates):

```typescript
const increment = createAction<number>('increment')
function test(action: Action) {
  if (increment.match(action)) {
    // action.payload inferred correctly here
    action.payload
  }
}
```

This `match` method is also very useful in combination with `redux-observable` and RxJS's `filter` method.

## `createReducer`

The default way of calling `createReducer` would be with a map object, like this:

```typescript
createReducer(0, {
  increment: (state, action: PayloadAction<number>) => state + action.payload
})
```

Unfortunately, as the keys are only strings, using that API TypeScript can neither infer nor validate the action types for you:

```typescript
{
  const increment = createAction<number, 'increment'>('increment')
  const decrement = createAction<number, 'decrement'>('decrement')
  createReducer(0, {
    [increment.type]: (state, action) => {
      // action is any here
    },
    [decrement.type]: (state, action: PayloadAction<string>) => {
      // even though action should actually be PayloadAction<number>, TypeScript can't detect that and won't give a warning here.
    }
  })
}
```

As an alternative, RTK includes a type-safe reducer builder API.

### Building Type-Safe Reducer Argument Objects

Instead of using a simple object as an argument to `createReducer`, you can also use a callback that receives a `ActionReducerMapBuilder` instance:

```typescript
const increment = createAction<number, 'increment'>('increment')
const decrement = createAction<number, 'decrement'>('decrement')
createReducer(0, builder =>
  builder
    .addCase(increment, (state, action) => {
      // action is inferred correctly here
    })
    .addCase(decrement, (state, action: PayloadAction<string>) => {
      // this would error out
    })
)
```

We recommend using this API if stricter type safety is necessary when defining reducer argument objects.

## `createSlice`

As `createSlice` creates your actions as well as your reducer for you, you don't have to worry about type safety here.
Action types can just be provided inline:

```typescript
{
  const slice = createSlice({
    name: 'test',
    initialState: 0,
    reducers: {
      increment: (state, action: PayloadAction<number>) =>
        state + action.payload
    }
  })
  // now available:
  slice.actions.increment(2)
  // also available:
  slice.caseReducers.increment(0, { type: 'increment', payload: 5 })
}
```

If you have too many reducers and defining them inline would be messy, you can also define them outside the `createSlice` call and type them as `CaseReducer`:

```typescript
type State = number
const increment: CaseReducer<State, PayloadAction<number>> = (state, action) =>
  state + action.payload

createSlice({
  name: 'test',
  initialState: 0,
  reducers: {
    increment
  }
})
```

### Defining the type of your `initialState`

You might have noticed that it is not a good idea to pass your `SliceState` type as a generic to `createSlice`. This is due to the fact that in almost all cases, follow-up generic parameters to `createSlice` need to be inferred, and TypeScript cannot mix explicit declaration and inference of generic types within the same "generic block".

Instead, you can use the construct `initialState: myInitialState as SliceState`.

```ts
type SliceState = { state: 'loading' } | { state: 'finished'; data: string }

createSlice({
  name: 'test',
  initialState: { state: 'loading' } as SliceState,
  reducers: {
    // ...
  }
})
```

which will result in a `Slice<SliceState, ...>`.

### On the "type" property of slice action Reducers

As TS cannot combine two string literals (`slice.name` and the key of `actionMap`) into a new literal, all actionCreators created by createSlice are of type 'string'. This is usually not a problem, as these types are only rarely used as literals.

In most cases that type would be required as a literal, the `slice.action.myAction.match` [type predicate](https://www.typescriptlang.org/docs/handbook/advanced-types.html#using-type-predicates) should prove as a viable alternative:

```typescript
const slice = createSlice({
  name: 'test',
  initialState: 0,
  reducers: {
    increment: (state, action: PayloadAction<number>) => state + action.payload
  }
})

function myCustomMiddleware(action: Action) {
  if (slice.actions.increment.match(action)) {
    // `action` is narrowed down to the type `PayloadAction<number>` here.
  }
}
```

If you actually _need_ that type, unfortunately there is no other way than manual casting.

### Type safety with `extraReducers`

<<<<<<< HEAD
Like in `createReducer`, the `extraReducers` map object is not easy to fully type. So, like with `createReducer`, you may also use the "builder callback" approach for defining the reducer object argument. See [the `createReducer` section above](#createReducer) for an example.

### Wrapping `createSlice`

If you want to wrap `createSlice` in a "higher-order slice-generator function" to abstract repeating patterns in your code, you have have to use the `SliceCaseReducers` and `ValidateSliceCaseReducers` types in a very specific way.

Here is an example of such a "generic" wrapped `createSlice` call:

```ts
interface GenericState<T> {
  data?: T
  status: 'loading' | 'finished' | 'error'
}

const createGenericSlice = <
  T,
  Reducers extends SliceCaseReducers<GenericState<T>>
>({
  name = '',
  initialState,
  reducers
}: {
  name: string
  initialState: GenericState<T>
  reducers: ValidateSliceCaseReducers<GenericState<T>, Reducers>
}) => {
  return createSlice({
    name,
    initialState,
    reducers: {
      start(state) {
        state.status = 'loading'
      },
      /**
       * If you want to write to values of the state that depend on the generic
       * (in this case: `state.data`, which is T), you might need to specify the
       * State type manually here, as it defaults to `Draft<GenericState<T>>`,
       * which can sometimes be problematic with yet-unresolved generics.
       * This is a general problem when working with immer's Draft type and generics.
       */
      success(state: GenericState<T>, action: PayloadAction<T>) {
        state.data = action.payload
        state.status = 'finished'
      },
      ...reducers
    }
  })
}

const wrappedSlice = createGenericSlice({
  name: 'test',
  initialState: { status: 'loading' } as GenericState<string>,
  reducers: {
    magic(state) {
      state.status = 'finished'
      state.data = 'hocus pocus'
    }
  }
})
```
=======
Like in `createReducer`, the `extraReducers` map object is not easy to fully type. So, like with `createReducer`, you may also use the "builder callback" approach for defining the reducer object argument. See [the `createReducer` section above](#createreducer) for an example.
>>>>>>> 687b0617
<|MERGE_RESOLUTION|>--- conflicted
+++ resolved
@@ -241,8 +241,7 @@
 
 ### Type safety with `extraReducers`
 
-<<<<<<< HEAD
-Like in `createReducer`, the `extraReducers` map object is not easy to fully type. So, like with `createReducer`, you may also use the "builder callback" approach for defining the reducer object argument. See [the `createReducer` section above](#createReducer) for an example.
+Like in `createReducer`, the `extraReducers` map object is not easy to fully type. So, like with `createReducer`, you may also use the "builder callback" approach for defining the reducer object argument. See [the `createReducer` section above](#createreducer) for an example.
 
 ### Wrapping `createSlice`
 
@@ -301,7 +300,4 @@
     }
   }
 })
-```
-=======
-Like in `createReducer`, the `extraReducers` map object is not easy to fully type. So, like with `createReducer`, you may also use the "builder callback" approach for defining the reducer object argument. See [the `createReducer` section above](#createreducer) for an example.
->>>>>>> 687b0617
+```