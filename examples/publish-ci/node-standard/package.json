{
  "name": "dual-module-test",
  "version": "1.0.0",
  "license": "MIT",
  "scripts": {
    "build": "echo Done",
    "test": "node test-cjs.js && node test-esm.mjs"
  },
  "dependencies": {
<<<<<<< HEAD
    "@reduxjs/toolkit": "file:../../../packages/toolkit/package.tgz",
=======
    "@reduxjs/toolkit": "^2.0.0-beta.2",
>>>>>>> eae9bdad
    "react": "^18.2.0",
    "react-dom": "^18.2.0",
    "react-redux": "^9.0.0-alpha.1"
  },
  "devDependencies": {
    "resolve-esm": "^1.4.0"
  }
}<|MERGE_RESOLUTION|>--- conflicted
+++ resolved
@@ -7,11 +7,7 @@
     "test": "node test-cjs.js && node test-esm.mjs"
   },
   "dependencies": {
-<<<<<<< HEAD
     "@reduxjs/toolkit": "file:../../../packages/toolkit/package.tgz",
-=======
-    "@reduxjs/toolkit": "^2.0.0-beta.2",
->>>>>>> eae9bdad
     "react": "^18.2.0",
     "react-dom": "^18.2.0",
     "react-redux": "^9.0.0-alpha.1"
