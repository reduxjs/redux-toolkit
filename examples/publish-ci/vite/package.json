{
  "name": "rtk-esm-vite-normal",
  "private": true,
  "version": "0.0.0",
  "type": "module",
  "scripts": {
    "dev": "vite",
    "build": "tsc && vite build",
    "serve-app": "yarn serve -s dist",
    "test": "yarn playwright test",
    "format": "prettier --write \"./src/**/*.{ts,tsx}\" \"**/*.md\""
  },
  "dependencies": {
<<<<<<< HEAD
    "@reduxjs/toolkit": "file:../../../packages/toolkit/package.tgz",
=======
    "@reduxjs/toolkit": "^2.0.0-beta.2",
>>>>>>> eae9bdad
    "msw": "^0.49.2",
    "react": "^18.2.0",
    "react-dom": "^18.2.0",
    "react-redux": "^9.0.0-alpha.1"
  },
  "devDependencies": {
    "@playwright/test": "^1.31.1",
    "@testing-library/jest-dom": "^5.16.5",
    "@testing-library/react": "^13.4.0",
    "@testing-library/user-event": "^14.4.3",
    "@types/jest": "^27.5.2",
    "@types/node": "^17.0.45",
    "@types/react": "^18.0.26",
    "@types/react-dom": "^18.0.10",
    "@vitejs/plugin-react": "^3.0.0",
    "playwright": "^1.31.1",
    "prettier": "^2.8.4",
    "serve": "^14.2.0",
    "typescript": "^4.9.4",
    "vite": "^4.2.1"
  },
  "msw": {
    "workerDirectory": "public"
  }
}<|MERGE_RESOLUTION|>--- conflicted
+++ resolved
@@ -11,11 +11,7 @@
     "format": "prettier --write \"./src/**/*.{ts,tsx}\" \"**/*.md\""
   },
   "dependencies": {
-<<<<<<< HEAD
     "@reduxjs/toolkit": "file:../../../packages/toolkit/package.tgz",
-=======
-    "@reduxjs/toolkit": "^2.0.0-beta.2",
->>>>>>> eae9bdad
     "msw": "^0.49.2",
     "react": "^18.2.0",
     "react-dom": "^18.2.0",
