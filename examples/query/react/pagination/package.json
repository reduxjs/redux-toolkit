--- conflicted
+++ resolved
@@ -16,14 +16,8 @@
     "msw": "^0.40.2",
     "react": "^18.1.0",
     "react-dom": "^18.1.0",
-<<<<<<< HEAD
     "react-icons": "^5.0.1",
-    "react-redux": "^8.0.2",
-=======
-    "react-icons": "3.11.0",
     "react-redux": "^9.1.0",
-    "react-router-dom": "6.3.0",
->>>>>>> 34edf31c
     "react-scripts": "5.0.1"
   },
   "devDependencies": {
