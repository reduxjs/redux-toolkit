{
  "name": "@examples-query-react/basic",
  "private": true,
  "version": "1.0.0",
  "description": "getting-started-basic",
  "keywords": [],
  "main": "src/index.tsx",
  "dependencies": {
    "@reduxjs/toolkit": "^1.6.0-rc.1",
    "react": "17.0.0",
    "react-dom": "17.0.0",
    "react-redux": "7.2.2",
    "react-scripts": "4.0.2"
  },
  "devDependencies": {
    "@testing-library/react": "^12.0.0",
    "@types/jest": "^26.0.23",
    "@types/react": "17.0.0",
    "@types/react-dom": "17.0.0",
    "@types/react-redux": "7.1.9",
<<<<<<< HEAD
    "msw": "^0.30.0",
    "typescript": "4.1.3"
=======
    "typescript": "~4.2.4"
>>>>>>> 2b2f9b8e
  },
  "eslintConfig": {
    "extends": [
      "react-app"
    ],
    "rules": {
      "react/react-in-jsx-scope": "off"
    }
  },
  "scripts": {
    "start": "react-scripts start",
    "build": "react-scripts build",
    "test": "react-scripts test --runInBand"
  },
  "browserslist": [
    ">0.2%",
    "not dead",
    "not ie <= 11",
    "not op_mini all"
  ]
}<|MERGE_RESOLUTION|>--- conflicted
+++ resolved
@@ -18,12 +18,8 @@
     "@types/react": "17.0.0",
     "@types/react-dom": "17.0.0",
     "@types/react-redux": "7.1.9",
-<<<<<<< HEAD
     "msw": "^0.30.0",
-    "typescript": "4.1.3"
-=======
     "typescript": "~4.2.4"
->>>>>>> 2b2f9b8e
   },
   "eslintConfig": {
     "extends": [
